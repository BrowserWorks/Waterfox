--- conflicted
+++ resolved
@@ -785,14 +785,9 @@
                              borderWidths,
                              bgRadii,
                              borderColors,
-<<<<<<< HEAD
                              aStyleBorder.mBorderColors.get(),
-                             bgColor);
-=======
-                             compositeColors,
                              bgColor,
                              !aForFrame->BackfaceIsHidden());
->>>>>>> f392283b
 }
 
 
