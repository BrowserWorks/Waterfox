--- conflicted
+++ resolved
@@ -4,7 +4,7 @@
 /*                                                                         */
 /*    SFNT object management (base).                                       */
 /*                                                                         */
-/*  Copyright 1996-2016 by                                                 */
+/*  Copyright 1996-2018 by                                                 */
 /*  David Turner, Robert Wilhelm, and Werner Lemberg.                      */
 /*                                                                         */
 /*  This file is part of the FreeType project, and may only be used,       */
@@ -54,8 +54,8 @@
 
   /* convert a UTF-16 name entry to ASCII */
   static FT_String*
-  tt_name_entry_ascii_from_utf16( TT_NameEntry  entry,
-                                  FT_Memory     memory )
+  tt_name_ascii_from_utf16( TT_Name    entry,
+                            FT_Memory  memory )
   {
     FT_String*  string = NULL;
     FT_UInt     len, code, n;
@@ -89,8 +89,8 @@
 
   /* convert an Apple Roman or symbol name entry to ASCII */
   static FT_String*
-  tt_name_entry_ascii_from_other( TT_NameEntry  entry,
-                                  FT_Memory     memory )
+  tt_name_ascii_from_other( TT_Name    entry,
+                            FT_Memory  memory )
   {
     FT_String*  string = NULL;
     FT_UInt     len, code, n;
@@ -122,8 +122,8 @@
   }
 
 
-  typedef FT_String*  (*TT_NameEntry_ConvertFunc)( TT_NameEntry  entry,
-                                                   FT_Memory     memory );
+  typedef FT_String*  (*TT_Name_ConvertFunc)( TT_Name    entry,
+                                              FT_Memory  memory );
 
 
   /* documentation is in sfnt.h */
@@ -133,20 +133,21 @@
                     FT_UShort    nameid,
                     FT_String**  name )
   {
-    FT_Memory         memory = face->root.memory;
-    FT_Error          error  = FT_Err_Ok;
-    FT_String*        result = NULL;
-    FT_UShort         n;
-    TT_NameEntryRec*  rec;
-    FT_Int            found_apple         = -1;
-    FT_Int            found_apple_roman   = -1;
-    FT_Int            found_apple_english = -1;
-    FT_Int            found_win           = -1;
-    FT_Int            found_unicode       = -1;
-
-    FT_Bool           is_english = 0;
-
-    TT_NameEntry_ConvertFunc  convert;
+    FT_Memory   memory = face->root.memory;
+    FT_Error    error  = FT_Err_Ok;
+    FT_String*  result = NULL;
+    FT_UShort   n;
+    TT_Name     rec;
+
+    FT_Int  found_apple         = -1;
+    FT_Int  found_apple_roman   = -1;
+    FT_Int  found_apple_english = -1;
+    FT_Int  found_win           = -1;
+    FT_Int  found_unicode       = -1;
+
+    FT_Bool  is_english = 0;
+
+    TT_Name_ConvertFunc  convert;
 
 
     FT_ASSERT( name );
@@ -231,7 +232,7 @@
         /* all Unicode strings are encoded using UTF-16BE */
       case TT_MS_ID_UNICODE_CS:
       case TT_MS_ID_SYMBOL_CS:
-        convert = tt_name_entry_ascii_from_utf16;
+        convert = tt_name_ascii_from_utf16;
         break;
 
       case TT_MS_ID_UCS_4:
@@ -240,7 +241,7 @@
         /* MsGothic font shipped with Windows Vista shows that this really */
         /* means UTF-16 encoded names (UCS-4 values are only used within   */
         /* charmaps).                                                      */
-        convert = tt_name_entry_ascii_from_utf16;
+        convert = tt_name_ascii_from_utf16;
         break;
 
       default:
@@ -250,12 +251,12 @@
     else if ( found_apple >= 0 )
     {
       rec     = face->name_table.names + found_apple;
-      convert = tt_name_entry_ascii_from_other;
+      convert = tt_name_ascii_from_other;
     }
     else if ( found_unicode >= 0 )
     {
       rec     = face->name_table.names + found_unicode;
-      convert = tt_name_entry_ascii_from_utf16;
+      convert = tt_name_ascii_from_utf16;
     }
 
     if ( rec && convert )
@@ -310,7 +311,7 @@
       { TT_PLATFORM_MICROSOFT,     TT_MS_ID_UCS_4,      FT_ENCODING_UNICODE },
       { TT_PLATFORM_MICROSOFT,     TT_MS_ID_UNICODE_CS, FT_ENCODING_UNICODE },
       { TT_PLATFORM_MICROSOFT,     TT_MS_ID_SJIS,       FT_ENCODING_SJIS },
-      { TT_PLATFORM_MICROSOFT,     TT_MS_ID_GB2312,     FT_ENCODING_GB2312 },
+      { TT_PLATFORM_MICROSOFT,     TT_MS_ID_PRC,        FT_ENCODING_PRC },
       { TT_PLATFORM_MICROSOFT,     TT_MS_ID_BIG_5,      FT_ENCODING_BIG5 },
       { TT_PLATFORM_MICROSOFT,     TT_MS_ID_WANSUNG,    FT_ENCODING_WANSUNG },
       { TT_PLATFORM_MICROSOFT,     TT_MS_ID_JOHAB,      FT_ENCODING_JOHAB }
@@ -786,6 +787,8 @@
          tag != TTAG_OTTO    &&
          tag != TTAG_true    &&
          tag != TTAG_typ1    &&
+         tag != TTAG_0xA5kbd &&
+         tag != TTAG_0xA5lst &&
          tag != 0x00020000UL )
     {
       FT_TRACE2(( "  not a font using the SFNT container format\n" ));
@@ -893,7 +896,17 @@
                                         0 );
     }
 
-    FT_FACE_FIND_GLOBAL_SERVICE( face, face->var, METRICS_VARIATIONS );
+    if ( !face->var )
+    {
+      /* we want the metrics variations interface */
+      /* from the `truetype' module only          */
+      FT_Module  tt_module = FT_Get_Module( library, "truetype" );
+
+
+      face->var = ft_module_get_service( tt_module,
+                                         FT_SERVICE_ID_METRICS_VARIATIONS,
+                                         0 );
+    }
 #endif
 
     FT_TRACE2(( "SFNT driver\n" ));
@@ -908,6 +921,10 @@
     FT_TRACE2(( "sfnt_init_face: %08p, %d\n", face, face_instance_index ));
 
     face_index = FT_ABS( face_instance_index ) & 0xFFFF;
+
+    /* value -(N+1) requests information on index N */
+    if ( face_instance_index < 0 )
+      face_index--;
 
     if ( face_index >= face->ttc_header.count )
     {
@@ -927,6 +944,8 @@
 
 #ifdef TT_CONFIG_OPTION_GX_VAR_SUPPORT
     {
+      FT_Memory  memory = face->root.memory;
+
       FT_ULong  fvar_len;
 
       FT_ULong  version;
@@ -939,8 +958,9 @@
 
       FT_Int  instance_index;
 
-
-      face->is_default_instance = 1;
+      FT_Byte*  default_values  = NULL;
+      FT_Byte*  instance_values = NULL;
+
 
       instance_index = FT_ABS( face_instance_index ) >> 16;
 
@@ -949,7 +969,7 @@
            fvar_len < 20                                          ||
            FT_READ_ULONG( version )                               ||
            FT_READ_USHORT( offset )                               ||
-           FT_STREAM_SKIP( 2 ) /* count_size_pairs */             ||
+           FT_STREAM_SKIP( 2 ) /* reserved */                     ||
            FT_READ_USHORT( num_axes )                             ||
            FT_READ_USHORT( axis_size )                            ||
            FT_READ_USHORT( num_instances )                        ||
@@ -965,18 +985,13 @@
 
       /* check that the data is bound by the table length */
       if ( version != 0x00010000UL                    ||
-#if 0
-           /* fonts like `JamRegular.ttf' have an incorrect value for   */
-           /* `count_size_pairs'; since value 2 is hard-coded in `fvar' */
-           /* version 1.0, we simply ignore it                          */
-           count_size_pairs != 2                      ||
-#endif
            axis_size != 20                            ||
            num_axes == 0                              ||
            /* `num_axes' limit implied by 16-bit `instance_size' */
            num_axes > 0x3FFE                          ||
            !( instance_size == 4 + 4 * num_axes ||
               instance_size == 6 + 4 * num_axes )     ||
+           /* `num_instances' limit implied by limited range of name IDs */
            num_instances > 0x7EFF                     ||
            offset                          +
              axis_size * num_axes          +
@@ -985,18 +1000,72 @@
       else
         face->variation_support |= TT_FACE_FLAG_VAR_FVAR;
 
-      /* we don't support Multiple Master CFFs yet */
-      if ( !face->goto_table( face, TTAG_CFF, stream, 0 ) )
+      /*
+       *  As documented in the OpenType specification, an entry for the
+       *  default instance may be omitted in the named instance table.  In
+       *  particular this means that even if there is no named instance
+       *  table in the font we actually do have a named instance, namely the
+       *  default instance.
+       *
+       *  For consistency, we always want the default instance in our list
+       *  of named instances.  If it is missing, we try to synthesize it
+       *  later on.  Here, we have to adjust `num_instances' accordingly.
+       */
+
+      if ( ( face->variation_support & TT_FACE_FLAG_VAR_FVAR ) &&
+           !( FT_ALLOC( default_values, num_axes * 4 )  ||
+              FT_ALLOC( instance_values, num_axes * 4 ) )      )
+      {
+        /* the current stream position is 16 bytes after the table start */
+        FT_ULong  array_start = FT_STREAM_POS() - 16 + offset;
+        FT_ULong  default_value_offset, instance_offset;
+
+        FT_Byte*  p;
+        FT_UInt   i;
+
+
+        default_value_offset = array_start + 8;
+        p                    = default_values;
+
+        for ( i = 0; i < num_axes; i++ )
+        {
+          (void)FT_STREAM_READ_AT( default_value_offset, p, 4 );
+
+          default_value_offset += axis_size;
+          p                    += 4;
+        }
+
+        instance_offset = array_start + axis_size * num_axes + 4;
+
+        for ( i = 0; i < num_instances; i++ )
+        {
+          (void)FT_STREAM_READ_AT( instance_offset,
+                                   instance_values,
+                                   num_axes * 4 );
+
+          if ( !ft_memcmp( default_values, instance_values, num_axes * 4 ) )
+            break;
+
+          instance_offset += instance_size;
+        }
+
+        if ( i == num_instances )
+        {
+          /* no default instance in named instance table; */
+          /* we thus have to synthesize it                */
+          num_instances++;
+        }
+      }
+
+      FT_FREE( default_values );
+      FT_FREE( instance_values );
+
+      /* we don't support Multiple Master CFFs yet; */
+      /* note that `glyf' or `CFF2' have precedence */
+      if ( face->goto_table( face, TTAG_glyf, stream, 0 ) &&
+           face->goto_table( face, TTAG_CFF2, stream, 0 ) &&
+           !face->goto_table( face, TTAG_CFF, stream, 0 ) )
         num_instances = 0;
-
-      /* we support at most 2^15 - 1 instances */
-      if ( num_instances >= ( 1U << 15 ) - 1 )
-      {
-        if ( face_instance_index >= 0 )
-          return FT_THROW( Invalid_Argument );
-        else
-          num_instances = 0;
-      }
 
       /* instance indices in `face_instance_index' start with index 1, */
       /* thus `>' and not `>='                                         */
@@ -1075,15 +1144,10 @@
     FT_Bool       has_outline;
     FT_Bool       is_apple_sbit;
     FT_Bool       is_apple_sbix;
-<<<<<<< HEAD
-    FT_Bool       ignore_preferred_family    = FALSE;
-    FT_Bool       ignore_preferred_subfamily = FALSE;
-=======
     FT_Bool       has_CBLC;
     FT_Bool       has_CBDT;
     FT_Bool       ignore_typographic_family    = FALSE;
     FT_Bool       ignore_typographic_subfamily = FALSE;
->>>>>>> eb6c5214
 
     SFNT_Service  sfnt = (SFNT_Service)face->sfnt;
 
@@ -1098,10 +1162,10 @@
 
       for ( i = 0; i < num_params; i++ )
       {
-        if ( params[i].tag == FT_PARAM_TAG_IGNORE_PREFERRED_FAMILY )
-          ignore_preferred_family = TRUE;
-        else if ( params[i].tag == FT_PARAM_TAG_IGNORE_PREFERRED_SUBFAMILY )
-          ignore_preferred_subfamily = TRUE;
+        if ( params[i].tag == FT_PARAM_TAG_IGNORE_TYPOGRAPHIC_FAMILY )
+          ignore_typographic_family = TRUE;
+        else if ( params[i].tag == FT_PARAM_TAG_IGNORE_TYPOGRAPHIC_SUBFAMILY )
+          ignore_typographic_subfamily = TRUE;
       }
     }
 
@@ -1162,9 +1226,6 @@
         goto Exit;
     }
 
-<<<<<<< HEAD
-    if ( face->header.Units_Per_EM == 0 )
-=======
     has_CBLC = !face->goto_table( face, TTAG_CBLC, stream, 0 );
     has_CBDT = !face->goto_table( face, TTAG_CBDT, stream, 0 );
 
@@ -1176,7 +1237,6 @@
     /* however, they make sense for older SFNT fonts also */
     if ( face->header.Units_Per_EM <    16 ||
          face->header.Units_Per_EM > 16384 )
->>>>>>> eb6c5214
     {
       error = FT_THROW( Invalid_Table );
 
@@ -1279,30 +1339,10 @@
 
     /* embedded bitmap support */
     if ( sfnt->load_eblc )
-    {
       LOAD_( eblc );
-      if ( error )
-      {
-        /* a font which contains neither bitmaps nor outlines is */
-        /* still valid (although rather useless in most cases);  */
-        /* however, you can find such stripped fonts in PDFs     */
-        if ( FT_ERR_EQ( error, Table_Missing ) )
-          error = FT_Err_Ok;
-        else
-          goto Exit;
-      }
-    }
-
+
+    /* consider the pclt, kerning, and gasp tables as optional */
     LOAD_( pclt );
-    if ( error )
-    {
-      if ( FT_ERR_NEQ( error, Table_Missing ) )
-        goto Exit;
-
-      face->pclt.Version = 0;
-    }
-
-    /* consider the kerning and gasp tables as optional */
     LOAD_( gasp );
     LOAD_( kern );
 
@@ -1318,27 +1358,27 @@
     face->root.style_name  = NULL;
     if ( face->os2.version != 0xFFFFU && face->os2.fsSelection & 256 )
     {
-      if ( !ignore_preferred_family )
-        GET_NAME( PREFERRED_FAMILY, &face->root.family_name );
+      if ( !ignore_typographic_family )
+        GET_NAME( TYPOGRAPHIC_FAMILY, &face->root.family_name );
       if ( !face->root.family_name )
         GET_NAME( FONT_FAMILY, &face->root.family_name );
 
-      if ( !ignore_preferred_subfamily )
-        GET_NAME( PREFERRED_SUBFAMILY, &face->root.style_name );
+      if ( !ignore_typographic_subfamily )
+        GET_NAME( TYPOGRAPHIC_SUBFAMILY, &face->root.style_name );
       if ( !face->root.style_name )
         GET_NAME( FONT_SUBFAMILY, &face->root.style_name );
     }
     else
     {
       GET_NAME( WWS_FAMILY, &face->root.family_name );
-      if ( !face->root.family_name && !ignore_preferred_family )
-        GET_NAME( PREFERRED_FAMILY, &face->root.family_name );
+      if ( !face->root.family_name && !ignore_typographic_family )
+        GET_NAME( TYPOGRAPHIC_FAMILY, &face->root.family_name );
       if ( !face->root.family_name )
         GET_NAME( FONT_FAMILY, &face->root.family_name );
 
       GET_NAME( WWS_SUBFAMILY, &face->root.style_name );
-      if ( !face->root.style_name && !ignore_preferred_subfamily )
-        GET_NAME( PREFERRED_SUBFAMILY, &face->root.style_name );
+      if ( !face->root.style_name && !ignore_typographic_subfamily )
+        GET_NAME( TYPOGRAPHIC_SUBFAMILY, &face->root.style_name );
       if ( !face->root.style_name )
         GET_NAME( FONT_SUBFAMILY, &face->root.style_name );
     }
@@ -1436,7 +1476,8 @@
       /* Polish the charmaps.                                              */
       /*                                                                   */
       /*   Try to set the charmap encoding according to the platform &     */
-      /*   encoding ID of each charmap.                                    */
+      /*   encoding ID of each charmap.  Emulate Unicode charmap if one    */
+      /*   is missing.                                                     */
       /*                                                                   */
 
       tt_face_build_cmaps( face );  /* ignore errors */
@@ -1444,7 +1485,10 @@
 
       /* set the encoding fields */
       {
-        FT_Int  m;
+        FT_Int   m;
+#ifdef FT_CONFIG_OPTION_POSTSCRIPT_NAMES
+        FT_Bool  has_unicode = FALSE;
+#endif
 
 
         for ( m = 0; m < root->num_charmaps; m++ )
@@ -1455,14 +1499,34 @@
           charmap->encoding = sfnt_find_encoding( charmap->platform_id,
                                                   charmap->encoding_id );
 
-#if 0
-          if ( !root->charmap                           &&
-               charmap->encoding == FT_ENCODING_UNICODE )
-          {
-            /* set 'root->charmap' to the first Unicode encoding we find */
-            root->charmap = charmap;
-          }
-#endif
+#ifdef FT_CONFIG_OPTION_POSTSCRIPT_NAMES
+
+          if ( charmap->encoding == FT_ENCODING_UNICODE   ||
+               charmap->encoding == FT_ENCODING_MS_SYMBOL )  /* PUA */
+            has_unicode = TRUE;
+        }
+
+        /* synthesize Unicode charmap if one is missing */
+        if ( !has_unicode )
+        {
+          FT_CharMapRec cmaprec;
+
+
+          cmaprec.face        = root;
+          cmaprec.platform_id = TT_PLATFORM_MICROSOFT;
+          cmaprec.encoding_id = TT_MS_ID_UNICODE_CS;
+          cmaprec.encoding    = FT_ENCODING_UNICODE;
+
+
+          error = FT_CMap_New( (FT_CMap_Class)&tt_cmap_unicode_class_rec,
+                               NULL, &cmaprec, NULL );
+          if ( error                                      &&
+               FT_ERR_NEQ( error, No_Unicode_Glyph_Name ) )
+            goto Exit;
+          error = FT_Err_Ok;
+
+#endif /* FT_CONFIG_OPTION_POSTSCRIPT_NAMES */
+
         }
       }
 
@@ -1629,9 +1693,9 @@
           (FT_Short)( face->vertical_info ? face->vertical.advance_Height_Max
                                           : root->height );
 
-        /* See http://www.microsoft.com/OpenType/OTSpec/post.htm -- */
-        /* Adjust underline position from top edge to centre of     */
-        /* stroke to convert TrueType meaning to FreeType meaning.  */
+        /* See https://www.microsoft.com/typography/otspec/post.htm -- */
+        /* Adjust underline position from top edge to centre of        */
+        /* stroke to convert TrueType meaning to FreeType meaning.     */
         root->underline_position  = face->postscript.underlinePosition -
                                     face->postscript.underlineThickness / 2;
         root->underline_thickness = face->postscript.underlineThickness;
@@ -1728,7 +1792,10 @@
     FT_FREE( face->sbit_strike_map );
     face->root.num_fixed_sizes = 0;
 
+#ifdef TT_CONFIG_OPTION_GX_VAR_SUPPORT
     FT_FREE( face->postscript_name );
+    FT_FREE( face->var_postscript_prefix );
+#endif
 
     face->sfnt = NULL;
   }
