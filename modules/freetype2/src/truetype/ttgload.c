--- conflicted
+++ resolved
@@ -4,7 +4,7 @@
 /*                                                                         */
 /*    TrueType Glyph Loader (body).                                        */
 /*                                                                         */
-/*  Copyright 1996-2016 by                                                 */
+/*  Copyright 1996-2018 by                                                 */
 /*  David Turner, Robert Wilhelm, and Werner Lemberg.                      */
 /*                                                                         */
 /*  This file is part of the FreeType project, and may only be used,       */
@@ -18,12 +18,13 @@
 
 #include <ft2build.h>
 #include FT_INTERNAL_DEBUG_H
+#include FT_CONFIG_CONFIG_H
 #include FT_INTERNAL_CALC_H
 #include FT_INTERNAL_STREAM_H
 #include FT_INTERNAL_SFNT_H
 #include FT_TRUETYPE_TAGS_H
 #include FT_OUTLINE_H
-#include FT_TRUETYPE_DRIVER_H
+#include FT_DRIVER_H
 #include FT_LIST_H
 
 #include "ttgload.h"
@@ -86,7 +87,7 @@
   /*************************************************************************/
   /*                                                                       */
   /* Return the vertical metrics in font units for a given glyph.          */
-  /* See macro `TT_LOADER_SET_PP' below for explanations.                  */
+  /* See function `tt_loader_set_pp' below for explanations.               */
   /*                                                                       */
   FT_LOCAL_DEF( void )
   TT_Get_VMetrics( TT_Face     face,
@@ -162,7 +163,7 @@
       /* This may not be the right place for this, but it works...  */
       /* Note that we have to unconditionally load the tweaks since */
       /* it is possible that glyphs individually switch ClearType's */
-      /* backwards compatibility mode on and off.                   */
+      /* backward compatibility mode on and off.                    */
       sph_set_tweaks( loader, glyph_index );
     }
 #endif /* TT_SUPPORT_SUBPIXEL_HINTING_INFINALITY */
@@ -194,39 +195,39 @@
     if ( face->root.internal->incremental_interface                           &&
          face->root.internal->incremental_interface->funcs->get_glyph_metrics )
     {
-      FT_Incremental_MetricsRec  metrics;
+      FT_Incremental_MetricsRec  incr_metrics;
       FT_Error                   error;
 
 
-      metrics.bearing_x = loader->left_bearing;
-      metrics.bearing_y = 0;
-      metrics.advance   = loader->advance;
-      metrics.advance_v = 0;
+      incr_metrics.bearing_x = loader->left_bearing;
+      incr_metrics.bearing_y = 0;
+      incr_metrics.advance   = loader->advance;
+      incr_metrics.advance_v = 0;
 
       error = face->root.internal->incremental_interface->funcs->get_glyph_metrics(
                 face->root.internal->incremental_interface->object,
-                glyph_index, FALSE, &metrics );
+                glyph_index, FALSE, &incr_metrics );
       if ( error )
         goto Exit;
 
-      left_bearing  = (FT_Short)metrics.bearing_x;
-      advance_width = (FT_UShort)metrics.advance;
+      left_bearing  = (FT_Short)incr_metrics.bearing_x;
+      advance_width = (FT_UShort)incr_metrics.advance;
 
 #if 0
 
       /* GWW: Do I do the same for vertical metrics? */
-      metrics.bearing_x = 0;
-      metrics.bearing_y = loader->top_bearing;
-      metrics.advance   = loader->vadvance;
+      incr_metrics.bearing_x = 0;
+      incr_metrics.bearing_y = loader->top_bearing;
+      incr_metrics.advance   = loader->vadvance;
 
       error = face->root.internal->incremental_interface->funcs->get_glyph_metrics(
                 face->root.internal->incremental_interface->object,
-                glyph_index, TRUE, &metrics );
+                glyph_index, TRUE, &incr_metrics );
       if ( error )
         goto Exit;
 
-      top_bearing    = (FT_Short)metrics.bearing_y;
-      advance_height = (FT_UShort)metrics.advance;
+      top_bearing    = (FT_Short)incr_metrics.bearing_y;
+      advance_height = (FT_UShort)incr_metrics.advance;
 
 #endif /* 0 */
 
@@ -332,7 +333,6 @@
     FT_Outline*     outline;
     FT_UShort       n_ins;
     FT_Int          n_points;
-    FT_ULong        tmp;
 
     FT_Byte         *flag, *flag_limit;
     FT_Byte         c, count;
@@ -398,18 +398,21 @@
 
     FT_TRACE5(( "  Instructions size: %u\n", n_ins ));
 
-    /* check it */
-    if ( ( limit - p ) < n_ins )
-    {
-      FT_TRACE0(( "TT_Load_Simple_Glyph: instruction count mismatch\n" ));
-      error = FT_THROW( Too_Many_Hints );
-      goto Fail;
-    }
-
 #ifdef TT_USE_BYTECODE_INTERPRETER
 
     if ( IS_HINTED( load->load_flags ) )
     {
+      FT_ULong  tmp;
+
+
+      /* check instructions size */
+      if ( ( limit - p ) < n_ins )
+      {
+        FT_TRACE1(( "TT_Load_Simple_Glyph: instruction count mismatch\n" ));
+        error = FT_THROW( Too_Many_Hints );
+        goto Fail;
+      }
+
       /* we don't trust `maxSizeOfInstructions' in the `maxp' table */
       /* and thus update the bytecode array size by ourselves       */
 
@@ -661,7 +664,52 @@
     } while ( subglyph->flags & MORE_COMPONENTS );
 
     gloader->current.num_subglyphs = num_subglyphs;
-    FT_TRACE5(( "  %d components\n", num_subglyphs ));
+    FT_TRACE5(( "  %d component%s\n",
+                num_subglyphs,
+                num_subglyphs > 1 ? "s" : "" ));
+
+#ifdef FT_DEBUG_LEVEL_TRACE
+    {
+      FT_UInt  i;
+
+
+      subglyph = gloader->current.subglyphs;
+
+      for ( i = 0; i < num_subglyphs; i++ )
+      {
+        if ( num_subglyphs > 1 )
+          FT_TRACE7(( "    subglyph %d:\n", i ));
+
+        FT_TRACE7(( "      glyph index: %d\n", subglyph->index ));
+
+        if ( subglyph->flags & ARGS_ARE_XY_VALUES )
+          FT_TRACE7(( "      offset: x=%d, y=%d\n",
+                      subglyph->arg1,
+                      subglyph->arg2 ));
+        else
+          FT_TRACE7(( "      matching points: base=%d, component=%d\n",
+                      subglyph->arg1,
+                      subglyph->arg2 ));
+
+        if ( subglyph->flags & WE_HAVE_A_SCALE )
+          FT_TRACE7(( "      scaling: %f\n",
+                      subglyph->transform.xx / 65536.0 ));
+        else if ( subglyph->flags & WE_HAVE_AN_XY_SCALE )
+          FT_TRACE7(( "      scaling: x=%f, y=%f\n",
+                      subglyph->transform.xx / 65536.0,
+                      subglyph->transform.yy / 65536.0 ));
+        else if ( subglyph->flags & WE_HAVE_A_2X2 )
+          FT_TRACE7(( "      scaling: xx=%f, yx=%f\n"
+                      "               xy=%f, yy=%f\n",
+                      subglyph->transform.xx / 65536.0,
+                      subglyph->transform.yx / 65536.0,
+                      subglyph->transform.xy / 65536.0,
+                      subglyph->transform.yy / 65536.0 ));
+
+        subglyph++;
+      }
+    }
+#endif /* FT_DEBUG_LEVEL_TRACE */
 
 #ifdef TT_USE_BYTECODE_INTERPRETER
 
@@ -753,7 +801,7 @@
     {
       FT_TRACE1(( "TT_Hint_Glyph: too long instructions" ));
       FT_TRACE1(( " (0x%lx byte) is truncated\n",
-                 loader->glyph->control_len ));
+                  loader->glyph->control_len ));
     }
     n_ins = loader->glyph->control_len;
 
@@ -775,8 +823,8 @@
     }
     else
     {
-      loader->exec->metrics.x_scale = loader->size->metrics.x_scale;
-      loader->exec->metrics.y_scale = loader->size->metrics.y_scale;
+      loader->exec->metrics.x_scale = loader->size->metrics->x_scale;
+      loader->exec->metrics.y_scale = loader->size->metrics->y_scale;
     }
 #endif
 
@@ -818,11 +866,11 @@
 #endif
 
 #ifdef TT_SUPPORT_SUBPIXEL_HINTING_MINIMAL
-    /* Save possibly modified glyph phantom points unless in v40 backwards */
+    /* Save possibly modified glyph phantom points unless in v40 backward  */
     /* compatibility mode, where no movement on the x axis means no reason */
     /* to change bearings or advance widths.                               */
     if ( !( driver->interpreter_version == TT_INTERPRETER_VERSION_40 &&
-            !loader->exec->backwards_compatibility ) )
+            loader->exec->backward_compatibility ) )
     {
 #endif
       loader->pp1 = zone->cur[zone->n_points - 4];
@@ -886,7 +934,8 @@
 
 #ifdef TT_CONFIG_OPTION_GX_VAR_SUPPORT
 
-    if ( loader->face->doblend && !loader->face->is_default_instance )
+    if ( FT_IS_NAMED_INSTANCE( FT_FACE( loader->face ) ) ||
+         FT_IS_VARIATION( FT_FACE( loader->face ) )      )
     {
       /* Deltas apply to the unscaled data. */
       error = TT_Vary_Apply_Glyph_Deltas( loader->face,
@@ -923,7 +972,7 @@
       TT_Driver  driver = (TT_Driver)FT_FACE_DRIVER( face );
 
       FT_String*  family         = face->root.family_name;
-      FT_UInt     ppem           = loader->size->metrics.x_ppem;
+      FT_UInt     ppem           = loader->size->metrics->x_ppem;
       FT_String*  style          = face->root.style_name;
       FT_UInt     x_scale_factor = 1000;
 #endif
@@ -952,9 +1001,9 @@
         if ( ( loader->load_flags & FT_LOAD_NO_SCALE ) == 0 ||
              x_scale_factor != 1000                         )
         {
-          x_scale = FT_MulDiv( loader->size->metrics.x_scale,
+          x_scale = FT_MulDiv( loader->size->metrics->x_scale,
                                (FT_Long)x_scale_factor, 1000 );
-          y_scale = loader->size->metrics.y_scale;
+          y_scale = loader->size->metrics->y_scale;
 
           /* compensate for any scaling by de/emboldening; */
           /* the amount was determined via experimentation */
@@ -974,8 +1023,8 @@
         /* scale the glyph */
         if ( ( loader->load_flags & FT_LOAD_NO_SCALE ) == 0 )
         {
-          x_scale = loader->size->metrics.x_scale;
-          y_scale = loader->size->metrics.y_scale;
+          x_scale = loader->size->metrics->x_scale;
+          y_scale = loader->size->metrics->y_scale;
 
           do_scale = TRUE;
         }
@@ -988,9 +1037,24 @@
           vec->x = FT_MulFix( vec->x, x_scale );
           vec->y = FT_MulFix( vec->y, y_scale );
         }
-
+      }
+
+#ifdef TT_CONFIG_OPTION_GX_VAR_SUPPORT
+      /* if we have a HVAR table, `pp1' and/or `pp2' are already adjusted */
+      if ( !( loader->face->variation_support & TT_FACE_FLAG_VAR_HADVANCE ) ||
+           !IS_HINTED( loader->load_flags )                                 )
+#endif
+      {
         loader->pp1 = outline->points[n_points - 4];
         loader->pp2 = outline->points[n_points - 3];
+      }
+
+#ifdef TT_CONFIG_OPTION_GX_VAR_SUPPORT
+      /* if we have a VVAR table, `pp3' and/or `pp4' are already adjusted */
+      if ( !( loader->face->variation_support & TT_FACE_FLAG_VAR_VADVANCE ) ||
+           !IS_HINTED( loader->load_flags )                                 )
+#endif
+      {
         loader->pp3 = outline->points[n_points - 2];
         loader->pp4 = outline->points[n_points - 1];
       }
@@ -1133,8 +1197,8 @@
 
       if ( !( loader->load_flags & FT_LOAD_NO_SCALE ) )
       {
-        FT_Fixed  x_scale = loader->size->metrics.x_scale;
-        FT_Fixed  y_scale = loader->size->metrics.y_scale;
+        FT_Fixed  x_scale = loader->size->metrics->x_scale;
+        FT_Fixed  y_scale = loader->size->metrics->y_scale;
 
 
         x = FT_MulFix( x, x_scale );
@@ -1142,10 +1206,6 @@
 
         if ( subglyph->flags & ROUND_XY_TO_GRID )
         {
-<<<<<<< HEAD
-          x = FT_PIX_ROUND( x );
-          y = FT_PIX_ROUND( y );
-=======
           TT_Face    face   = loader->face;
           TT_Driver  driver = (TT_Driver)FT_FACE_DRIVER( face );
 
@@ -1168,7 +1228,6 @@
 
             y = FT_PIX_ROUND( y );
           }
->>>>>>> eb6c5214
         }
       }
     }
@@ -1381,6 +1440,7 @@
     TT_Driver driver = (TT_Driver)FT_FACE_DRIVER( loader->face );
 #endif
 
+
 #ifdef TT_SUPPORT_SUBPIXEL_HINTING_INFINALITY
     if ( driver->interpreter_version == TT_INTERPRETER_VERSION_38 )
     {
@@ -1417,7 +1477,7 @@
   /* a utility function to retrieve i-th node from given FT_List */
   static FT_ListNode
   ft_list_get_node_at( FT_List  list,
-                       FT_UInt  index )
+                       FT_UInt  idx )
   {
     FT_ListNode  cur;
 
@@ -1427,10 +1487,10 @@
 
     for ( cur = list->head; cur; cur = cur->next )
     {
-      if ( !index )
+      if ( !idx )
         return cur;
 
-      index--;
+      idx--;
     }
 
     return NULL;
@@ -1492,8 +1552,8 @@
 
     if ( ( loader->load_flags & FT_LOAD_NO_SCALE ) == 0 )
     {
-      x_scale = loader->size->metrics.x_scale;
-      y_scale = loader->size->metrics.y_scale;
+      x_scale = loader->size->metrics->x_scale;
+      y_scale = loader->size->metrics->y_scale;
     }
     else
     {
@@ -1599,7 +1659,8 @@
 
 #ifdef TT_CONFIG_OPTION_GX_VAR_SUPPORT
 
-      if ( loader->face->doblend && !loader->face->is_default_instance )
+      if ( FT_IS_NAMED_INSTANCE( FT_FACE( face ) ) ||
+           FT_IS_VARIATION( FT_FACE( face ) )      )
       {
         /* a small outline structure with four elements for */
         /* communication with `TT_Vary_Apply_Glyph_Deltas'  */
@@ -1708,7 +1769,7 @@
     /***********************************************************************/
 
     /* otherwise, load a composite! */
-    else if ( loader->n_contours == -1 )
+    else if ( loader->n_contours < 0 )
     {
       FT_Memory  memory = face->root.memory;
 
@@ -1718,6 +1779,9 @@
 
       FT_ListNode  node, node2;
 
+
+      /* normalize the `n_contours' value */
+      loader->n_contours = -1;
 
       /*
        * We store the glyph index directly in the `node->data' pointer,
@@ -1730,11 +1794,11 @@
       /* clear the nodes filled by sibling chains */
       node = ft_list_get_node_at( &loader->composites, recurse_count );
       for ( node2 = node; node2; node2 = node2->next )
-        node2->data = (void*)ULONG_MAX;
+        node2->data = (void*)FT_ULONG_MAX;
 
       /* check whether we already have a composite glyph with this index */
       if ( FT_List_Find( &loader->composites,
-                         (void*)(unsigned long)glyph_index ) )
+                         FT_UINT_TO_POINTER( glyph_index ) ) )
       {
         FT_TRACE1(( "TT_Load_Composite_Glyph:"
                     " infinite recursion detected\n" ));
@@ -1743,13 +1807,13 @@
       }
 
       else if ( node )
-        node->data = (void*)(unsigned long)glyph_index;
+        node->data = FT_UINT_TO_POINTER( glyph_index );
 
       else
       {
         if ( FT_NEW( node ) )
           goto Exit;
-        node->data = (void*)(unsigned long)glyph_index;
+        node->data = FT_UINT_TO_POINTER( glyph_index );
         FT_List_Add( &loader->composites, node );
       }
 
@@ -1770,7 +1834,8 @@
 
 #ifdef TT_CONFIG_OPTION_GX_VAR_SUPPORT
 
-      if ( face->doblend && !face->is_default_instance )
+      if ( FT_IS_NAMED_INSTANCE( FT_FACE( face ) ) ||
+           FT_IS_VARIATION( FT_FACE( face ) )      )
       {
         short        i, limit;
         FT_SubGlyph  subglyph;
@@ -2013,12 +2078,6 @@
         }
       }
     }
-    else
-    {
-      /* invalid composite count (negative but not -1) */
-      error = FT_THROW( Invalid_Outline );
-      goto Exit;
-    }
 
     /***********************************************************************/
     /***********************************************************************/
@@ -2060,7 +2119,7 @@
 
     y_scale = 0x10000L;
     if ( ( loader->load_flags & FT_LOAD_NO_SCALE ) == 0 )
-      y_scale = size->root.metrics.y_scale;
+      y_scale = size->metrics->y_scale;
 
     if ( glyph->format != FT_GLYPH_FORMAT_COMPOSITE )
       FT_Outline_Get_CBox( &glyph->outline, &bbox );
@@ -2075,24 +2134,24 @@
     glyph->metrics.horiBearingY = bbox.yMax;
     glyph->metrics.horiAdvance  = loader->pp2.x - loader->pp1.x;
 
-    /* Adjust advance width to the value contained in the hdmx table    */
-    /* unless FT_LOAD_COMPUTE_METRICS is set or backwards compatibility */
-    /* mode of the v40 interpreter is active.  See `ttinterp.h' for     */
-    /* details on backwards compatibility mode.                         */
+    /* Adjust advance width to the value contained in the hdmx table   */
+    /* unless FT_LOAD_COMPUTE_METRICS is set or backward compatibility */
+    /* mode of the v40 interpreter is active.  See `ttinterp.h' for    */
+    /* details on backward compatibility mode.                         */
     if (
 #ifdef TT_SUPPORT_SUBPIXEL_HINTING_MINIMAL
-         !( driver->interpreter_version == TT_INTERPRETER_VERSION_40 &&
-            ( loader->exec && loader->exec->backwards_compatibility  ) ) &&
-#endif
-         !face->postscript.isFixedPitch                                  &&
-         IS_HINTED( loader->load_flags )                                 &&
-         !( loader->load_flags & FT_LOAD_COMPUTE_METRICS )               )
+         !( driver->interpreter_version == TT_INTERPRETER_VERSION_40  &&
+            ( loader->exec && loader->exec->backward_compatibility  ) ) &&
+#endif
+         !face->postscript.isFixedPitch                                 &&
+         IS_HINTED( loader->load_flags )                                &&
+         !( loader->load_flags & FT_LOAD_COMPUTE_METRICS )              )
     {
       FT_Byte*  widthp;
 
 
       widthp = tt_face_get_device_metrics( face,
-                                           size->root.metrics.x_ppem,
+                                           size->metrics->x_ppem,
                                            glyph_index );
 
 #ifdef TT_SUPPORT_SUBPIXEL_HINTING_INFINALITY
@@ -2122,8 +2181,8 @@
     }
 
     /* set glyph dimensions */
-    glyph->metrics.width  = bbox.xMax - bbox.xMin;
-    glyph->metrics.height = bbox.yMax - bbox.yMin;
+    glyph->metrics.width  = SUB_LONG( bbox.xMax, bbox.xMin );
+    glyph->metrics.height = SUB_LONG( bbox.yMax, bbox.yMin );
 
     /* Now take care of vertical metrics.  In the case where there is */
     /* no vertical information within the font (relatively common),   */
@@ -2159,7 +2218,8 @@
         /*       table in the font.  Otherwise, we use the     */
         /*       values defined in the horizontal header.      */
 
-        height = (FT_Short)FT_DivFix( bbox.yMax - bbox.yMin,
+        height = (FT_Short)FT_DivFix( SUB_LONG( bbox.yMax,
+                                                bbox.yMin ),
                                       y_scale );
         if ( face->os2.version != 0xFFFFU )
           advance = (FT_Pos)( face->os2.sTypoAscender -
@@ -2174,7 +2234,7 @@
 #ifdef FT_CONFIG_OPTION_INCREMENTAL
       {
         FT_Incremental_InterfaceRec*  incr;
-        FT_Incremental_MetricsRec     metrics;
+        FT_Incremental_MetricsRec     incr_metrics;
         FT_Error                      error;
 
 
@@ -2184,19 +2244,19 @@
         /* overriding metrics for this glyph.                       */
         if ( incr && incr->funcs->get_glyph_metrics )
         {
-          metrics.bearing_x = 0;
-          metrics.bearing_y = top;
-          metrics.advance   = advance;
+          incr_metrics.bearing_x = 0;
+          incr_metrics.bearing_y = top;
+          incr_metrics.advance   = advance;
 
           error = incr->funcs->get_glyph_metrics( incr->object,
                                                   glyph_index,
                                                   TRUE,
-                                                  &metrics );
+                                                  &incr_metrics );
           if ( error )
             return error;
 
-          top     = metrics.bearing_y;
-          advance = metrics.advance;
+          top     = incr_metrics.bearing_y;
+          advance = incr_metrics.advance;
         }
       }
 
@@ -2238,7 +2298,7 @@
     SFNT_Service        sfnt;
     FT_Stream           stream;
     FT_Error            error;
-    TT_SBit_MetricsRec  metrics;
+    TT_SBit_MetricsRec  sbit_metrics;
 
 
     face   = (TT_Face)glyph->face;
@@ -2251,34 +2311,34 @@
                                    (FT_UInt)load_flags,
                                    stream,
                                    &glyph->bitmap,
-                                   &metrics );
+                                   &sbit_metrics );
     if ( !error )
     {
       glyph->outline.n_points   = 0;
       glyph->outline.n_contours = 0;
 
-      glyph->metrics.width  = (FT_Pos)metrics.width  * 64;
-      glyph->metrics.height = (FT_Pos)metrics.height * 64;
-
-      glyph->metrics.horiBearingX = (FT_Pos)metrics.horiBearingX * 64;
-      glyph->metrics.horiBearingY = (FT_Pos)metrics.horiBearingY * 64;
-      glyph->metrics.horiAdvance  = (FT_Pos)metrics.horiAdvance  * 64;
-
-      glyph->metrics.vertBearingX = (FT_Pos)metrics.vertBearingX * 64;
-      glyph->metrics.vertBearingY = (FT_Pos)metrics.vertBearingY * 64;
-      glyph->metrics.vertAdvance  = (FT_Pos)metrics.vertAdvance  * 64;
+      glyph->metrics.width  = (FT_Pos)sbit_metrics.width  * 64;
+      glyph->metrics.height = (FT_Pos)sbit_metrics.height * 64;
+
+      glyph->metrics.horiBearingX = (FT_Pos)sbit_metrics.horiBearingX * 64;
+      glyph->metrics.horiBearingY = (FT_Pos)sbit_metrics.horiBearingY * 64;
+      glyph->metrics.horiAdvance  = (FT_Pos)sbit_metrics.horiAdvance  * 64;
+
+      glyph->metrics.vertBearingX = (FT_Pos)sbit_metrics.vertBearingX * 64;
+      glyph->metrics.vertBearingY = (FT_Pos)sbit_metrics.vertBearingY * 64;
+      glyph->metrics.vertAdvance  = (FT_Pos)sbit_metrics.vertAdvance  * 64;
 
       glyph->format = FT_GLYPH_FORMAT_BITMAP;
 
       if ( load_flags & FT_LOAD_VERTICAL_LAYOUT )
       {
-        glyph->bitmap_left = metrics.vertBearingX;
-        glyph->bitmap_top  = metrics.vertBearingY;
+        glyph->bitmap_left = sbit_metrics.vertBearingX;
+        glyph->bitmap_top  = sbit_metrics.vertBearingY;
       }
       else
       {
-        glyph->bitmap_left = metrics.horiBearingX;
-        glyph->bitmap_top  = metrics.horiBearingY;
+        glyph->bitmap_left = sbit_metrics.horiBearingX;
+        glyph->bitmap_top  = sbit_metrics.horiBearingY;
       }
     }
 
@@ -2295,16 +2355,16 @@
                   FT_Int32      load_flags,
                   FT_Bool       glyf_table_only )
   {
-    FT_Error  error;
-
     TT_Face    face;
     FT_Stream  stream;
+
 #ifdef TT_USE_BYTECODE_INTERPRETER
+    FT_Error   error;
     FT_Bool    pedantic = FT_BOOL( load_flags & FT_LOAD_PEDANTIC );
-#endif
 #if defined TT_SUPPORT_SUBPIXEL_HINTING_INFINALITY || \
     defined TT_SUPPORT_SUBPIXEL_HINTING_MINIMAL
     TT_Driver  driver = (TT_Driver)FT_FACE_DRIVER( (TT_Face)glyph->face );
+#endif
 #endif
 
 
@@ -2361,13 +2421,19 @@
 #ifdef TT_SUPPORT_SUBPIXEL_HINTING_MINIMAL
       if ( driver->interpreter_version == TT_INTERPRETER_VERSION_40 )
       {
-        subpixel_hinting_lean   = TRUE;
-        grayscale_cleartype     = !FT_BOOL( load_flags         &
-                                            FT_LOAD_TARGET_LCD     ||
-                                            load_flags           &
-                                            FT_LOAD_TARGET_LCD_V   );
-        exec->vertical_lcd_lean = FT_BOOL( load_flags           &
-                                           FT_LOAD_TARGET_LCD_V );
+        subpixel_hinting_lean =
+          FT_BOOL( FT_LOAD_TARGET_MODE( load_flags ) !=
+                   FT_RENDER_MODE_MONO               );
+        grayscale_cleartype =
+          FT_BOOL( subpixel_hinting_lean         &&
+                   !( ( load_flags         &
+                        FT_LOAD_TARGET_LCD )   ||
+                      ( load_flags           &
+                        FT_LOAD_TARGET_LCD_V ) ) );
+        exec->vertical_lcd_lean =
+          FT_BOOL( subpixel_hinting_lean    &&
+                   ( load_flags           &
+                     FT_LOAD_TARGET_LCD_V ) );
       }
       else
       {
@@ -2627,7 +2693,8 @@
     TT_LoaderRec  loader;
 
 #ifdef TT_CONFIG_OPTION_GX_VAR_SUPPORT
-#define IS_DEFAULT_INSTANCE  ( ( (TT_Face)glyph->face )->is_default_instance )
+#define IS_DEFAULT_INSTANCE  ( !( FT_IS_NAMED_INSTANCE( glyph->face ) ||  \
+                                  FT_IS_VARIATION( glyph->face )      ) )
 #else
 #define IS_DEFAULT_INSTANCE  1
 #endif
@@ -2647,9 +2714,6 @@
 
 
       error = load_sbit_image( size, glyph, glyph_index, load_flags );
-<<<<<<< HEAD
-      if ( !error )
-=======
       if ( FT_ERR_EQ( error, Missing_Bitmap ) )
       {
         /* the bitmap strike is incomplete and misses the requested glyph; */
@@ -2712,7 +2776,6 @@
           return error;
       }
       else
->>>>>>> eb6c5214
       {
         if ( FT_IS_SCALABLE( glyph->face ) )
         {
@@ -2726,21 +2789,11 @@
           /* sanity checks: if `xxxAdvance' in the sbit metric */
           /* structure isn't set, use `linearXXXAdvance'      */
           if ( !glyph->metrics.horiAdvance && glyph->linearHoriAdvance )
-<<<<<<< HEAD
-            glyph->metrics.horiAdvance =
-              FT_MulFix( glyph->linearHoriAdvance,
-                         size->root.metrics.x_scale );
-          if ( !glyph->metrics.vertAdvance && glyph->linearVertAdvance )
-            glyph->metrics.vertAdvance =
-              FT_MulFix( glyph->linearVertAdvance,
-                         size->root.metrics.y_scale );
-=======
             glyph->metrics.horiAdvance = FT_MulFix( glyph->linearHoriAdvance,
                                                     x_scale );
           if ( !glyph->metrics.vertAdvance && glyph->linearVertAdvance )
             glyph->metrics.vertAdvance = FT_MulFix( glyph->linearVertAdvance,
                                                     y_scale );
->>>>>>> eb6c5214
         }
 
         return FT_Err_Ok;
@@ -2751,14 +2804,20 @@
 
     /* if FT_LOAD_NO_SCALE is not set, `ttmetrics' must be valid */
     if ( !( load_flags & FT_LOAD_NO_SCALE ) && !size->ttmetrics.valid )
-      return FT_THROW( Invalid_Size_Handle );
+    {
+      error = FT_THROW( Invalid_Size_Handle );
+      goto Exit;
+    }
 
     if ( load_flags & FT_LOAD_SBITS_ONLY )
-      return FT_THROW( Invalid_Argument );
+    {
+      error = FT_THROW( Invalid_Argument );
+      goto Exit;
+    }
 
     error = tt_loader_init( &loader, size, glyph, load_flags, FALSE );
     if ( error )
-      return error;
+      goto Exit;
 
     glyph->format        = FT_GLYPH_FORMAT_OUTLINE;
     glyph->num_subglyphs = 0;
@@ -2830,8 +2889,15 @@
     /* TrueType glyphs at all sizes using the bytecode interpreter. */
     /*                                                              */
     if ( !( load_flags & FT_LOAD_NO_SCALE ) &&
-         size->root.metrics.y_ppem < 24     )
+         size->metrics->y_ppem < 24         )
       glyph->outline.flags |= FT_OUTLINE_HIGH_PRECISION;
+
+  Exit:
+#ifdef FT_DEBUG_LEVEL_TRACE
+    if ( error )
+      FT_TRACE1(( "  failed (error code 0x%x)\n",
+                  error ));
+#endif
 
     return error;
   }
