--- conflicted
+++ resolved
@@ -4,7 +4,7 @@
 /*                                                                         */
 /*    ANSI-specific configuration file (specification only).               */
 /*                                                                         */
-/*  Copyright 1996-2016 by                                                 */
+/*  Copyright 1996-2018 by                                                 */
 /*  David Turner, Robert Wilhelm, and Werner Lemberg.                      */
 /*                                                                         */
 /*  This file is part of the FreeType project, and may only be used,       */
@@ -73,11 +73,11 @@
 
   /* The size of an `int' type.  */
 #if                                 FT_UINT_MAX == 0xFFFFUL
-#define FT_SIZEOF_INT  (16 / FT_CHAR_BIT)
+#define FT_SIZEOF_INT  ( 16 / FT_CHAR_BIT )
 #elif                               FT_UINT_MAX == 0xFFFFFFFFUL
-#define FT_SIZEOF_INT  (32 / FT_CHAR_BIT)
+#define FT_SIZEOF_INT  ( 32 / FT_CHAR_BIT )
 #elif FT_UINT_MAX > 0xFFFFFFFFUL && FT_UINT_MAX == 0xFFFFFFFFFFFFFFFFUL
-#define FT_SIZEOF_INT  (64 / FT_CHAR_BIT)
+#define FT_SIZEOF_INT  ( 64 / FT_CHAR_BIT )
 #else
 #error "Unsupported size of `int' type!"
 #endif
@@ -85,11 +85,11 @@
   /* The size of a `long' type.  A five-byte `long' (as used e.g. on the */
   /* DM642) is recognized but avoided.                                   */
 #if                                  FT_ULONG_MAX == 0xFFFFFFFFUL
-#define FT_SIZEOF_LONG  (32 / FT_CHAR_BIT)
+#define FT_SIZEOF_LONG  ( 32 / FT_CHAR_BIT )
 #elif FT_ULONG_MAX > 0xFFFFFFFFUL && FT_ULONG_MAX == 0xFFFFFFFFFFUL
-#define FT_SIZEOF_LONG  (32 / FT_CHAR_BIT)
+#define FT_SIZEOF_LONG  ( 32 / FT_CHAR_BIT )
 #elif FT_ULONG_MAX > 0xFFFFFFFFUL && FT_ULONG_MAX == 0xFFFFFFFFFFFFFFFFUL
-#define FT_SIZEOF_LONG  (64 / FT_CHAR_BIT)
+#define FT_SIZEOF_LONG  ( 64 / FT_CHAR_BIT )
 #else
 #error "Unsupported size of `long' type!"
 #endif
@@ -236,12 +236,12 @@
 
 #endif
 
-#if FT_SIZEOF_INT == (32 / FT_CHAR_BIT)
+#if FT_SIZEOF_INT == ( 32 / FT_CHAR_BIT )
 
   typedef signed int      FT_Int32;
   typedef unsigned int    FT_UInt32;
 
-#elif FT_SIZEOF_LONG == (32 / FT_CHAR_BIT)
+#elif FT_SIZEOF_LONG == ( 32 / FT_CHAR_BIT )
 
   typedef signed long     FT_Int32;
   typedef unsigned long   FT_UInt32;
@@ -252,12 +252,12 @@
 
 
   /* look up an integer type that is at least 32 bits */
-#if FT_SIZEOF_INT >= (32 / FT_CHAR_BIT)
+#if FT_SIZEOF_INT >= ( 32 / FT_CHAR_BIT )
 
   typedef int            FT_Fast;
   typedef unsigned int   FT_UFast;
 
-#elif FT_SIZEOF_LONG >= (32 / FT_CHAR_BIT)
+#elif FT_SIZEOF_LONG >= ( 32 / FT_CHAR_BIT )
 
   typedef long           FT_Fast;
   typedef unsigned long  FT_UFast;
@@ -267,7 +267,7 @@
 
   /* determine whether we have a 64-bit int type for platforms without */
   /* Autoconf                                                          */
-#if FT_SIZEOF_LONG == (64 / FT_CHAR_BIT)
+#if FT_SIZEOF_LONG == ( 64 / FT_CHAR_BIT )
 
   /* FT_LONG64 must be defined if a 64-bit type is available */
 #define FT_LONG64
@@ -330,6 +330,15 @@
 #ifdef FT_LONG64
   typedef FT_INT64   FT_Int64;
   typedef FT_UINT64  FT_UInt64;
+#endif
+
+
+#ifdef _WIN64
+  /* only 64bit Windows uses the LLP64 data model, i.e., */
+  /* 32bit integers, 64bit pointers                      */
+#define FT_UINT_TO_POINTER( x ) (void*)(unsigned __int64)(x)
+#else
+#define FT_UINT_TO_POINTER( x ) (void*)(unsigned long)(x)
 #endif
 
 
@@ -356,6 +365,14 @@
 #endif
 
 
+  /* Use FT_LOCAL and FT_LOCAL_DEF to declare and define, respectively, */
+  /* a function that gets used only within the scope of a module.       */
+  /* Normally, both the header and source code files for such a         */
+  /* function are within a single module directory.                     */
+  /*                                                                    */
+  /* Intra-module arrays should be tagged with FT_LOCAL_ARRAY and       */
+  /* FT_LOCAL_ARRAY_DEF.                                                */
+  /*                                                                    */
 #ifdef FT_MAKE_OPTION_SINGLE_OBJECT
 
 #define FT_LOCAL( x )      static  x
@@ -377,6 +394,12 @@
 #define FT_LOCAL_ARRAY_DEF( x )  const  x
 
 
+  /* Use FT_BASE and FT_BASE_DEF to declare and define, respectively, */
+  /* functions that are used in more than a single module.  In the    */
+  /* current setup this implies that the declaration is in a header   */
+  /* file in the `include/freetype/internal' directory, and the       */
+  /* function body is in a file in `src/base'.                        */
+  /*                                                                  */
 #ifndef FT_BASE
 
 #ifdef __cplusplus
@@ -399,8 +422,6 @@
 #endif /* !FT_BASE_DEF */
 
 
-<<<<<<< HEAD
-=======
   /*   When compiling FreeType as a DLL or DSO with hidden visibility      */
   /*   some systems/compilers need a special attribute in front OR after   */
   /*   the return type of function declarations.                           */
@@ -432,7 +453,6 @@
   /*                                                                       */
   /*   To export a variable, use FT_EXPORT_VAR.                            */
   /*                                                                       */
->>>>>>> eb6c5214
 #ifndef FT_EXPORT
 
 #ifdef FT2_BUILD_LIBRARY
@@ -447,8 +467,6 @@
 #define FT_EXPORT( x )  extern  x
 #endif
 
-<<<<<<< HEAD
-=======
 #else
 
 #if defined( FT2_DLLIMPORT )
@@ -461,7 +479,6 @@
 
 #endif
 
->>>>>>> eb6c5214
 #endif /* !FT_EXPORT */
 
 
@@ -485,6 +502,7 @@
 #endif
 
 #endif /* !FT_EXPORT_VAR */
+
 
   /* The following macros are needed to compile the library with a   */
   /* C++ compiler and with 16bit compilers.                          */
@@ -497,7 +515,13 @@
   /* functions which are accessed by (global) function pointers.     */
   /*                                                                 */
   /*                                                                 */
-  /* FT_CALLBACK_DEF is used to _define_ a callback function.        */
+  /* FT_CALLBACK_DEF is used to _define_ a callback function,        */
+  /* located in the same source code file as the structure that uses */
+  /* it.                                                             */
+  /*                                                                 */
+  /* FT_BASE_CALLBACK and FT_BASE_CALLBACK_DEF are used to declare   */
+  /* and define a callback function, respectively, in a similar way  */
+  /* as FT_BASE and FT_BASE_DEF work.                                */
   /*                                                                 */
   /* FT_CALLBACK_TABLE is used to _declare_ a constant variable that */
   /* contains pointers to callback functions.                        */
@@ -517,6 +541,16 @@
 #endif
 #endif /* FT_CALLBACK_DEF */
 
+#ifndef FT_BASE_CALLBACK
+#ifdef __cplusplus
+#define FT_BASE_CALLBACK( x )      extern "C"  x
+#define FT_BASE_CALLBACK_DEF( x )  extern "C"  x
+#else
+#define FT_BASE_CALLBACK( x )      extern  x
+#define FT_BASE_CALLBACK_DEF( x )  x
+#endif
+#endif /* FT_BASE_CALLBACK */
+
 #ifndef FT_CALLBACK_TABLE
 #ifdef __cplusplus
 #define FT_CALLBACK_TABLE      extern "C"
