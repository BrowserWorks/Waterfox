/***************************************************************************/
/*                                                                         */
/*  ftobjs.h                                                               */
/*                                                                         */
/*    The FreeType private base classes (specification).                   */
/*                                                                         */
/*  Copyright 1996-2016 by                                                 */
/*  David Turner, Robert Wilhelm, and Werner Lemberg.                      */
/*                                                                         */
/*  This file is part of the FreeType project, and may only be used,       */
/*  modified, and distributed under the terms of the FreeType project      */
/*  license, LICENSE.TXT.  By continuing to use, modify, or distribute     */
/*  this file you indicate that you have read the license and              */
/*  understand and accept it fully.                                        */
/*                                                                         */
/***************************************************************************/


  /*************************************************************************/
  /*                                                                       */
  /*  This file contains the definition of all internal FreeType classes.  */
  /*                                                                       */
  /*************************************************************************/


#ifndef FTOBJS_H_
#define FTOBJS_H_

#include <ft2build.h>
#include FT_RENDER_H
#include FT_SIZES_H
#include FT_LCD_FILTER_H
#include FT_INTERNAL_MEMORY_H
#include FT_INTERNAL_GLYPH_LOADER_H
#include FT_INTERNAL_DRIVER_H
#include FT_INTERNAL_AUTOHINT_H
#include FT_INTERNAL_SERVICE_H
#include FT_INTERNAL_PIC_H

#ifdef FT_CONFIG_OPTION_INCREMENTAL
#include FT_INCREMENTAL_H
#endif


FT_BEGIN_HEADER


  /*************************************************************************/
  /*                                                                       */
  /* Some generic definitions.                                             */
  /*                                                                       */
#ifndef TRUE
#define TRUE  1
#endif

#ifndef FALSE
#define FALSE  0
#endif

#ifndef NULL
#define NULL  (void*)0
#endif


  /*************************************************************************/
  /*                                                                       */
  /* The min and max functions missing in C.  As usual, be careful not to  */
  /* write things like FT_MIN( a++, b++ ) to avoid side effects.           */
  /*                                                                       */
#define FT_MIN( a, b )  ( (a) < (b) ? (a) : (b) )
#define FT_MAX( a, b )  ( (a) > (b) ? (a) : (b) )

#define FT_ABS( a )     ( (a) < 0 ? -(a) : (a) )

  /*
   *  Approximate sqrt(x*x+y*y) using the `alpha max plus beta min'
   *  algorithm.  We use alpha = 1, beta = 3/8, giving us results with a
   *  largest error less than 7% compared to the exact value.
   */
#define FT_HYPOT( x, y )                 \
          ( x = FT_ABS( x ),             \
            y = FT_ABS( y ),             \
            x > y ? x + ( 3 * y >> 3 )   \
                  : y + ( 3 * x >> 3 ) )

  /* we use FT_TYPEOF to suppress signedness compilation warnings */
#define FT_PAD_FLOOR( x, n )  ( (x) & ~FT_TYPEOF( x )( (n)-1 ) )
#define FT_PAD_ROUND( x, n )  FT_PAD_FLOOR( (x) + ((n)/2), n )
#define FT_PAD_CEIL( x, n )   FT_PAD_FLOOR( (x) + ((n)-1), n )

#define FT_PIX_FLOOR( x )     ( (x) & ~FT_TYPEOF( x )63 )
#define FT_PIX_ROUND( x )     FT_PIX_FLOOR( (x) + 32 )
#define FT_PIX_CEIL( x )      FT_PIX_FLOOR( (x) + 63 )


  /*
   *  character classification functions -- since these are used to parse
   *  font files, we must not use those in <ctypes.h> which are
   *  locale-dependent
   */
#define  ft_isdigit( x )   ( ( (unsigned)(x) - '0' ) < 10U )

#define  ft_isxdigit( x )  ( ( (unsigned)(x) - '0' ) < 10U || \
                             ( (unsigned)(x) - 'a' ) < 6U  || \
                             ( (unsigned)(x) - 'A' ) < 6U  )

  /* the next two macros assume ASCII representation */
#define  ft_isupper( x )  ( ( (unsigned)(x) - 'A' ) < 26U )
#define  ft_islower( x )  ( ( (unsigned)(x) - 'a' ) < 26U )

#define  ft_isalpha( x )  ( ft_isupper( x ) || ft_islower( x ) )
#define  ft_isalnum( x )  ( ft_isdigit( x ) || ft_isalpha( x ) )


  /*************************************************************************/
  /*************************************************************************/
  /*************************************************************************/
  /****                                                                 ****/
  /****                                                                 ****/
  /****                       C H A R M A P S                           ****/
  /****                                                                 ****/
  /****                                                                 ****/
  /*************************************************************************/
  /*************************************************************************/
  /*************************************************************************/

  /* handle to internal charmap object */
  typedef struct FT_CMapRec_*              FT_CMap;

  /* handle to charmap class structure */
  typedef const struct FT_CMap_ClassRec_*  FT_CMap_Class;

  /* internal charmap object structure */
  typedef struct  FT_CMapRec_
  {
    FT_CharMapRec  charmap;
    FT_CMap_Class  clazz;

  } FT_CMapRec;

<<<<<<< HEAD
  /* typecase any pointer to a charmap handle */
#define FT_CMAP( x )              ((FT_CMap)( x ))
=======
  /* typecast any pointer to a charmap handle */
#define FT_CMAP( x )  ( (FT_CMap)( x ) )
>>>>>>> eb6c5214

  /* obvious macros */
#define FT_CMAP_PLATFORM_ID( x )  FT_CMAP( x )->charmap.platform_id
#define FT_CMAP_ENCODING_ID( x )  FT_CMAP( x )->charmap.encoding_id
#define FT_CMAP_ENCODING( x )     FT_CMAP( x )->charmap.encoding
#define FT_CMAP_FACE( x )         FT_CMAP( x )->charmap.face


  /* class method definitions */
  typedef FT_Error
  (*FT_CMap_InitFunc)( FT_CMap     cmap,
                       FT_Pointer  init_data );

  typedef void
  (*FT_CMap_DoneFunc)( FT_CMap  cmap );

  typedef FT_UInt
  (*FT_CMap_CharIndexFunc)( FT_CMap    cmap,
                            FT_UInt32  char_code );

  typedef FT_UInt
  (*FT_CMap_CharNextFunc)( FT_CMap     cmap,
                           FT_UInt32  *achar_code );

  typedef FT_UInt
  (*FT_CMap_CharVarIndexFunc)( FT_CMap    cmap,
                               FT_CMap    unicode_cmap,
                               FT_UInt32  char_code,
                               FT_UInt32  variant_selector );

  typedef FT_Bool
  (*FT_CMap_CharVarIsDefaultFunc)( FT_CMap    cmap,
                                   FT_UInt32  char_code,
                                   FT_UInt32  variant_selector );

  typedef FT_UInt32 *
  (*FT_CMap_VariantListFunc)( FT_CMap    cmap,
                              FT_Memory  mem );

  typedef FT_UInt32 *
  (*FT_CMap_CharVariantListFunc)( FT_CMap    cmap,
                                  FT_Memory  mem,
                                  FT_UInt32  char_code );

  typedef FT_UInt32 *
  (*FT_CMap_VariantCharListFunc)( FT_CMap    cmap,
                                  FT_Memory  mem,
                                  FT_UInt32  variant_selector );


  typedef struct  FT_CMap_ClassRec_
  {
    FT_ULong               size;

    FT_CMap_InitFunc       init;
    FT_CMap_DoneFunc       done;
    FT_CMap_CharIndexFunc  char_index;
    FT_CMap_CharNextFunc   char_next;

    /* Subsequent entries are special ones for format 14 -- the variant */
    /* selector subtable which behaves like no other                    */

    FT_CMap_CharVarIndexFunc      char_var_index;
    FT_CMap_CharVarIsDefaultFunc  char_var_default;
    FT_CMap_VariantListFunc       variant_list;
    FT_CMap_CharVariantListFunc   charvariant_list;
    FT_CMap_VariantCharListFunc   variantchar_list;

  } FT_CMap_ClassRec;


#ifndef FT_CONFIG_OPTION_PIC

#define FT_DECLARE_CMAP_CLASS( class_ )              \
  FT_CALLBACK_TABLE const  FT_CMap_ClassRec class_;

#define FT_DEFINE_CMAP_CLASS(       \
          class_,                   \
          size_,                    \
          init_,                    \
          done_,                    \
          char_index_,              \
          char_next_,               \
          char_var_index_,          \
          char_var_default_,        \
          variant_list_,            \
          charvariant_list_,        \
          variantchar_list_ )       \
  FT_CALLBACK_TABLE_DEF             \
  const FT_CMap_ClassRec  class_ =  \
  {                                 \
    size_,                          \
    init_,                          \
    done_,                          \
    char_index_,                    \
    char_next_,                     \
    char_var_index_,                \
    char_var_default_,              \
    variant_list_,                  \
    charvariant_list_,              \
    variantchar_list_               \
  };

#else /* FT_CONFIG_OPTION_PIC */

#define FT_DECLARE_CMAP_CLASS( class_ )                  \
  void                                                   \
  FT_Init_Class_ ## class_( FT_Library         library,  \
                            FT_CMap_ClassRec*  clazz );

#define FT_DEFINE_CMAP_CLASS(                            \
          class_,                                        \
          size_,                                         \
          init_,                                         \
          done_,                                         \
          char_index_,                                   \
          char_next_,                                    \
          char_var_index_,                               \
          char_var_default_,                             \
          variant_list_,                                 \
          charvariant_list_,                             \
          variantchar_list_ )                            \
  void                                                   \
  FT_Init_Class_ ## class_( FT_Library         library,  \
                            FT_CMap_ClassRec*  clazz )   \
  {                                                      \
    FT_UNUSED( library );                                \
                                                         \
    clazz->size             = size_;                     \
    clazz->init             = init_;                     \
    clazz->done             = done_;                     \
    clazz->char_index       = char_index_;               \
    clazz->char_next        = char_next_;                \
    clazz->char_var_index   = char_var_index_;           \
    clazz->char_var_default = char_var_default_;         \
    clazz->variant_list     = variant_list_;             \
    clazz->charvariant_list = charvariant_list_;         \
    clazz->variantchar_list = variantchar_list_;         \
  }

#endif /* FT_CONFIG_OPTION_PIC */


  /* create a new charmap and add it to charmap->face */
  FT_BASE( FT_Error )
  FT_CMap_New( FT_CMap_Class  clazz,
               FT_Pointer     init_data,
               FT_CharMap     charmap,
               FT_CMap       *acmap );

  /* destroy a charmap and remove it from face's list */
  FT_BASE( void )
  FT_CMap_Done( FT_CMap  cmap );


  /*************************************************************************/
  /*                                                                       */
  /* <Struct>                                                              */
  /*    FT_Face_InternalRec                                                */
  /*                                                                       */
  /* <Description>                                                         */
  /*    This structure contains the internal fields of each FT_Face        */
  /*    object.  These fields may change between different releases of     */
  /*    FreeType.                                                          */
  /*                                                                       */
  /* <Fields>                                                              */
  /*    max_points ::                                                      */
  /*      The maximum number of points used to store the vectorial outline */
  /*      of any glyph in this face.  If this value cannot be known in     */
  /*      advance, or if the face isn't scalable, this should be set to 0. */
  /*      Only relevant for scalable formats.                              */
  /*                                                                       */
  /*    max_contours ::                                                    */
  /*      The maximum number of contours used to store the vectorial       */
  /*      outline of any glyph in this face.  If this value cannot be      */
  /*      known in advance, or if the face isn't scalable, this should be  */
  /*      set to 0.  Only relevant for scalable formats.                   */
  /*                                                                       */
  /*    transform_matrix ::                                                */
  /*      A 2x2 matrix of 16.16 coefficients used to transform glyph       */
  /*      outlines after they are loaded from the font.  Only used by the  */
  /*      convenience functions.                                           */
  /*                                                                       */
  /*    transform_delta ::                                                 */
  /*      A translation vector used to transform glyph outlines after they */
  /*      are loaded from the font.  Only used by the convenience          */
  /*      functions.                                                       */
  /*                                                                       */
  /*    transform_flags ::                                                 */
  /*      Some flags used to classify the transform.  Only used by the     */
  /*      convenience functions.                                           */
  /*                                                                       */
  /*    services ::                                                        */
  /*      A cache for frequently used services.  It should be only         */
  /*      accessed with the macro `FT_FACE_LOOKUP_SERVICE'.                */
  /*                                                                       */
  /*    incremental_interface ::                                           */
  /*      If non-null, the interface through which glyph data and metrics  */
  /*      are loaded incrementally for faces that do not provide all of    */
  /*      this data when first opened.  This field exists only if          */
  /*      @FT_CONFIG_OPTION_INCREMENTAL is defined.                        */
  /*                                                                       */
  /*    refcount ::                                                        */
  /*      A counter initialized to~1 at the time an @FT_Face structure is  */
  /*      created.  @FT_Reference_Face increments this counter, and        */
  /*      @FT_Done_Face only destroys a face if the counter is~1,          */
  /*      otherwise it simply decrements it.                               */
  /*                                                                       */
  typedef struct  FT_Face_InternalRec_
  {
    FT_Matrix           transform_matrix;
    FT_Vector           transform_delta;
    FT_Int              transform_flags;

    FT_ServiceCacheRec  services;

#ifdef FT_CONFIG_OPTION_INCREMENTAL
    FT_Incremental_InterfaceRec*  incremental_interface;
#endif

    FT_Int              refcount;

  } FT_Face_InternalRec;


  /*************************************************************************/
  /*                                                                       */
  /* <Struct>                                                              */
  /*    FT_Slot_InternalRec                                                */
  /*                                                                       */
  /* <Description>                                                         */
  /*    This structure contains the internal fields of each FT_GlyphSlot   */
  /*    object.  These fields may change between different releases of     */
  /*    FreeType.                                                          */
  /*                                                                       */
  /* <Fields>                                                              */
  /*    loader            :: The glyph loader object used to load outlines */
  /*                         into the glyph slot.                          */
  /*                                                                       */
  /*    flags             :: Possible values are zero or                   */
  /*                         FT_GLYPH_OWN_BITMAP.  The latter indicates    */
  /*                         that the FT_GlyphSlot structure owns the      */
  /*                         bitmap buffer.                                */
  /*                                                                       */
  /*    glyph_transformed :: Boolean.  Set to TRUE when the loaded glyph   */
  /*                         must be transformed through a specific        */
  /*                         font transformation.  This is _not_ the same  */
  /*                         as the face transform set through             */
  /*                         FT_Set_Transform().                           */
  /*                                                                       */
  /*    glyph_matrix      :: The 2x2 matrix corresponding to the glyph     */
  /*                         transformation, if necessary.                 */
  /*                                                                       */
  /*    glyph_delta       :: The 2d translation vector corresponding to    */
  /*                         the glyph transformation, if necessary.       */
  /*                                                                       */
  /*    glyph_hints       :: Format-specific glyph hints management.       */
  /*                                                                       */

#define FT_GLYPH_OWN_BITMAP  0x1U

  typedef struct  FT_Slot_InternalRec_
  {
    FT_GlyphLoader  loader;
    FT_UInt         flags;
    FT_Bool         glyph_transformed;
    FT_Matrix       glyph_matrix;
    FT_Vector       glyph_delta;
    void*           glyph_hints;

  } FT_GlyphSlot_InternalRec;


#if 0

  /*************************************************************************/
  /*                                                                       */
  /* <Struct>                                                              */
  /*    FT_Size_InternalRec                                                */
  /*                                                                       */
  /* <Description>                                                         */
  /*    This structure contains the internal fields of each FT_Size        */
  /*    object.  Currently, it's empty.                                    */
  /*                                                                       */
  /*************************************************************************/

  typedef struct  FT_Size_InternalRec_
  {
    /* empty */

  } FT_Size_InternalRec;

#endif


  /*************************************************************************/
  /*************************************************************************/
  /*************************************************************************/
  /****                                                                 ****/
  /****                                                                 ****/
  /****                         M O D U L E S                           ****/
  /****                                                                 ****/
  /****                                                                 ****/
  /*************************************************************************/
  /*************************************************************************/
  /*************************************************************************/


  /*************************************************************************/
  /*                                                                       */
  /* <Struct>                                                              */
  /*    FT_ModuleRec                                                       */
  /*                                                                       */
  /* <Description>                                                         */
  /*    A module object instance.                                          */
  /*                                                                       */
  /* <Fields>                                                              */
  /*    clazz   :: A pointer to the module's class.                        */
  /*                                                                       */
  /*    library :: A handle to the parent library object.                  */
  /*                                                                       */
  /*    memory  :: A handle to the memory manager.                         */
  /*                                                                       */
  typedef struct  FT_ModuleRec_
  {
    FT_Module_Class*  clazz;
    FT_Library        library;
    FT_Memory         memory;

  } FT_ModuleRec;


  /* typecast an object to an FT_Module */
#define FT_MODULE( x )          ((FT_Module)( x ))
#define FT_MODULE_CLASS( x )    FT_MODULE( x )->clazz
#define FT_MODULE_LIBRARY( x )  FT_MODULE( x )->library
#define FT_MODULE_MEMORY( x )   FT_MODULE( x )->memory


#define FT_MODULE_IS_DRIVER( x )  ( FT_MODULE_CLASS( x )->module_flags & \
                                    FT_MODULE_FONT_DRIVER )

#define FT_MODULE_IS_RENDERER( x )  ( FT_MODULE_CLASS( x )->module_flags & \
                                      FT_MODULE_RENDERER )

#define FT_MODULE_IS_HINTER( x )  ( FT_MODULE_CLASS( x )->module_flags & \
                                    FT_MODULE_HINTER )

#define FT_MODULE_IS_STYLER( x )  ( FT_MODULE_CLASS( x )->module_flags & \
                                    FT_MODULE_STYLER )

#define FT_DRIVER_IS_SCALABLE( x )  ( FT_MODULE_CLASS( x )->module_flags & \
                                      FT_MODULE_DRIVER_SCALABLE )

#define FT_DRIVER_USES_OUTLINES( x )  !( FT_MODULE_CLASS( x )->module_flags & \
                                         FT_MODULE_DRIVER_NO_OUTLINES )

#define FT_DRIVER_HAS_HINTER( x )  ( FT_MODULE_CLASS( x )->module_flags & \
                                     FT_MODULE_DRIVER_HAS_HINTER )

#define FT_DRIVER_HINTS_LIGHTLY( x )  ( FT_MODULE_CLASS( x )->module_flags & \
                                        FT_MODULE_DRIVER_HINTS_LIGHTLY )


  /*************************************************************************/
  /*                                                                       */
  /* <Function>                                                            */
  /*    FT_Get_Module_Interface                                            */
  /*                                                                       */
  /* <Description>                                                         */
  /*    Finds a module and returns its specific interface as a typeless    */
  /*    pointer.                                                           */
  /*                                                                       */
  /* <Input>                                                               */
  /*    library     :: A handle to the library object.                     */
  /*                                                                       */
  /*    module_name :: The module's name (as an ASCII string).             */
  /*                                                                       */
  /* <Return>                                                              */
  /*    A module-specific interface if available, 0 otherwise.             */
  /*                                                                       */
  /* <Note>                                                                */
  /*    You should better be familiar with FreeType internals to know      */
  /*    which module to look for, and what its interface is :-)            */
  /*                                                                       */
  FT_BASE( const void* )
  FT_Get_Module_Interface( FT_Library   library,
                           const char*  mod_name );

  FT_BASE( FT_Pointer )
  ft_module_get_service( FT_Module    module,
                         const char*  service_id,
                         FT_Bool      global );

#ifdef FT_CONFIG_OPTION_ENVIRONMENT_PROPERTIES
  FT_BASE( FT_Error )
  ft_property_string_set( FT_Library        library,
                          const FT_String*  module_name,
                          const FT_String*  property_name,
                          FT_String*        value );
#endif

  /* */


  /*************************************************************************/
  /*************************************************************************/
  /*************************************************************************/
  /****                                                                 ****/
  /****                                                                 ****/
  /****   F A C E,   S I Z E   &   G L Y P H   S L O T   O B J E C T S  ****/
  /****                                                                 ****/
  /****                                                                 ****/
  /*************************************************************************/
  /*************************************************************************/
  /*************************************************************************/

  /* a few macros used to perform easy typecasts with minimal brain damage */

#define FT_FACE( x )          ((FT_Face)(x))
#define FT_SIZE( x )          ((FT_Size)(x))
#define FT_SLOT( x )          ((FT_GlyphSlot)(x))

#define FT_FACE_DRIVER( x )   FT_FACE( x )->driver
#define FT_FACE_LIBRARY( x )  FT_FACE_DRIVER( x )->root.library
#define FT_FACE_MEMORY( x )   FT_FACE( x )->memory
#define FT_FACE_STREAM( x )   FT_FACE( x )->stream

#define FT_SIZE_FACE( x )     FT_SIZE( x )->face
#define FT_SLOT_FACE( x )     FT_SLOT( x )->face

#define FT_FACE_SLOT( x )     FT_FACE( x )->glyph
#define FT_FACE_SIZE( x )     FT_FACE( x )->size


  /*************************************************************************/
  /*                                                                       */
  /* <Function>                                                            */
  /*    FT_New_GlyphSlot                                                   */
  /*                                                                       */
  /* <Description>                                                         */
  /*    It is sometimes useful to have more than one glyph slot for a      */
  /*    given face object.  This function is used to create additional     */
  /*    slots.  All of them are automatically discarded when the face is   */
  /*    destroyed.                                                         */
  /*                                                                       */
  /* <Input>                                                               */
  /*    face  :: A handle to a parent face object.                         */
  /*                                                                       */
  /* <Output>                                                              */
  /*    aslot :: A handle to a new glyph slot object.                      */
  /*                                                                       */
  /* <Return>                                                              */
  /*    FreeType error code.  0 means success.                             */
  /*                                                                       */
  FT_BASE( FT_Error )
  FT_New_GlyphSlot( FT_Face        face,
                    FT_GlyphSlot  *aslot );


  /*************************************************************************/
  /*                                                                       */
  /* <Function>                                                            */
  /*    FT_Done_GlyphSlot                                                  */
  /*                                                                       */
  /* <Description>                                                         */
  /*    Destroys a given glyph slot.  Remember however that all slots are  */
  /*    automatically destroyed with its parent.  Using this function is   */
  /*    not always mandatory.                                              */
  /*                                                                       */
  /* <Input>                                                               */
  /*    slot :: A handle to a target glyph slot.                           */
  /*                                                                       */
  FT_BASE( void )
  FT_Done_GlyphSlot( FT_GlyphSlot  slot );

 /* */

#define FT_REQUEST_WIDTH( req )                                            \
          ( (req)->horiResolution                                          \
              ? ( (req)->width * (FT_Pos)(req)->horiResolution + 36 ) / 72 \
              : (req)->width )

#define FT_REQUEST_HEIGHT( req )                                            \
          ( (req)->vertResolution                                           \
              ? ( (req)->height * (FT_Pos)(req)->vertResolution + 36 ) / 72 \
              : (req)->height )


  /* Set the metrics according to a bitmap strike. */
  FT_BASE( void )
  FT_Select_Metrics( FT_Face   face,
                     FT_ULong  strike_index );


  /* Set the metrics according to a size request. */
  FT_BASE( void )
  FT_Request_Metrics( FT_Face          face,
                      FT_Size_Request  req );


  /* Match a size request against `available_sizes'. */
  FT_BASE( FT_Error )
  FT_Match_Size( FT_Face          face,
                 FT_Size_Request  req,
                 FT_Bool          ignore_width,
                 FT_ULong*        size_index );


  /* Use the horizontal metrics to synthesize the vertical metrics. */
  /* If `advance' is zero, it is also synthesized.                  */
  FT_BASE( void )
  ft_synthesize_vertical_metrics( FT_Glyph_Metrics*  metrics,
                                  FT_Pos             advance );


  /* Free the bitmap of a given glyphslot when needed (i.e., only when it */
  /* was allocated with ft_glyphslot_alloc_bitmap).                       */
  FT_BASE( void )
  ft_glyphslot_free_bitmap( FT_GlyphSlot  slot );


  /* Allocate a new bitmap buffer in a glyph slot. */
  FT_BASE( FT_Error )
  ft_glyphslot_alloc_bitmap( FT_GlyphSlot  slot,
                             FT_ULong      size );


  /* Set the bitmap buffer in a glyph slot to a given pointer.  The buffer */
  /* will not be freed by a later call to ft_glyphslot_free_bitmap.        */
  FT_BASE( void )
  ft_glyphslot_set_bitmap( FT_GlyphSlot  slot,
                           FT_Byte*      buffer );


  /*************************************************************************/
  /*************************************************************************/
  /*************************************************************************/
  /****                                                                 ****/
  /****                                                                 ****/
  /****                        R E N D E R E R S                        ****/
  /****                                                                 ****/
  /****                                                                 ****/
  /*************************************************************************/
  /*************************************************************************/
  /*************************************************************************/


#define FT_RENDERER( x )      ((FT_Renderer)( x ))
#define FT_GLYPH( x )         ((FT_Glyph)( x ))
#define FT_BITMAP_GLYPH( x )  ((FT_BitmapGlyph)( x ))
#define FT_OUTLINE_GLYPH( x ) ((FT_OutlineGlyph)( x ))


  typedef struct  FT_RendererRec_
  {
    FT_ModuleRec            root;
    FT_Renderer_Class*      clazz;
    FT_Glyph_Format         glyph_format;
    FT_Glyph_Class          glyph_class;

    FT_Raster               raster;
    FT_Raster_Render_Func   raster_render;
    FT_Renderer_RenderFunc  render;

  } FT_RendererRec;


  /*************************************************************************/
  /*************************************************************************/
  /*************************************************************************/
  /****                                                                 ****/
  /****                                                                 ****/
  /****                    F O N T   D R I V E R S                      ****/
  /****                                                                 ****/
  /****                                                                 ****/
  /*************************************************************************/
  /*************************************************************************/
  /*************************************************************************/


  /* typecast a module into a driver easily */
#define FT_DRIVER( x )        ((FT_Driver)(x))

  /* typecast a module as a driver, and get its driver class */
#define FT_DRIVER_CLASS( x )  FT_DRIVER( x )->clazz


  /*************************************************************************/
  /*                                                                       */
  /* <Struct>                                                              */
  /*    FT_DriverRec                                                       */
  /*                                                                       */
  /* <Description>                                                         */
  /*    The root font driver class.  A font driver is responsible for      */
  /*    managing and loading font files of a given format.                 */
  /*                                                                       */
  /*  <Fields>                                                             */
  /*     root         :: Contains the fields of the root module class.     */
  /*                                                                       */
  /*     clazz        :: A pointer to the font driver's class.  Note that  */
  /*                     this is NOT root.clazz.  `class' wasn't used      */
  /*                     as it is a reserved word in C++.                  */
  /*                                                                       */
  /*     faces_list   :: The list of faces currently opened by this        */
  /*                     driver.                                           */
  /*                                                                       */
  /*     glyph_loader :: Unused.  Used to be glyph loader for all faces    */
  /*                     managed by this driver.                           */
  /*                                                                       */
  typedef struct  FT_DriverRec_
  {
    FT_ModuleRec     root;
    FT_Driver_Class  clazz;
    FT_ListRec       faces_list;
    FT_GlyphLoader   glyph_loader;

  } FT_DriverRec;


  /*************************************************************************/
  /*************************************************************************/
  /*************************************************************************/
  /****                                                                 ****/
  /****                                                                 ****/
  /****                       L I B R A R I E S                         ****/
  /****                                                                 ****/
  /****                                                                 ****/
  /*************************************************************************/
  /*************************************************************************/
  /*************************************************************************/


  /* This hook is used by the TrueType debugger.  It must be set to an */
  /* alternate truetype bytecode interpreter function.                 */
#define FT_DEBUG_HOOK_TRUETYPE            0


  typedef void  (*FT_Bitmap_LcdFilterFunc)( FT_Bitmap*      bitmap,
                                            FT_Render_Mode  render_mode,
                                            FT_Library      library );


  /*************************************************************************/
  /*                                                                       */
  /* <Struct>                                                              */
  /*    FT_LibraryRec                                                      */
  /*                                                                       */
  /* <Description>                                                         */
  /*    The FreeType library class.  This is the root of all FreeType      */
  /*    data.  Use FT_New_Library() to create a library object, and        */
  /*    FT_Done_Library() to discard it and all child objects.             */
  /*                                                                       */
  /* <Fields>                                                              */
  /*    memory           :: The library's memory object.  Manages memory   */
  /*                        allocation.                                    */
  /*                                                                       */
  /*    version_major    :: The major version number of the library.       */
  /*                                                                       */
  /*    version_minor    :: The minor version number of the library.       */
  /*                                                                       */
  /*    version_patch    :: The current patch level of the library.        */
  /*                                                                       */
  /*    num_modules      :: The number of modules currently registered     */
  /*                        within this library.  This is set to 0 for new */
  /*                        libraries.  New modules are added through the  */
  /*                        FT_Add_Module() API function.                  */
  /*                                                                       */
  /*    modules          :: A table used to store handles to the currently */
  /*                        registered modules. Note that each font driver */
  /*                        contains a list of its opened faces.           */
  /*                                                                       */
  /*    renderers        :: The list of renderers currently registered     */
  /*                        within the library.                            */
  /*                                                                       */
  /*    cur_renderer     :: The current outline renderer.  This is a       */
  /*                        shortcut used to avoid parsing the list on     */
  /*                        each call to FT_Outline_Render().  It is a     */
  /*                        handle to the current renderer for the         */
  /*                        FT_GLYPH_FORMAT_OUTLINE format.                */
  /*                                                                       */
  /*    auto_hinter      :: XXX                                            */
  /*                                                                       */
  /*    raster_pool      :: The raster object's render pool.  This can     */
  /*                        ideally be changed dynamically at run-time.    */
  /*                                                                       */
  /*    raster_pool_size :: The size of the render pool in bytes.          */
  /*                                                                       */
  /*    debug_hooks      :: XXX                                            */
  /*                                                                       */
  /*    lcd_filter       :: If subpixel rendering is activated, the        */
  /*                        selected LCD filter mode.                      */
  /*                                                                       */
  /*    lcd_extra        :: If subpixel rendering is activated, the number */
  /*                        of extra pixels needed for the LCD filter.     */
  /*                                                                       */
  /*    lcd_weights      :: If subpixel rendering is activated, the LCD    */
  /*                        filter weights, if any.                        */
  /*                                                                       */
  /*    lcd_filter_func  :: If subpixel rendering is activated, the LCD    */
  /*                        filtering callback function.                   */
  /*                                                                       */
  /*    pic_container    :: Contains global structs and tables, instead    */
  /*                        of defining them globally.                     */
  /*                                                                       */
  /*    refcount         :: A counter initialized to~1 at the time an      */
  /*                        @FT_Library structure is created.              */
  /*                        @FT_Reference_Library increments this counter, */
  /*                        and @FT_Done_Library only destroys a library   */
  /*                        if the counter is~1, otherwise it simply       */
  /*                        decrements it.                                 */
  /*                                                                       */
  typedef struct  FT_LibraryRec_
  {
    FT_Memory          memory;           /* library's memory manager */

    FT_Int             version_major;
    FT_Int             version_minor;
    FT_Int             version_patch;

    FT_UInt            num_modules;
    FT_Module          modules[FT_MAX_MODULES];  /* module objects  */

    FT_ListRec         renderers;        /* list of renderers        */
    FT_Renderer        cur_renderer;     /* current outline renderer */
    FT_Module          auto_hinter;

    FT_Byte*           raster_pool;      /* scan-line conversion */
                                         /* render pool          */
    FT_ULong           raster_pool_size; /* size of render pool in bytes */

    FT_DebugHook_Func  debug_hooks[4];

#ifdef FT_CONFIG_OPTION_SUBPIXEL_RENDERING
    FT_LcdFilter             lcd_filter;
    FT_Int                   lcd_extra;        /* number of extra pixels */
    FT_Byte                  lcd_weights[5];   /* filter weights, if any */
    FT_Bitmap_LcdFilterFunc  lcd_filter_func;  /* filtering callback     */
#endif

#ifdef FT_CONFIG_OPTION_PIC
    FT_PIC_Container   pic_container;
#endif

    FT_Int             refcount;

  } FT_LibraryRec;


  FT_BASE( FT_Renderer )
  FT_Lookup_Renderer( FT_Library       library,
                      FT_Glyph_Format  format,
                      FT_ListNode*     node );

  FT_BASE( FT_Error )
  FT_Render_Glyph_Internal( FT_Library      library,
                            FT_GlyphSlot    slot,
                            FT_Render_Mode  render_mode );

  typedef const char*
  (*FT_Face_GetPostscriptNameFunc)( FT_Face  face );

  typedef FT_Error
  (*FT_Face_GetGlyphNameFunc)( FT_Face     face,
                               FT_UInt     glyph_index,
                               FT_Pointer  buffer,
                               FT_UInt     buffer_max );

  typedef FT_UInt
  (*FT_Face_GetGlyphNameIndexFunc)( FT_Face     face,
                                    FT_String*  glyph_name );


#ifndef FT_CONFIG_OPTION_NO_DEFAULT_SYSTEM

  /*************************************************************************/
  /*                                                                       */
  /* <Function>                                                            */
  /*    FT_New_Memory                                                      */
  /*                                                                       */
  /* <Description>                                                         */
  /*    Creates a new memory object.                                       */
  /*                                                                       */
  /* <Return>                                                              */
  /*    A pointer to the new memory object.  0 in case of error.           */
  /*                                                                       */
  FT_BASE( FT_Memory )
  FT_New_Memory( void );


  /*************************************************************************/
  /*                                                                       */
  /* <Function>                                                            */
  /*    FT_Done_Memory                                                     */
  /*                                                                       */
  /* <Description>                                                         */
  /*    Discards memory manager.                                           */
  /*                                                                       */
  /* <Input>                                                               */
  /*    memory :: A handle to the memory manager.                          */
  /*                                                                       */
  FT_BASE( void )
  FT_Done_Memory( FT_Memory  memory );

#endif /* !FT_CONFIG_OPTION_NO_DEFAULT_SYSTEM */


  /* Define default raster's interface.  The default raster is located in  */
  /* `src/base/ftraster.c'.                                                */
  /*                                                                       */
  /* Client applications can register new rasters through the              */
  /* FT_Set_Raster() API.                                                  */

#ifndef FT_NO_DEFAULT_RASTER
  FT_EXPORT_VAR( FT_Raster_Funcs )  ft_default_raster;
#endif


  /*************************************************************************/
  /*************************************************************************/
  /*************************************************************************/
  /****                                                                 ****/
  /****                                                                 ****/
  /****                      P I C   S U P P O R T                      ****/
  /****                                                                 ****/
  /****                                                                 ****/
  /*************************************************************************/
  /*************************************************************************/
  /*************************************************************************/


  /* PIC support macros for ftimage.h */


  /*************************************************************************/
  /*                                                                       */
  /* <Macro>                                                               */
  /*    FT_DEFINE_OUTLINE_FUNCS                                            */
  /*                                                                       */
  /* <Description>                                                         */
  /*    Used to initialize an instance of FT_Outline_Funcs struct.         */
  /*    When FT_CONFIG_OPTION_PIC is defined an init function will need    */
  /*    to be called with a pre-allocated structure to be filled.          */
  /*    When FT_CONFIG_OPTION_PIC is not defined the struct will be        */
  /*    allocated in the global scope (or the scope where the macro        */
  /*    is used).                                                          */
  /*                                                                       */
#ifndef FT_CONFIG_OPTION_PIC

#define FT_DEFINE_OUTLINE_FUNCS(           \
          class_,                          \
          move_to_,                        \
          line_to_,                        \
          conic_to_,                       \
          cubic_to_,                       \
          shift_,                          \
          delta_ )                         \
  static const  FT_Outline_Funcs class_ =  \
  {                                        \
    move_to_,                              \
    line_to_,                              \
    conic_to_,                             \
    cubic_to_,                             \
    shift_,                                \
    delta_                                 \
  };

#else /* FT_CONFIG_OPTION_PIC */

#define FT_DEFINE_OUTLINE_FUNCS(                     \
          class_,                                    \
          move_to_,                                  \
          line_to_,                                  \
          conic_to_,                                 \
          cubic_to_,                                 \
          shift_,                                    \
          delta_ )                                   \
  static FT_Error                                    \
  Init_Class_ ## class_( FT_Outline_Funcs*  clazz )  \
  {                                                  \
    clazz->move_to  = move_to_;                      \
    clazz->line_to  = line_to_;                      \
    clazz->conic_to = conic_to_;                     \
    clazz->cubic_to = cubic_to_;                     \
    clazz->shift    = shift_;                        \
    clazz->delta    = delta_;                        \
                                                     \
    return FT_Err_Ok;                                \
  }

#endif /* FT_CONFIG_OPTION_PIC */


  /*************************************************************************/
  /*                                                                       */
  /* <Macro>                                                               */
  /*    FT_DEFINE_RASTER_FUNCS                                             */
  /*                                                                       */
  /* <Description>                                                         */
  /*    Used to initialize an instance of FT_Raster_Funcs struct.          */
  /*    When FT_CONFIG_OPTION_PIC is defined an init function will need    */
  /*    to be called with a pre-allocated structure to be filled.          */
  /*    When FT_CONFIG_OPTION_PIC is not defined the struct will be        */
  /*    allocated in the global scope (or the scope where the macro        */
  /*    is used).                                                          */
  /*                                                                       */
#ifndef FT_CONFIG_OPTION_PIC

#define FT_DEFINE_RASTER_FUNCS(    \
          class_,                  \
          glyph_format_,           \
          raster_new_,             \
          raster_reset_,           \
          raster_set_mode_,        \
          raster_render_,          \
          raster_done_ )           \
  const FT_Raster_Funcs  class_ =  \
  {                                \
    glyph_format_,                 \
    raster_new_,                   \
    raster_reset_,                 \
    raster_set_mode_,              \
    raster_render_,                \
    raster_done_                   \
  };

#else /* FT_CONFIG_OPTION_PIC */

#define FT_DEFINE_RASTER_FUNCS(                        \
          class_,                                      \
          glyph_format_,                               \
          raster_new_,                                 \
          raster_reset_,                               \
          raster_set_mode_,                            \
          raster_render_,                              \
          raster_done_ )                               \
  void                                                 \
  FT_Init_Class_ ## class_( FT_Raster_Funcs*  clazz )  \
  {                                                    \
    clazz->glyph_format    = glyph_format_;            \
    clazz->raster_new      = raster_new_;              \
    clazz->raster_reset    = raster_reset_;            \
    clazz->raster_set_mode = raster_set_mode_;         \
    clazz->raster_render   = raster_render_;           \
    clazz->raster_done     = raster_done_;             \
  }

#endif /* FT_CONFIG_OPTION_PIC */


  /* PIC support macros for ftrender.h */


  /*************************************************************************/
  /*                                                                       */
  /* <Macro>                                                               */
  /*    FT_DEFINE_GLYPH                                                    */
  /*                                                                       */
  /* <Description>                                                         */
  /*    Used to initialize an instance of FT_Glyph_Class struct.           */
  /*    When FT_CONFIG_OPTION_PIC is defined an init function will need    */
  /*    to be called with a pre-allocated structure to be filled.          */
  /*    When FT_CONFIG_OPTION_PIC is not defined the struct will be        */
  /*    allocated in the global scope (or the scope where the macro        */
  /*    is used).                                                          */
  /*                                                                       */
#ifndef FT_CONFIG_OPTION_PIC

#define FT_DEFINE_GLYPH(          \
          class_,                 \
          size_,                  \
          format_,                \
          init_,                  \
          done_,                  \
          copy_,                  \
          transform_,             \
          bbox_,                  \
          prepare_ )              \
  FT_CALLBACK_TABLE_DEF           \
  const FT_Glyph_Class  class_ =  \
  {                               \
    size_,                        \
    format_,                      \
    init_,                        \
    done_,                        \
    copy_,                        \
    transform_,                   \
    bbox_,                        \
    prepare_                      \
  };

#else /* FT_CONFIG_OPTION_PIC */

#define FT_DEFINE_GLYPH(                              \
          class_,                                     \
          size_,                                      \
          format_,                                    \
          init_,                                      \
          done_,                                      \
          copy_,                                      \
          transform_,                                 \
          bbox_,                                      \
          prepare_ )                                  \
  void                                                \
  FT_Init_Class_ ## class_( FT_Glyph_Class*  clazz )  \
  {                                                   \
    clazz->glyph_size      = size_;                   \
    clazz->glyph_format    = format_;                 \
    clazz->glyph_init      = init_;                   \
    clazz->glyph_done      = done_;                   \
    clazz->glyph_copy      = copy_;                   \
    clazz->glyph_transform = transform_;              \
    clazz->glyph_bbox      = bbox_;                   \
    clazz->glyph_prepare   = prepare_;                \
  }

#endif /* FT_CONFIG_OPTION_PIC */


  /*************************************************************************/
  /*                                                                       */
  /* <Macro>                                                               */
  /*    FT_DECLARE_RENDERER                                                */
  /*                                                                       */
  /* <Description>                                                         */
  /*    Used to create a forward declaration of a                          */
  /*    FT_Renderer_Class struct instance.                                 */
  /*                                                                       */
  /* <Macro>                                                               */
  /*    FT_DEFINE_RENDERER                                                 */
  /*                                                                       */
  /* <Description>                                                         */
  /*    Used to initialize an instance of FT_Renderer_Class struct.        */
  /*                                                                       */
  /*    When FT_CONFIG_OPTION_PIC is defined a `create' function will      */
  /*    need to be called with a pointer where the allocated structure is  */
  /*    returned.  And when it is no longer needed a `destroy' function    */
  /*    needs to be called to release that allocation.                     */
  /*    `ftinit.c' (ft_create_default_module_classes) already contains     */
  /*    a mechanism to call these functions for the default modules        */
  /*    described in `ftmodule.h'.                                         */
  /*                                                                       */
  /*    Notice that the created `create' and `destroy' functions call      */
  /*    `pic_init' and `pic_free' to allow you to manually allocate and    */
  /*    initialize any additional global data, like a module specific      */
  /*    interface, and put them in the global pic container defined in     */
  /*    `ftpic.h'.  If you don't need them just implement the functions as */
  /*    empty to resolve the link error.  Also the `pic_init' and          */
  /*    `pic_free' functions should be declared in `pic.h', to be referred */
  /*    by the renderer definition calling `FT_DEFINE_RENDERER' in the     */
  /*    following.                                                         */
  /*                                                                       */
  /*    When FT_CONFIG_OPTION_PIC is not defined the struct will be        */
  /*    allocated in the global scope (or the scope where the macro        */
  /*    is used).                                                          */
  /*                                                                       */
#ifndef FT_CONFIG_OPTION_PIC

#define FT_DECLARE_RENDERER( class_ )               \
  FT_EXPORT_VAR( const FT_Renderer_Class ) class_;

#define FT_DEFINE_RENDERER(                  \
          class_,                            \
          flags_,                            \
          size_,                             \
          name_,                             \
          version_,                          \
          requires_,                         \
          interface_,                        \
          init_,                             \
          done_,                             \
          get_interface_,                    \
          glyph_format_,                     \
          render_glyph_,                     \
          transform_glyph_,                  \
          get_glyph_cbox_,                   \
          set_mode_,                         \
          raster_class_ )                    \
  FT_CALLBACK_TABLE_DEF                      \
  const FT_Renderer_Class  class_ =          \
  {                                          \
    FT_DEFINE_ROOT_MODULE( flags_,           \
                           size_,            \
                           name_,            \
                           version_,         \
                           requires_,        \
                           interface_,       \
                           init_,            \
                           done_,            \
                           get_interface_ )  \
    glyph_format_,                           \
                                             \
    render_glyph_,                           \
    transform_glyph_,                        \
    get_glyph_cbox_,                         \
    set_mode_,                               \
                                             \
    raster_class_                            \
  };

#else /* FT_CONFIG_OPTION_PIC */

#define FT_DECLARE_RENDERER( class_ )  FT_DECLARE_MODULE( class_ )

#define FT_DEFINE_RENDERER(                                      \
          class_,                                                \
          flags_,                                                \
          size_,                                                 \
          name_,                                                 \
          version_,                                              \
          requires_,                                             \
          interface_,                                            \
          init_,                                                 \
          done_,                                                 \
          get_interface_,                                        \
          glyph_format_,                                         \
          render_glyph_,                                         \
          transform_glyph_,                                      \
          get_glyph_cbox_,                                       \
          set_mode_,                                             \
          raster_class_ )                                        \
  void                                                           \
  FT_Destroy_Class_ ## class_( FT_Library        library,        \
                               FT_Module_Class*  clazz )         \
  {                                                              \
    FT_Renderer_Class*  rclazz = (FT_Renderer_Class*)clazz;      \
    FT_Memory           memory = library->memory;                \
                                                                 \
                                                                 \
    class_ ## _pic_free( library );                              \
    if ( rclazz )                                                \
      FT_FREE( rclazz );                                         \
  }                                                              \
                                                                 \
                                                                 \
  FT_Error                                                       \
  FT_Create_Class_ ## class_( FT_Library         library,        \
                              FT_Module_Class**  output_class )  \
  {                                                              \
    FT_Renderer_Class*  clazz = NULL;                            \
    FT_Error            error;                                   \
    FT_Memory           memory = library->memory;                \
                                                                 \
                                                                 \
    if ( FT_ALLOC( clazz, sizeof ( *clazz ) ) )                  \
      return error;                                              \
                                                                 \
    error = class_ ## _pic_init( library );                      \
    if ( error )                                                 \
    {                                                            \
      FT_FREE( clazz );                                          \
      return error;                                              \
    }                                                            \
                                                                 \
    FT_DEFINE_ROOT_MODULE( flags_,                               \
                           size_,                                \
                           name_,                                \
                           version_,                             \
                           requires_,                            \
                           interface_,                           \
                           init_,                                \
                           done_,                                \
                           get_interface_ )                      \
                                                                 \
    clazz->glyph_format    = glyph_format_;                      \
                                                                 \
    clazz->render_glyph    = render_glyph_;                      \
    clazz->transform_glyph = transform_glyph_;                   \
    clazz->get_glyph_cbox  = get_glyph_cbox_;                    \
    clazz->set_mode        = set_mode_;                          \
                                                                 \
    clazz->raster_class    = raster_class_;                      \
                                                                 \
    *output_class = (FT_Module_Class*)clazz;                     \
                                                                 \
    return FT_Err_Ok;                                            \
  }

#endif /* FT_CONFIG_OPTION_PIC */


  /* PIC support macros for ftmodapi.h **/


#ifdef FT_CONFIG_OPTION_PIC

  /*************************************************************************/
  /*                                                                       */
  /* <FuncType>                                                            */
  /*    FT_Module_Creator                                                  */
  /*                                                                       */
  /* <Description>                                                         */
  /*    A function used to create (allocate) a new module class object.    */
  /*    The object's members are initialized, but the module itself is     */
  /*    not.                                                               */
  /*                                                                       */
  /* <Input>                                                               */
  /*    memory       :: A handle to the memory manager.                    */
  /*    output_class :: Initialized with the newly allocated class.        */
  /*                                                                       */
  typedef FT_Error
  (*FT_Module_Creator)( FT_Memory          memory,
                        FT_Module_Class**  output_class );

  /*************************************************************************/
  /*                                                                       */
  /* <FuncType>                                                            */
  /*    FT_Module_Destroyer                                                */
  /*                                                                       */
  /* <Description>                                                         */
  /*    A function used to destroy (deallocate) a module class object.     */
  /*                                                                       */
  /* <Input>                                                               */
  /*    memory :: A handle to the memory manager.                          */
  /*    clazz  :: Module class to destroy.                                 */
  /*                                                                       */
  typedef void
  (*FT_Module_Destroyer)( FT_Memory         memory,
                          FT_Module_Class*  clazz );

#endif


  /*************************************************************************/
  /*                                                                       */
  /* <Macro>                                                               */
  /*    FT_DECLARE_MODULE                                                  */
  /*                                                                       */
  /* <Description>                                                         */
  /*    Used to create a forward declaration of a                          */
  /*    FT_Module_Class struct instance.                                   */
  /*                                                                       */
  /* <Macro>                                                               */
  /*    FT_DEFINE_MODULE                                                   */
  /*                                                                       */
  /* <Description>                                                         */
  /*    Used to initialize an instance of an FT_Module_Class struct.       */
  /*                                                                       */
  /*    When FT_CONFIG_OPTION_PIC is defined a `create' function needs     */
  /*    to be called with a pointer where the allocated structure is       */
  /*    returned.  And when it is no longer needed a `destroy' function    */
  /*    needs to be called to release that allocation.                     */
  /*    `ftinit.c' (ft_create_default_module_classes) already contains     */
  /*    a mechanism to call these functions for the default modules        */
  /*    described in `ftmodule.h'.                                         */
  /*                                                                       */
  /*    Notice that the created `create' and `destroy' functions call      */
  /*    `pic_init' and `pic_free' to allow you to manually allocate and    */
  /*    initialize any additional global data, like a module specific      */
  /*    interface, and put them in the global pic container defined in     */
  /*    `ftpic.h'.  If you don't need them just implement the functions as */
  /*    empty to resolve the link error.  Also the `pic_init' and          */
  /*    `pic_free' functions should be declared in `pic.h', to be referred */
  /*    by the module definition calling `FT_DEFINE_MODULE' in the         */
  /*    following.                                                         */
  /*                                                                       */
  /*    When FT_CONFIG_OPTION_PIC is not defined the struct will be        */
  /*    allocated in the global scope (or the scope where the macro        */
  /*    is used).                                                          */
  /*                                                                       */
  /* <Macro>                                                               */
  /*    FT_DEFINE_ROOT_MODULE                                              */
  /*                                                                       */
  /* <Description>                                                         */
  /*    Used to initialize an instance of an FT_Module_Class struct inside */
  /*    another struct that contains it or in a function that initializes  */
  /*    that containing struct.                                            */
  /*                                                                       */
#ifndef FT_CONFIG_OPTION_PIC

#define FT_DECLARE_MODULE( class_ )  \
  FT_CALLBACK_TABLE                  \
  const FT_Module_Class  class_;

#define FT_DEFINE_ROOT_MODULE(  \
          flags_,               \
          size_,                \
          name_,                \
          version_,             \
          requires_,            \
          interface_,           \
          init_,                \
          done_,                \
          get_interface_ )      \
  {                             \
    flags_,                     \
    size_,                      \
                                \
    name_,                      \
    version_,                   \
    requires_,                  \
                                \
    interface_,                 \
                                \
    init_,                      \
    done_,                      \
    get_interface_,             \
  },

#define FT_DEFINE_MODULE(         \
          class_,                 \
          flags_,                 \
          size_,                  \
          name_,                  \
          version_,               \
          requires_,              \
          interface_,             \
          init_,                  \
          done_,                  \
          get_interface_ )        \
  FT_CALLBACK_TABLE_DEF           \
  const FT_Module_Class class_ =  \
  {                               \
    flags_,                       \
    size_,                        \
                                  \
    name_,                        \
    version_,                     \
    requires_,                    \
                                  \
    interface_,                   \
                                  \
    init_,                        \
    done_,                        \
    get_interface_,               \
  };


#else /* FT_CONFIG_OPTION_PIC */

#define FT_DECLARE_MODULE( class_ )                               \
  FT_Error                                                        \
  FT_Create_Class_ ## class_( FT_Library         library,         \
                              FT_Module_Class**  output_class );  \
  void                                                            \
  FT_Destroy_Class_ ## class_( FT_Library        library,         \
                               FT_Module_Class*  clazz );

#define FT_DEFINE_ROOT_MODULE(                      \
          flags_,                                   \
          size_,                                    \
          name_,                                    \
          version_,                                 \
          requires_,                                \
          interface_,                               \
          init_,                                    \
          done_,                                    \
          get_interface_ )                          \
    clazz->root.module_flags     = flags_;          \
    clazz->root.module_size      = size_;           \
    clazz->root.module_name      = name_;           \
    clazz->root.module_version   = version_;        \
    clazz->root.module_requires  = requires_;       \
                                                    \
    clazz->root.module_interface = interface_;      \
                                                    \
    clazz->root.module_init      = init_;           \
    clazz->root.module_done      = done_;           \
    clazz->root.get_interface    = get_interface_;

#define FT_DEFINE_MODULE(                                        \
          class_,                                                \
          flags_,                                                \
          size_,                                                 \
          name_,                                                 \
          version_,                                              \
          requires_,                                             \
          interface_,                                            \
          init_,                                                 \
          done_,                                                 \
          get_interface_ )                                       \
  void                                                           \
  FT_Destroy_Class_ ## class_( FT_Library        library,        \
                               FT_Module_Class*  clazz )         \
  {                                                              \
    FT_Memory memory = library->memory;                          \
                                                                 \
                                                                 \
    class_ ## _pic_free( library );                              \
    if ( clazz )                                                 \
      FT_FREE( clazz );                                          \
  }                                                              \
                                                                 \
                                                                 \
  FT_Error                                                       \
  FT_Create_Class_ ## class_( FT_Library         library,        \
                              FT_Module_Class**  output_class )  \
  {                                                              \
    FT_Memory         memory = library->memory;                  \
    FT_Module_Class*  clazz  = NULL;                             \
    FT_Error          error;                                     \
                                                                 \
                                                                 \
    if ( FT_ALLOC( clazz, sizeof ( *clazz ) ) )                  \
      return error;                                              \
    error = class_ ## _pic_init( library );                      \
    if ( error )                                                 \
    {                                                            \
      FT_FREE( clazz );                                          \
      return error;                                              \
    }                                                            \
                                                                 \
    clazz->module_flags     = flags_;                            \
    clazz->module_size      = size_;                             \
    clazz->module_name      = name_;                             \
    clazz->module_version   = version_;                          \
    clazz->module_requires  = requires_;                         \
                                                                 \
    clazz->module_interface = interface_;                        \
                                                                 \
    clazz->module_init      = init_;                             \
    clazz->module_done      = done_;                             \
    clazz->get_interface    = get_interface_;                    \
                                                                 \
    *output_class = clazz;                                       \
                                                                 \
    return FT_Err_Ok;                                            \
  }

#endif /* FT_CONFIG_OPTION_PIC */


FT_END_HEADER

#endif /* FTOBJS_H_ */


/* END */<|MERGE_RESOLUTION|>--- conflicted
+++ resolved
@@ -4,7 +4,7 @@
 /*                                                                         */
 /*    The FreeType private base classes (specification).                   */
 /*                                                                         */
-/*  Copyright 1996-2016 by                                                 */
+/*  Copyright 1996-2018 by                                                 */
 /*  David Turner, Robert Wilhelm, and Werner Lemberg.                      */
 /*                                                                         */
 /*  This file is part of the FreeType project, and may only be used,       */
@@ -36,6 +36,7 @@
 #include FT_INTERNAL_AUTOHINT_H
 #include FT_INTERNAL_SERVICE_H
 #include FT_INTERNAL_PIC_H
+#include FT_INTERNAL_CALC_H
 
 #ifdef FT_CONFIG_OPTION_INCREMENTAL
 #include FT_INCREMENTAL_H
@@ -84,13 +85,29 @@
                   : y + ( 3 * x >> 3 ) )
 
   /* we use FT_TYPEOF to suppress signedness compilation warnings */
-#define FT_PAD_FLOOR( x, n )  ( (x) & ~FT_TYPEOF( x )( (n)-1 ) )
-#define FT_PAD_ROUND( x, n )  FT_PAD_FLOOR( (x) + ((n)/2), n )
-#define FT_PAD_CEIL( x, n )   FT_PAD_FLOOR( (x) + ((n)-1), n )
+#define FT_PAD_FLOOR( x, n )  ( (x) & ~FT_TYPEOF( x )( (n) - 1 ) )
+#define FT_PAD_ROUND( x, n )  FT_PAD_FLOOR( (x) + (n) / 2, n )
+#define FT_PAD_CEIL( x, n )   FT_PAD_FLOOR( (x) + (n) - 1, n )
 
 #define FT_PIX_FLOOR( x )     ( (x) & ~FT_TYPEOF( x )63 )
 #define FT_PIX_ROUND( x )     FT_PIX_FLOOR( (x) + 32 )
 #define FT_PIX_CEIL( x )      FT_PIX_FLOOR( (x) + 63 )
+
+  /* specialized versions (for signed values)                   */
+  /* that don't produce run-time errors due to integer overflow */
+#define FT_PAD_ROUND_LONG( x, n )  FT_PAD_FLOOR( ADD_LONG( (x), (n) / 2 ), \
+                                                 n )
+#define FT_PAD_CEIL_LONG( x, n )   FT_PAD_FLOOR( ADD_LONG( (x), (n) - 1 ), \
+                                                 n )
+#define FT_PIX_ROUND_LONG( x )     FT_PIX_FLOOR( ADD_LONG( (x), 32 ) )
+#define FT_PIX_CEIL_LONG( x )      FT_PIX_FLOOR( ADD_LONG( (x), 63 ) )
+
+#define FT_PAD_ROUND_INT32( x, n )  FT_PAD_FLOOR( ADD_INT32( (x), (n) / 2 ), \
+                                                  n )
+#define FT_PAD_CEIL_INT32( x, n )   FT_PAD_FLOOR( ADD_INT32( (x), (n) - 1 ), \
+                                                  n )
+#define FT_PIX_ROUND_INT32( x )     FT_PIX_FLOOR( ADD_INT32( (x), 32 ) )
+#define FT_PIX_CEIL_INT32( x )      FT_PIX_FLOOR( ADD_INT32( (x), 63 ) )
 
 
   /*
@@ -138,13 +155,8 @@
 
   } FT_CMapRec;
 
-<<<<<<< HEAD
-  /* typecase any pointer to a charmap handle */
-#define FT_CMAP( x )              ((FT_CMap)( x ))
-=======
   /* typecast any pointer to a charmap handle */
 #define FT_CMAP( x )  ( (FT_CMap)( x ) )
->>>>>>> eb6c5214
 
   /* obvious macros */
 #define FT_CMAP_PLATFORM_ID( x )  FT_CMAP( x )->charmap.platform_id
@@ -300,6 +312,27 @@
   FT_CMap_Done( FT_CMap  cmap );
 
 
+  /* adds LCD padding to Min and Max boundaries */
+  FT_BASE( void )
+  ft_lcd_padding( FT_Pos*       Min,
+                  FT_Pos*       Max,
+                  FT_GlyphSlot  slot );
+
+#ifdef FT_CONFIG_OPTION_SUBPIXEL_RENDERING
+
+  typedef void  (*FT_Bitmap_LcdFilterFunc)( FT_Bitmap*      bitmap,
+                                            FT_Render_Mode  render_mode,
+                                            FT_Byte*        weights );
+
+
+  /* This is the default LCD filter, an in-place, 5-tap FIR filter. */
+  FT_BASE( void )
+  ft_lcd_filter_fir( FT_Bitmap*           bitmap,
+                     FT_Render_Mode       mode,
+                     FT_LcdFiveTapFilter  weights );
+
+#endif /* FT_CONFIG_OPTION_SUBPIXEL_RENDERING */
+
   /*************************************************************************/
   /*                                                                       */
   /* <Struct>                                                              */
@@ -347,6 +380,21 @@
   /*      this data when first opened.  This field exists only if          */
   /*      @FT_CONFIG_OPTION_INCREMENTAL is defined.                        */
   /*                                                                       */
+  /*    no_stem_darkening ::                                               */
+  /*      Overrides the module-level default, see @stem-darkening[cff],    */
+  /*      for example.  FALSE and TRUE toggle stem darkening on and off,   */
+  /*      respectively, value~-1 means to use the module/driver default.   */
+  /*                                                                       */
+  /*    random_seed ::                                                     */
+  /*      If positive, override the seed value for the CFF `random'        */
+  /*      operator.  Value~0 means to use the font's value.  Value~-1      */
+  /*      means to use the CFF driver's default.                           */
+  /*                                                                       */
+  /*    lcd_weights      ::                                                */
+  /*    lcd_filter_func  ::                                                */
+  /*      If subpixel rendering is activated, the LCD filtering weights    */
+  /*      and callback function.                                           */
+  /*                                                                       */
   /*    refcount ::                                                        */
   /*      A counter initialized to~1 at the time an @FT_Face structure is  */
   /*      created.  @FT_Reference_Face increments this counter, and        */
@@ -355,9 +403,9 @@
   /*                                                                       */
   typedef struct  FT_Face_InternalRec_
   {
-    FT_Matrix           transform_matrix;
-    FT_Vector           transform_delta;
-    FT_Int              transform_flags;
+    FT_Matrix  transform_matrix;
+    FT_Vector  transform_delta;
+    FT_Int     transform_flags;
 
     FT_ServiceCacheRec  services;
 
@@ -365,7 +413,15 @@
     FT_Incremental_InterfaceRec*  incremental_interface;
 #endif
 
-    FT_Int              refcount;
+    FT_Char              no_stem_darkening;
+    FT_Int32             random_seed;
+
+#ifdef FT_CONFIG_OPTION_SUBPIXEL_RENDERING
+    FT_LcdFiveTapFilter      lcd_weights;      /* filter weights, if any */
+    FT_Bitmap_LcdFilterFunc  lcd_filter_func;  /* filtering callback     */
+#endif
+
+    FT_Int  refcount;
 
   } FT_Face_InternalRec;
 
@@ -418,8 +474,6 @@
   } FT_GlyphSlot_InternalRec;
 
 
-#if 0
-
   /*************************************************************************/
   /*                                                                       */
   /* <Struct>                                                              */
@@ -427,17 +481,25 @@
   /*                                                                       */
   /* <Description>                                                         */
   /*    This structure contains the internal fields of each FT_Size        */
-  /*    object.  Currently, it's empty.                                    */
+  /*    object.                                                            */
+  /*                                                                       */
+  /* <Fields>                                                              */
+  /*    module_data      :: Data specific to a driver module.              */
+  /*                                                                       */
+  /*    autohint_mode    :: The used auto-hinting mode.                    */
+  /*                                                                       */
+  /*    autohint_metrics :: Metrics used by the auto-hinter.               */
   /*                                                                       */
   /*************************************************************************/
 
   typedef struct  FT_Size_InternalRec_
   {
-    /* empty */
+    void*  module_data;
+
+    FT_Render_Mode   autohint_mode;
+    FT_Size_Metrics  autohint_metrics;
 
   } FT_Size_InternalRec;
-
-#endif
 
 
   /*************************************************************************/
@@ -478,7 +540,8 @@
 
 
   /* typecast an object to an FT_Module */
-#define FT_MODULE( x )          ((FT_Module)( x ))
+#define FT_MODULE( x )  ( (FT_Module)(x) )
+
 #define FT_MODULE_CLASS( x )    FT_MODULE( x )->clazz
 #define FT_MODULE_LIBRARY( x )  FT_MODULE( x )->library
 #define FT_MODULE_MEMORY( x )   FT_MODULE( x )->memory
@@ -564,9 +627,9 @@
 
   /* a few macros used to perform easy typecasts with minimal brain damage */
 
-#define FT_FACE( x )          ((FT_Face)(x))
-#define FT_SIZE( x )          ((FT_Size)(x))
-#define FT_SLOT( x )          ((FT_GlyphSlot)(x))
+#define FT_FACE( x )          ( (FT_Face)(x) )
+#define FT_SIZE( x )          ( (FT_Size)(x) )
+#define FT_SLOT( x )          ( (FT_GlyphSlot)(x) )
 
 #define FT_FACE_DRIVER( x )   FT_FACE( x )->driver
 #define FT_FACE_LIBRARY( x )  FT_FACE_DRIVER( x )->root.library
@@ -667,6 +730,12 @@
   ft_glyphslot_free_bitmap( FT_GlyphSlot  slot );
 
 
+  /* Preset bitmap metrics of an outline glyphslot prior to rendering. */
+  FT_BASE( void )
+  ft_glyphslot_preset_bitmap( FT_GlyphSlot      slot,
+                              FT_Render_Mode    mode,
+                              const FT_Vector*  origin );
+
   /* Allocate a new bitmap buffer in a glyph slot. */
   FT_BASE( FT_Error )
   ft_glyphslot_alloc_bitmap( FT_GlyphSlot  slot,
@@ -693,10 +762,10 @@
   /*************************************************************************/
 
 
-#define FT_RENDERER( x )      ((FT_Renderer)( x ))
-#define FT_GLYPH( x )         ((FT_Glyph)( x ))
-#define FT_BITMAP_GLYPH( x )  ((FT_BitmapGlyph)( x ))
-#define FT_OUTLINE_GLYPH( x ) ((FT_OutlineGlyph)( x ))
+#define FT_RENDERER( x )       ( (FT_Renderer)(x) )
+#define FT_GLYPH( x )          ( (FT_Glyph)(x) )
+#define FT_BITMAP_GLYPH( x )   ( (FT_BitmapGlyph)(x) )
+#define FT_OUTLINE_GLYPH( x )  ( (FT_OutlineGlyph)(x) )
 
 
   typedef struct  FT_RendererRec_
@@ -727,7 +796,7 @@
 
 
   /* typecast a module into a driver easily */
-#define FT_DRIVER( x )        ((FT_Driver)(x))
+#define FT_DRIVER( x )  ( (FT_Driver)(x) )
 
   /* typecast a module as a driver, and get its driver class */
 #define FT_DRIVER_CLASS( x )  FT_DRIVER( x )->clazz
@@ -780,12 +849,7 @@
 
   /* This hook is used by the TrueType debugger.  It must be set to an */
   /* alternate truetype bytecode interpreter function.                 */
-#define FT_DEBUG_HOOK_TRUETYPE            0
-
-
-  typedef void  (*FT_Bitmap_LcdFilterFunc)( FT_Bitmap*      bitmap,
-                                            FT_Render_Mode  render_mode,
-                                            FT_Library      library );
+#define FT_DEBUG_HOOK_TRUETYPE  0
 
 
   /*************************************************************************/
@@ -826,20 +890,12 @@
   /*                        handle to the current renderer for the         */
   /*                        FT_GLYPH_FORMAT_OUTLINE format.                */
   /*                                                                       */
-  /*    auto_hinter      :: XXX                                            */
-  /*                                                                       */
-  /*    raster_pool      :: The raster object's render pool.  This can     */
-  /*                        ideally be changed dynamically at run-time.    */
-  /*                                                                       */
-  /*    raster_pool_size :: The size of the render pool in bytes.          */
-  /*                                                                       */
-  /*    debug_hooks      :: XXX                                            */
-  /*                                                                       */
-  /*    lcd_filter       :: If subpixel rendering is activated, the        */
-  /*                        selected LCD filter mode.                      */
-  /*                                                                       */
-  /*    lcd_extra        :: If subpixel rendering is activated, the number */
-  /*                        of extra pixels needed for the LCD filter.     */
+  /*    auto_hinter      :: The auto-hinter module interface.              */
+  /*                                                                       */
+  /*    debug_hooks      :: An array of four function pointers that allow  */
+  /*                        debuggers to hook into a font format's         */
+  /*                        interpreter.  Currently, only the TrueType     */
+  /*                        bytecode debugger uses this.                   */
   /*                                                                       */
   /*    lcd_weights      :: If subpixel rendering is activated, the LCD    */
   /*                        filter weights, if any.                        */
@@ -872,16 +928,10 @@
     FT_Renderer        cur_renderer;     /* current outline renderer */
     FT_Module          auto_hinter;
 
-    FT_Byte*           raster_pool;      /* scan-line conversion */
-                                         /* render pool          */
-    FT_ULong           raster_pool_size; /* size of render pool in bytes */
-
     FT_DebugHook_Func  debug_hooks[4];
 
 #ifdef FT_CONFIG_OPTION_SUBPIXEL_RENDERING
-    FT_LcdFilter             lcd_filter;
-    FT_Int                   lcd_extra;        /* number of extra pixels */
-    FT_Byte                  lcd_weights[5];   /* filter weights, if any */
+    FT_LcdFiveTapFilter      lcd_weights;      /* filter weights, if any */
     FT_Bitmap_LcdFilterFunc  lcd_filter_func;  /* filtering callback     */
 #endif
 
