<!DOCTYPE HTML PUBLIC "-//W3C//DTD HTML 4.01 Transitional//EN"
"http://www.w3.org/TR/html4/loose.dtd">
<html>
<head>
<meta http-equiv="Content-Type" content="text/html; charset=utf-8">
<<<<<<< HEAD
<title>FreeType-2.7.1 API Reference</title>
=======
<title>FreeType-2.9.1 API Reference</title>
>>>>>>> eb6c5214
<style type="text/css">
  a:link { color: #0000EF; }
  a:visited { color: #51188E; }
  a:hover { color: #FF0000; }

  body { font-family: Verdana, Geneva, Arial, Helvetica, serif;
         color: #000000;
         background: #FFFFFF;
         width: 87%;
         margin: auto; }

  div.section { width: 75%;
                margin: auto; }
  div.section hr { margin: 4ex 0 1ex 0; }
  div.section h4 { background-color: #EEEEFF;
                   font-size: medium;
                   font-style: oblique;
                   font-weight: bold;
                   margin: 3ex 0 1.5ex 9%;
                   padding: 0.3ex 0 0.3ex 1%; }
  div.section p { margin: 1.5ex 0 1.5ex 10%; }
  div.section pre { margin: 3ex 0 3ex 9%;
                    background-color: #D6E8FF;
                    padding: 2ex 0 2ex 1%; }
  div.section table.fields { width: 90%;
                             margin: 1.5ex 0 1.5ex 10%; }
  div.section table.toc { width: 95%;
                          margin: 1.5ex 0 1.5ex 5%; }
  div.timestamp { text-align: center;
                  font-size: 69%;
                  margin: 1.5ex 0 1.5ex 0; }

  h1 { text-align: center; }
  h3 { font-size: medium;
       margin: 4ex 0 1.5ex 0; }

  p { text-align: justify; }

  pre.colored { color: blue; }

  span.keyword { font-family: monospace;
                 text-align: left;
                 white-space: pre;
                 color: darkblue; }

  table.fields td.val { font-weight: bold;
                        text-align: right;
                        width: 30%;
                        vertical-align: baseline;
                        padding: 1ex 1em 1ex 0; }
  table.fields td.desc { vertical-align: baseline;
                         padding: 1ex 0 1ex 1em; }
  table.fields td.desc p:first-child { margin: 0; }
  table.fields td.desc p { margin: 1.5ex 0 0 0; }
  table.index { margin: 6ex auto 6ex auto;
                border: 0;
                border-collapse: separate;
                border-spacing: 1em 0.3ex; }
  table.index tr { padding: 0; }
  table.index td { padding: 0; }
  table.index-toc-link { width: 100%;
                         border: 0;
                         border-spacing: 0;
                         margin: 1ex 0 1ex 0; }
  table.index-toc-link td.left { padding: 0 0.5em 0 0.5em;
                                 font-size: 83%;
                                 text-align: left; }
  table.index-toc-link td.middle { padding: 0 0.5em 0 0.5em;
                                   font-size: 83%;
                                   text-align: center; }
  table.index-toc-link td.right { padding: 0 0.5em 0 0.5em;
                                  font-size: 83%;
                                  text-align: right; }
  table.synopsis { margin: 6ex auto 6ex auto;
                   border: 0;
                   border-collapse: separate;
                   border-spacing: 2em 0.6ex; }
  table.synopsis tr { padding: 0; }
  table.synopsis td { padding: 0; }
  table.toc td.link { width: 30%;
                      text-align: right;
                      vertical-align: baseline;
                      padding: 1ex 1em 1ex 0; }
  table.toc td.desc { vertical-align: baseline;
                      padding: 1ex 0 1ex 1em;
                      text-align: left; }
  table.toc td.desc p:first-child { margin: 0;
                                    text-align: left; }
  table.toc td.desc p { margin: 1.5ex 0 0 0;
                        text-align: left; }

</style>
</head>
<body>

<table class="index-toc-link"><tr><td class="left">[<a href="ft2-index.html">Index</a>]</td><td class="right">[<a href="ft2-toc.html">TOC</a>]</td></tr></table>
<<<<<<< HEAD
<h1>FreeType-2.7.1 API Reference</h1>
=======
<h1>FreeType-2.9.1 API Reference</h1>
>>>>>>> eb6c5214

<h1 id="lcd_filtering">LCD Filtering</h1>
<h2>Synopsis</h2>
<table class="synopsis">
<tr><td><a href="#FT_LcdFilter">FT_LcdFilter</a></td><td><a href="#FT_Library_SetLcdFilterWeights">FT_Library_SetLcdFilterWeights</a></td></tr>
<tr><td><a href="#FT_Library_SetLcdFilter">FT_Library_SetLcdFilter</a></td><td></td></tr>
</table>


<p>Subpixel rendering exploits the color-striped structure of LCD pixels, increasing the available resolution in the direction of the stripe (usually horizontal RGB) by a factor of&nbsp;3. Since these subpixels are color pixels, using them unfiltered creates severe color fringes. Use the <a href="ft2-lcd_filtering.html#FT_Library_SetLcdFilter">FT_Library_SetLcdFilter</a> API to specify a low-pass filter, which is then applied to subpixel-rendered bitmaps generated through <a href="ft2-base_interface.html#FT_Render_Glyph">FT_Render_Glyph</a>. The filter sacrifices some of the higher resolution to reduce color fringes, making the glyph image slightly blurrier. Positional improvements will remain.</p>
<p>Note that no filter is active by default, and that this function is <b>not</b> implemented in default builds of the library. You need to #define FT_CONFIG_OPTION_SUBPIXEL_RENDERING in your &lsquo;ftoption.h&rsquo; file in order to activate it and explicitly call <a href="ft2-lcd_filtering.html#FT_Library_SetLcdFilter">FT_Library_SetLcdFilter</a> to enable it.</p>
<p>A filter should have two properties:</p>
<p>1) It should be normalized, meaning the sum of the 5&nbsp;components should be 256 (0x100). It is possible to go above or under this target sum, however: going under means tossing out contrast, going over means invoking clamping and thereby non-linearities that increase contrast somewhat at the expense of greater distortion and color-fringing. Contrast is better enhanced through stem darkening.</p>
<p>2) It should be color-balanced, meaning a filter &lsquo;{&nbsp;a, b, c, b, a&nbsp;}&rsquo; where a&nbsp;+ b&nbsp;=&nbsp;c. It distributes the computed coverage for one subpixel to all subpixels equally, sacrificing some won resolution but drastically reducing color-fringing. Positioning improvements remain! Note that color-fringing can only really be minimized when using a color-balanced filter and alpha-blending the glyph onto a surface in linear space; see <a href="ft2-base_interface.html#FT_Render_Glyph">FT_Render_Glyph</a>.</p>
<p>Regarding the form, a filter can be a &lsquo;boxy&rsquo; filter or a &lsquo;beveled&rsquo; filter. Boxy filters are sharper but are less forgiving of non-ideal gamma curves of a screen (viewing angles!), beveled filters are fuzzier but more tolerant.</p>
<p>Examples:</p>
<p>- [0x10 0x40 0x70 0x40 0x10] is beveled and neither balanced nor normalized.</p>
<p>- [0x1A 0x33 0x4D 0x33 0x1A] is beveled and balanced but not normalized.</p>
<p>- [0x19 0x33 0x66 0x4c 0x19] is beveled and normalized but not balanced.</p>
<p>- [0x00 0x4c 0x66 0x4c 0x00] is boxily beveled and normalized but not balanced.</p>
<p>- [0x00 0x55 0x56 0x55 0x00] is boxy, normalized, and almost balanced.</p>
<p>- [0x08 0x4D 0x56 0x4D 0x08] is beveled, normalized and, almost balanced.</p>
<p>The filter affects glyph bitmaps rendered through <a href="ft2-base_interface.html#FT_Render_Glyph">FT_Render_Glyph</a>, <a href="ft2-base_interface.html#FT_Load_Glyph">FT_Load_Glyph</a>, and <a href="ft2-base_interface.html#FT_Load_Char">FT_Load_Char</a>. It does <i>not</i> affect the output of <a href="ft2-outline_processing.html#FT_Outline_Render">FT_Outline_Render</a> and <a href="ft2-outline_processing.html#FT_Outline_Get_Bitmap">FT_Outline_Get_Bitmap</a>.</p>
<p>If this feature is activated, the dimensions of LCD glyph bitmaps are either wider or taller than the dimensions of the corresponding outline with regard to the pixel grid. For example, for <a href="ft2-base_interface.html#FT_Render_Mode">FT_RENDER_MODE_LCD</a>, the filter adds 3&nbsp;subpixels to the left, and 3&nbsp;subpixels to the right. The bitmap offset values are adjusted accordingly, so clients shouldn't need to modify their layout and glyph positioning code when enabling the filter.</p>
<p>It is important to understand that linear alpha blending and gamma correction is critical for correctly rendering glyphs onto surfaces without artifacts and even more critical when subpixel rendering is involved.</p>
<p>Each of the 3&nbsp;alpha values (subpixels) is independently used to blend one color channel. That is, red alpha blends the red channel of the text color with the red channel of the background pixel. The distribution of density values by the color-balanced filter assumes alpha blending is done in linear space; only then color artifacts cancel out.</p>

<div class="section">
<h3 id="FT_LcdFilter">FT_LcdFilter</h3>
<p>Defined in FT_LCD_FILTER_H (freetype/ftlcdfil.h).</p>
<pre>
  <span class="keyword">typedef</span> <span class="keyword">enum</span>  FT_LcdFilter_
  {
    <a href="ft2-lcd_filtering.html#FT_LCD_FILTER_NONE">FT_LCD_FILTER_NONE</a>    = 0,
    <a href="ft2-lcd_filtering.html#FT_LCD_FILTER_DEFAULT">FT_LCD_FILTER_DEFAULT</a> = 1,
    <a href="ft2-lcd_filtering.html#FT_LCD_FILTER_LIGHT">FT_LCD_FILTER_LIGHT</a>   = 2,
    <a href="ft2-lcd_filtering.html#FT_LCD_FILTER_LEGACY1">FT_LCD_FILTER_LEGACY1</a> = 3,
    <a href="ft2-lcd_filtering.html#FT_LCD_FILTER_LEGACY">FT_LCD_FILTER_LEGACY</a>  = 16,

    FT_LCD_FILTER_MAX   /* do not remove */

  } <b>FT_LcdFilter</b>;
</pre>

<p>A list of values to identify various types of LCD filters.</p>

<h4>values</h4>
<table class="fields">
<tr><td class="val" id="FT_LCD_FILTER_NONE">FT_LCD_FILTER_NONE</td><td class="desc">
<p>Do not perform filtering. When used with subpixel rendering, this results in sometimes severe color fringes.</p>
</td></tr>
<tr><td class="val" id="FT_LCD_FILTER_DEFAULT">FT_LCD_FILTER_DEFAULT</td><td class="desc">
<p>The default filter reduces color fringes considerably, at the cost of a slight blurriness in the output.</p>
<p>It is a beveled, normalized, and color-balanced five-tap filter that is more forgiving to screens with non-ideal gamma curves and viewing angles. Note that while color-fringing is reduced, it can only be minimized by using linear alpha blending and gamma correction to render glyphs onto surfaces. The default filter weights are [0x08 0x4D 0x56 0x4D 0x08].</p>
</td></tr>
<tr><td class="val" id="FT_LCD_FILTER_LIGHT">FT_LCD_FILTER_LIGHT</td><td class="desc">
<p>The light filter is a variant that is sharper at the cost of slightly more color fringes than the default one.</p>
<p>It is a boxy, normalized, and color-balanced three-tap filter that is less forgiving to screens with non-ideal gamma curves and viewing angles. This filter works best when the rendering system uses linear alpha blending and gamma correction to render glyphs onto surfaces. The light filter weights are [0x00 0x55 0x56 0x55 0x00].</p>
</td></tr>
<tr><td class="val" id="FT_LCD_FILTER_LEGACY">FT_LCD_FILTER_LEGACY</td><td class="desc">
<p>This filter corresponds to the original libXft color filter. It provides high contrast output but can exhibit really bad color fringes if glyphs are not extremely well hinted to the pixel grid. In other words, it only works well if the TrueType bytecode interpreter is enabled <b>and</b> high-quality hinted fonts are used.</p>
<p>This filter is only provided for comparison purposes, and might be disabled or stay unsupported in the future.</p>
</td></tr>
<tr><td class="val" id="FT_LCD_FILTER_LEGACY1">FT_LCD_FILTER_LEGACY1</td><td class="desc">
<p>For historical reasons, the FontConfig library returns a different enumeration value for legacy LCD filtering. To make code work that (incorrectly) forwards FontConfig's enumeration value to <a href="ft2-lcd_filtering.html#FT_Library_SetLcdFilter">FT_Library_SetLcdFilter</a> without proper mapping, it is thus easiest to have another enumeration value, which is completely equal to &lsquo;FT_LCD_FILTER_LEGACY&rsquo;.</p>
</td></tr>
</table>

<h4>since</h4>
<p>2.3.0 (&lsquo;FT_LCD_FILTER_LEGACY1&rsquo; since 2.6.2)</p>

<hr>
<table class="index-toc-link"><tr><td class="left">[<a href="ft2-index.html">Index</a>]</td><td class="middle">[<a href="#">Top</a>]</td><td class="right">[<a href="ft2-toc.html">TOC</a>]</td></tr></table></div>

<div class="section">
<h3 id="FT_Library_SetLcdFilter">FT_Library_SetLcdFilter</h3>
<p>Defined in FT_LCD_FILTER_H (freetype/ftlcdfil.h).</p>
<pre>
  FT_EXPORT( <a href="ft2-basic_types.html#FT_Error">FT_Error</a> )
  <b>FT_Library_SetLcdFilter</b>( <a href="ft2-base_interface.html#FT_Library">FT_Library</a>    library,
                           <a href="ft2-lcd_filtering.html#FT_LcdFilter">FT_LcdFilter</a>  filter );
</pre>

<p>This function is used to apply color filtering to LCD decimated bitmaps, like the ones used when calling <a href="ft2-base_interface.html#FT_Render_Glyph">FT_Render_Glyph</a> with <a href="ft2-base_interface.html#FT_Render_Mode">FT_RENDER_MODE_LCD</a> or <a href="ft2-base_interface.html#FT_Render_Mode">FT_RENDER_MODE_LCD_V</a>.</p>

<h4>input</h4>
<table class="fields">
<tr><td class="val" id="library">library</td><td class="desc">
<p>A handle to the target library instance.</p>
</td></tr>
<tr><td class="val" id="filter">filter</td><td class="desc">
<p>The filter type.</p>
<p>You can use <a href="ft2-lcd_filtering.html#FT_LcdFilter">FT_LCD_FILTER_NONE</a> here to disable this feature, or <a href="ft2-lcd_filtering.html#FT_LcdFilter">FT_LCD_FILTER_DEFAULT</a> to use a default filter that should work well on most LCD screens.</p>
</td></tr>
</table>

<h4>return</h4>
<p>FreeType error code. 0&nbsp;means success.</p>

<h4>note</h4>
<p>This feature is always disabled by default. Clients must make an explicit call to this function with a &lsquo;filter&rsquo; value other than <a href="ft2-lcd_filtering.html#FT_LcdFilter">FT_LCD_FILTER_NONE</a> in order to enable it.</p>
<p>Due to <b>PATENTS</b> covering subpixel rendering, this function doesn't do anything except returning &lsquo;FT_Err_Unimplemented_Feature&rsquo; if the configuration macro FT_CONFIG_OPTION_SUBPIXEL_RENDERING is not defined in your build of the library, which should correspond to all default builds of FreeType.</p>

<h4>since</h4>
<p>2.3.0</p>

<hr>
<table class="index-toc-link"><tr><td class="left">[<a href="ft2-index.html">Index</a>]</td><td class="middle">[<a href="#">Top</a>]</td><td class="right">[<a href="ft2-toc.html">TOC</a>]</td></tr></table></div>

<div class="section">
<h3 id="FT_Library_SetLcdFilterWeights">FT_Library_SetLcdFilterWeights</h3>
<p>Defined in FT_LCD_FILTER_H (freetype/ftlcdfil.h).</p>
<pre>
  FT_EXPORT( <a href="ft2-basic_types.html#FT_Error">FT_Error</a> )
  <b>FT_Library_SetLcdFilterWeights</b>( <a href="ft2-base_interface.html#FT_Library">FT_Library</a>      library,
                                  <span class="keyword">unsigned</span> <span class="keyword">char</span>  *weights );
</pre>

<p>This function can be used to enable LCD filter with custom weights, instead of using presets in <a href="ft2-lcd_filtering.html#FT_Library_SetLcdFilter">FT_Library_SetLcdFilter</a>.</p>

<h4>input</h4>
<table class="fields">
<tr><td class="val" id="library">library</td><td class="desc">
<p>A handle to the target library instance.</p>
</td></tr>
<tr><td class="val" id="weights">weights</td><td class="desc">
<p>A pointer to an array; the function copies the first five bytes and uses them to specify the filter weights.</p>
</td></tr>
</table>

<h4>return</h4>
<p>FreeType error code. 0&nbsp;means success.</p>

<h4>note</h4>
<p>Due to <b>PATENTS</b> covering subpixel rendering, this function doesn't do anything except returning &lsquo;FT_Err_Unimplemented_Feature&rsquo; if the configuration macro FT_CONFIG_OPTION_SUBPIXEL_RENDERING is not defined in your build of the library, which should correspond to all default builds of FreeType.</p>

<h4>since</h4>
<p>2.4.0</p>

<hr>
<table class="index-toc-link"><tr><td class="left">[<a href="ft2-index.html">Index</a>]</td><td class="middle">[<a href="#">Top</a>]</td><td class="right">[<a href="ft2-toc.html">TOC</a>]</td></tr></table></div>

</body>
</html><|MERGE_RESOLUTION|>--- conflicted
+++ resolved
@@ -1,13 +1,9 @@
 <!DOCTYPE HTML PUBLIC "-//W3C//DTD HTML 4.01 Transitional//EN"
-"http://www.w3.org/TR/html4/loose.dtd">
+"https://www.w3.org/TR/html4/loose.dtd">
 <html>
 <head>
 <meta http-equiv="Content-Type" content="text/html; charset=utf-8">
-<<<<<<< HEAD
-<title>FreeType-2.7.1 API Reference</title>
-=======
 <title>FreeType-2.9.1 API Reference</title>
->>>>>>> eb6c5214
 <style type="text/css">
   a:link { color: #0000EF; }
   a:visited { color: #51188E; }
@@ -104,11 +100,7 @@
 <body>
 
 <table class="index-toc-link"><tr><td class="left">[<a href="ft2-index.html">Index</a>]</td><td class="right">[<a href="ft2-toc.html">TOC</a>]</td></tr></table>
-<<<<<<< HEAD
-<h1>FreeType-2.7.1 API Reference</h1>
-=======
 <h1>FreeType-2.9.1 API Reference</h1>
->>>>>>> eb6c5214
 
 <h1 id="lcd_filtering">LCD Filtering</h1>
 <h2>Synopsis</h2>
@@ -118,8 +110,8 @@
 </table>
 
 
-<p>Subpixel rendering exploits the color-striped structure of LCD pixels, increasing the available resolution in the direction of the stripe (usually horizontal RGB) by a factor of&nbsp;3. Since these subpixels are color pixels, using them unfiltered creates severe color fringes. Use the <a href="ft2-lcd_filtering.html#FT_Library_SetLcdFilter">FT_Library_SetLcdFilter</a> API to specify a low-pass filter, which is then applied to subpixel-rendered bitmaps generated through <a href="ft2-base_interface.html#FT_Render_Glyph">FT_Render_Glyph</a>. The filter sacrifices some of the higher resolution to reduce color fringes, making the glyph image slightly blurrier. Positional improvements will remain.</p>
-<p>Note that no filter is active by default, and that this function is <b>not</b> implemented in default builds of the library. You need to #define FT_CONFIG_OPTION_SUBPIXEL_RENDERING in your &lsquo;ftoption.h&rsquo; file in order to activate it and explicitly call <a href="ft2-lcd_filtering.html#FT_Library_SetLcdFilter">FT_Library_SetLcdFilter</a> to enable it.</p>
+<p>Should you #define FT_CONFIG_OPTION_SUBPIXEL_RENDERING in your &lsquo;ftoption.h&rsquo;, which enables patented ClearType-style rendering, the LCD-optimized glyph bitmaps should be filtered to reduce color fringes inherent to this technology. The default FreeType LCD rendering uses different technology, and API described below, although available, does nothing.</p>
+<p>ClearType-style LCD rendering exploits the color-striped structure of LCD pixels, increasing the available resolution in the direction of the stripe (usually horizontal RGB) by a factor of&nbsp;3. Since these subpixels are color pixels, using them unfiltered creates severe color fringes. Use the <a href="ft2-lcd_filtering.html#FT_Library_SetLcdFilter">FT_Library_SetLcdFilter</a> API to specify a low-pass filter, which is then applied to subpixel-rendered bitmaps generated through <a href="ft2-base_interface.html#FT_Render_Glyph">FT_Render_Glyph</a>. The filter sacrifices some of the higher resolution to reduce color fringes, making the glyph image slightly blurrier. Positional improvements will remain.</p>
 <p>A filter should have two properties:</p>
 <p>1) It should be normalized, meaning the sum of the 5&nbsp;components should be 256 (0x100). It is possible to go above or under this target sum, however: going under means tossing out contrast, going over means invoking clamping and thereby non-linearities that increase contrast somewhat at the expense of greater distortion and color-fringing. Contrast is better enhanced through stem darkening.</p>
 <p>2) It should be color-balanced, meaning a filter &lsquo;{&nbsp;a, b, c, b, a&nbsp;}&rsquo; where a&nbsp;+ b&nbsp;=&nbsp;c. It distributes the computed coverage for one subpixel to all subpixels equally, sacrificing some won resolution but drastically reducing color-fringing. Positioning improvements remain! Note that color-fringing can only really be minimized when using a color-balanced filter and alpha-blending the glyph onto a surface in linear space; see <a href="ft2-base_interface.html#FT_Render_Glyph">FT_Render_Glyph</a>.</p>
@@ -225,6 +217,23 @@
   FT_EXPORT( <a href="ft2-basic_types.html#FT_Error">FT_Error</a> )
   <b>FT_Library_SetLcdFilterWeights</b>( <a href="ft2-base_interface.html#FT_Library">FT_Library</a>      library,
                                   <span class="keyword">unsigned</span> <span class="keyword">char</span>  *weights );
+
+
+  /*
+   * @type:
+   *   FT_LcdFiveTapFilter
+   *
+   * @description:
+   *   A <span class="keyword">typedef</span> for passing the five LCD filter weights to
+   *   @<a href="ft2-base_interface.html#FT_Face_Properties">FT_Face_Properties</a> within an @<a href="ft2-base_interface.html#FT_Parameter">FT_Parameter</a> structure.
+   *
+   * @since:
+   *   2.8
+   *
+   */
+#define FT_LCD_FILTER_FIVE_TAPS  5
+
+  <span class="keyword">typedef</span> <a href="ft2-basic_types.html#FT_Byte">FT_Byte</a>  FT_LcdFiveTapFilter[FT_LCD_FILTER_FIVE_TAPS];
 </pre>
 
 <p>This function can be used to enable LCD filter with custom weights, instead of using presets in <a href="ft2-lcd_filtering.html#FT_Library_SetLcdFilter">FT_Library_SetLcdFilter</a>.</p>
@@ -244,6 +253,7 @@
 
 <h4>note</h4>
 <p>Due to <b>PATENTS</b> covering subpixel rendering, this function doesn't do anything except returning &lsquo;FT_Err_Unimplemented_Feature&rsquo; if the configuration macro FT_CONFIG_OPTION_SUBPIXEL_RENDERING is not defined in your build of the library, which should correspond to all default builds of FreeType.</p>
+<p>LCD filter weights can also be set per face using <a href="ft2-base_interface.html#FT_Face_Properties">FT_Face_Properties</a> with <a href="ft2-parameter_tags.html#FT_PARAM_TAG_LCD_FILTER_WEIGHTS">FT_PARAM_TAG_LCD_FILTER_WEIGHTS</a>.</p>
 
 <h4>since</h4>
 <p>2.4.0</p>
