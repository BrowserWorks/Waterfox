--- conflicted
+++ resolved
@@ -10,8 +10,4 @@
 # hardcoded milestones in the tree from these two files.
 #--------------------------------------------------------
 
-<<<<<<< HEAD
-78.12.0.1
-=======
-78.14.0
->>>>>>> 29322461
+78.13.0