# Holds the current milestone.
# Should be in the format of
#
#    x.x.x
#    x.x.x.x
#    x.x.x+
#
# Referenced by milestone.py.
# Hopefully I'll be able to automate replacement of *all*
# hardcoded milestones in the tree from these two files.
#--------------------------------------------------------

<<<<<<< HEAD
52.0.2
=======
53.0
>>>>>>> 245e82a7
<|MERGE_RESOLUTION|>--- conflicted
+++ resolved
@@ -10,8 +10,4 @@
 # hardcoded milestones in the tree from these two files.
 #--------------------------------------------------------
 
-<<<<<<< HEAD
-52.0.2
-=======
-53.0
->>>>>>> 245e82a7
+53.0