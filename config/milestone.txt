# Holds the current milestone.
# Should be in the format of
#
#    x.x.x
#    x.x.x.x
#    x.x.x+
#
# Referenced by build/moz.configure/init.configure.
# Hopefully I'll be able to automate replacement of *all*
# hardcoded milestones in the tree from these two files.
#--------------------------------------------------------

<<<<<<< HEAD
78.13.0
=======
78.15.0
>>>>>>> b70ffce1
<|MERGE_RESOLUTION|>--- conflicted
+++ resolved
@@ -10,8 +10,4 @@
 # hardcoded milestones in the tree from these two files.
 #--------------------------------------------------------
 
-<<<<<<< HEAD
-78.13.0
-=======
-78.15.0
->>>>>>> b70ffce1
+78.14.0