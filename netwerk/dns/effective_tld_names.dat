// This Source Code Form is subject to the terms of the Mozilla Public
// License, v. 2.0. If a copy of the MPL was not distributed with this
// file, You can obtain one at https://mozilla.org/MPL/2.0/.

// Please pull this list from, and only from https://publicsuffix.org/list/public_suffix_list.dat,
// rather than any other VCS sites. Pulling from any other URL is not guaranteed to be supported.

// Instructions on pulling and using this list can be found at https://publicsuffix.org/list/.

// ===BEGIN ICANN DOMAINS===

// ac : https://en.wikipedia.org/wiki/.ac
ac
com.ac
edu.ac
gov.ac
net.ac
mil.ac
org.ac

// ad : https://en.wikipedia.org/wiki/.ad
ad
nom.ad

// ae : https://en.wikipedia.org/wiki/.ae
// see also: "Domain Name Eligibility Policy" at http://www.aeda.ae/eng/aepolicy.php
ae
co.ae
net.ae
org.ae
sch.ae
ac.ae
gov.ae
mil.ae

// aero : see https://www.information.aero/index.php?id=66
aero
accident-investigation.aero
accident-prevention.aero
aerobatic.aero
aeroclub.aero
aerodrome.aero
agents.aero
aircraft.aero
airline.aero
airport.aero
air-surveillance.aero
airtraffic.aero
air-traffic-control.aero
ambulance.aero
amusement.aero
association.aero
author.aero
ballooning.aero
broker.aero
caa.aero
cargo.aero
catering.aero
certification.aero
championship.aero
charter.aero
civilaviation.aero
club.aero
conference.aero
consultant.aero
consulting.aero
control.aero
council.aero
crew.aero
design.aero
dgca.aero
educator.aero
emergency.aero
engine.aero
engineer.aero
entertainment.aero
equipment.aero
exchange.aero
express.aero
federation.aero
flight.aero
fuel.aero
gliding.aero
government.aero
groundhandling.aero
group.aero
hanggliding.aero
homebuilt.aero
insurance.aero
journal.aero
journalist.aero
leasing.aero
logistics.aero
magazine.aero
maintenance.aero
media.aero
microlight.aero
modelling.aero
navigation.aero
parachuting.aero
paragliding.aero
passenger-association.aero
pilot.aero
press.aero
production.aero
recreation.aero
repbody.aero
res.aero
research.aero
rotorcraft.aero
safety.aero
scientist.aero
services.aero
show.aero
skydiving.aero
software.aero
student.aero
trader.aero
trading.aero
trainer.aero
union.aero
workinggroup.aero
works.aero

// af : http://www.nic.af/help.jsp
af
gov.af
com.af
org.af
net.af
edu.af

// ag : http://www.nic.ag/prices.htm
ag
com.ag
org.ag
net.ag
co.ag
nom.ag

// ai : http://nic.com.ai/
ai
off.ai
com.ai
net.ai
org.ai

// al : http://www.ert.gov.al/ert_alb/faq_det.html?Id=31
al
com.al
edu.al
gov.al
mil.al
net.al
org.al

// am : https://www.amnic.net/policy/en/Policy_EN.pdf
am
co.am
com.am
commune.am
net.am
org.am

// ao : https://en.wikipedia.org/wiki/.ao
// http://www.dns.ao/REGISTR.DOC
ao
ed.ao
gv.ao
og.ao
co.ao
pb.ao
it.ao

// aq : https://en.wikipedia.org/wiki/.aq
aq

// ar : https://nic.ar/nic-argentina/normativa-vigente
ar
com.ar
edu.ar
gob.ar
gov.ar
int.ar
mil.ar
musica.ar
net.ar
org.ar
tur.ar

// arpa : https://en.wikipedia.org/wiki/.arpa
// Confirmed by registry <iana-questions@icann.org> 2008-06-18
arpa
e164.arpa
in-addr.arpa
ip6.arpa
iris.arpa
uri.arpa
urn.arpa

// as : https://en.wikipedia.org/wiki/.as
as
gov.as

// asia : https://en.wikipedia.org/wiki/.asia
asia

// at : https://en.wikipedia.org/wiki/.at
// Confirmed by registry <it@nic.at> 2008-06-17
at
ac.at
co.at
gv.at
or.at
sth.ac.at

// au : https://en.wikipedia.org/wiki/.au
// http://www.auda.org.au/
au
// 2LDs
com.au
net.au
org.au
edu.au
gov.au
asn.au
id.au
// Historic 2LDs (closed to new registration, but sites still exist)
info.au
conf.au
oz.au
// CGDNs - http://www.cgdn.org.au/
act.au
nsw.au
nt.au
qld.au
sa.au
tas.au
vic.au
wa.au
// 3LDs
act.edu.au
catholic.edu.au
// eq.edu.au - Removed at the request of the Queensland Department of Education
nsw.edu.au
nt.edu.au
qld.edu.au
sa.edu.au
tas.edu.au
vic.edu.au
wa.edu.au
// act.gov.au  Bug 984824 - Removed at request of Greg Tankard
// nsw.gov.au  Bug 547985 - Removed at request of <Shae.Donelan@services.nsw.gov.au>
// nt.gov.au  Bug 940478 - Removed at request of Greg Connors <Greg.Connors@nt.gov.au>
qld.gov.au
sa.gov.au
tas.gov.au
vic.gov.au
wa.gov.au
// 4LDs
// education.tas.edu.au - Removed at the request of the Department of Education Tasmania
schools.nsw.edu.au

// aw : https://en.wikipedia.org/wiki/.aw
aw
com.aw

// ax : https://en.wikipedia.org/wiki/.ax
ax

// az : https://en.wikipedia.org/wiki/.az
az
com.az
net.az
int.az
gov.az
org.az
edu.az
info.az
pp.az
mil.az
name.az
pro.az
biz.az

// ba : http://nic.ba/users_data/files/pravilnik_o_registraciji.pdf
ba
com.ba
edu.ba
gov.ba
mil.ba
net.ba
org.ba

// bb : https://en.wikipedia.org/wiki/.bb
bb
biz.bb
co.bb
com.bb
edu.bb
gov.bb
info.bb
net.bb
org.bb
store.bb
tv.bb

// bd : https://en.wikipedia.org/wiki/.bd
*.bd

// be : https://en.wikipedia.org/wiki/.be
// Confirmed by registry <tech@dns.be> 2008-06-08
be
ac.be

// bf : https://en.wikipedia.org/wiki/.bf
bf
gov.bf

// bg : https://en.wikipedia.org/wiki/.bg
// https://www.register.bg/user/static/rules/en/index.html
bg
a.bg
b.bg
c.bg
d.bg
e.bg
f.bg
g.bg
h.bg
i.bg
j.bg
k.bg
l.bg
m.bg
n.bg
o.bg
p.bg
q.bg
r.bg
s.bg
t.bg
u.bg
v.bg
w.bg
x.bg
y.bg
z.bg
0.bg
1.bg
2.bg
3.bg
4.bg
5.bg
6.bg
7.bg
8.bg
9.bg

// bh : https://en.wikipedia.org/wiki/.bh
bh
com.bh
edu.bh
net.bh
org.bh
gov.bh

// bi : https://en.wikipedia.org/wiki/.bi
// http://whois.nic.bi/
bi
co.bi
com.bi
edu.bi
or.bi
org.bi

// biz : https://en.wikipedia.org/wiki/.biz
biz

// bj : https://en.wikipedia.org/wiki/.bj
bj
asso.bj
barreau.bj
gouv.bj

// bm : http://www.bermudanic.bm/dnr-text.txt
bm
com.bm
edu.bm
gov.bm
net.bm
org.bm

// bn : http://www.bnnic.bn/faqs
bn
com.bn
edu.bn
gov.bn
net.bn
org.bn

// bo : https://nic.bo/delegacion2015.php#h-1.10
bo
com.bo
edu.bo
gob.bo
int.bo
org.bo
net.bo
mil.bo
tv.bo
web.bo
// Social Domains
academia.bo
agro.bo
arte.bo
blog.bo
bolivia.bo
ciencia.bo
cooperativa.bo
democracia.bo
deporte.bo
ecologia.bo
economia.bo
empresa.bo
indigena.bo
industria.bo
info.bo
medicina.bo
movimiento.bo
musica.bo
natural.bo
nombre.bo
noticias.bo
patria.bo
politica.bo
profesional.bo
plurinacional.bo
pueblo.bo
revista.bo
salud.bo
tecnologia.bo
tksat.bo
transporte.bo
wiki.bo

// br : http://registro.br/dominio/categoria.html
// Submitted by registry <fneves@registro.br>
br
9guacu.br
abc.br
adm.br
adv.br
agr.br
aju.br
am.br
anani.br
aparecida.br
app.br
arq.br
art.br
ato.br
b.br
barueri.br
belem.br
bhz.br
bib.br
bio.br
blog.br
bmd.br
boavista.br
bsb.br
campinagrande.br
campinas.br
caxias.br
cim.br
cng.br
cnt.br
com.br
contagem.br
coop.br
coz.br
cri.br
cuiaba.br
curitiba.br
def.br
des.br
det.br
dev.br
ecn.br
eco.br
edu.br
emp.br
enf.br
eng.br
esp.br
etc.br
eti.br
far.br
feira.br
flog.br
floripa.br
fm.br
fnd.br
fortal.br
fot.br
foz.br
fst.br
g12.br
geo.br
ggf.br
goiania.br
gov.br
// gov.br 26 states + df https://en.wikipedia.org/wiki/States_of_Brazil
ac.gov.br
al.gov.br
am.gov.br
ap.gov.br
ba.gov.br
ce.gov.br
df.gov.br
es.gov.br
go.gov.br
ma.gov.br
mg.gov.br
ms.gov.br
mt.gov.br
pa.gov.br
pb.gov.br
pe.gov.br
pi.gov.br
pr.gov.br
rj.gov.br
rn.gov.br
ro.gov.br
rr.gov.br
rs.gov.br
sc.gov.br
se.gov.br
sp.gov.br
to.gov.br
gru.br
imb.br
ind.br
inf.br
jab.br
jampa.br
jdf.br
joinville.br
jor.br
jus.br
leg.br
lel.br
log.br
londrina.br
macapa.br
maceio.br
manaus.br
maringa.br
mat.br
med.br
mil.br
morena.br
mp.br
mus.br
natal.br
net.br
niteroi.br
*.nom.br
not.br
ntr.br
odo.br
ong.br
org.br
osasco.br
palmas.br
poa.br
ppg.br
pro.br
psc.br
psi.br
pvh.br
qsl.br
radio.br
rec.br
recife.br
rep.br
ribeirao.br
rio.br
riobranco.br
riopreto.br
salvador.br
sampa.br
santamaria.br
santoandre.br
saobernardo.br
saogonca.br
seg.br
sjc.br
slg.br
slz.br
sorocaba.br
srv.br
taxi.br
tc.br
tec.br
teo.br
the.br
tmp.br
trd.br
tur.br
tv.br
udi.br
vet.br
vix.br
vlog.br
wiki.br
zlg.br

// bs : http://www.nic.bs/rules.html
bs
com.bs
net.bs
org.bs
edu.bs
gov.bs

// bt : https://en.wikipedia.org/wiki/.bt
bt
com.bt
edu.bt
gov.bt
net.bt
org.bt

// bv : No registrations at this time.
// Submitted by registry <jarle@uninett.no>
bv

// bw : https://en.wikipedia.org/wiki/.bw
// http://www.gobin.info/domainname/bw.doc
// list of other 2nd level tlds ?
bw
co.bw
org.bw

// by : https://en.wikipedia.org/wiki/.by
// http://tld.by/rules_2006_en.html
// list of other 2nd level tlds ?
by
gov.by
mil.by
// Official information does not indicate that com.by is a reserved
// second-level domain, but it's being used as one (see www.google.com.by and
// www.yahoo.com.by, for example), so we list it here for safety's sake.
com.by

// http://hoster.by/
of.by

// bz : https://en.wikipedia.org/wiki/.bz
// http://www.belizenic.bz/
bz
com.bz
net.bz
org.bz
edu.bz
gov.bz

// ca : https://en.wikipedia.org/wiki/.ca
ca
// ca geographical names
ab.ca
bc.ca
mb.ca
nb.ca
nf.ca
nl.ca
ns.ca
nt.ca
nu.ca
on.ca
pe.ca
qc.ca
sk.ca
yk.ca
// gc.ca: https://en.wikipedia.org/wiki/.gc.ca
// see also: http://registry.gc.ca/en/SubdomainFAQ
gc.ca

// cat : https://en.wikipedia.org/wiki/.cat
cat

// cc : https://en.wikipedia.org/wiki/.cc
cc

// cd : https://en.wikipedia.org/wiki/.cd
// see also: https://www.nic.cd/domain/insertDomain_2.jsp?act=1
cd
gov.cd

// cf : https://en.wikipedia.org/wiki/.cf
cf

// cg : https://en.wikipedia.org/wiki/.cg
cg

// ch : https://en.wikipedia.org/wiki/.ch
ch

// ci : https://en.wikipedia.org/wiki/.ci
// http://www.nic.ci/index.php?page=charte
ci
org.ci
or.ci
com.ci
co.ci
edu.ci
ed.ci
ac.ci
net.ci
go.ci
asso.ci
aéroport.ci
int.ci
presse.ci
md.ci
gouv.ci

// ck : https://en.wikipedia.org/wiki/.ck
*.ck
!www.ck

// cl : https://www.nic.cl
// Confirmed by .CL registry <hsalgado@nic.cl>
cl
aprendemas.cl
co.cl
gob.cl
gov.cl
mil.cl

// cm : https://en.wikipedia.org/wiki/.cm plus bug 981927
cm
co.cm
com.cm
gov.cm
net.cm

// cn : https://en.wikipedia.org/wiki/.cn
// Submitted by registry <tanyaling@cnnic.cn>
cn
ac.cn
com.cn
edu.cn
gov.cn
net.cn
org.cn
mil.cn
公司.cn
网络.cn
網絡.cn
// cn geographic names
ah.cn
bj.cn
cq.cn
fj.cn
gd.cn
gs.cn
gz.cn
gx.cn
ha.cn
hb.cn
he.cn
hi.cn
hl.cn
hn.cn
jl.cn
js.cn
jx.cn
ln.cn
nm.cn
nx.cn
qh.cn
sc.cn
sd.cn
sh.cn
sn.cn
sx.cn
tj.cn
xj.cn
xz.cn
yn.cn
zj.cn
hk.cn
mo.cn
tw.cn

// co : https://en.wikipedia.org/wiki/.co
// Submitted by registry <tecnico@uniandes.edu.co>
co
arts.co
com.co
edu.co
firm.co
gov.co
info.co
int.co
mil.co
net.co
nom.co
org.co
rec.co
web.co

// com : https://en.wikipedia.org/wiki/.com
com

// coop : https://en.wikipedia.org/wiki/.coop
coop

// cr : http://www.nic.cr/niccr_publico/showRegistroDominiosScreen.do
cr
ac.cr
co.cr
ed.cr
fi.cr
go.cr
or.cr
sa.cr

// cu : https://en.wikipedia.org/wiki/.cu
cu
com.cu
edu.cu
org.cu
net.cu
gov.cu
inf.cu

// cv : https://en.wikipedia.org/wiki/.cv
cv

// cw : http://www.una.cw/cw_registry/
// Confirmed by registry <registry@una.net> 2013-03-26
cw
com.cw
edu.cw
net.cw
org.cw

// cx : https://en.wikipedia.org/wiki/.cx
// list of other 2nd level tlds ?
cx
gov.cx

// cy : http://www.nic.cy/
// Submitted by registry Panayiotou Fotia <cydns@ucy.ac.cy>
cy
ac.cy
biz.cy
com.cy
ekloges.cy
gov.cy
ltd.cy
name.cy
net.cy
org.cy
parliament.cy
press.cy
pro.cy
tm.cy

// cz : https://en.wikipedia.org/wiki/.cz
cz

// de : https://en.wikipedia.org/wiki/.de
// Confirmed by registry <ops@denic.de> (with technical
// reservations) 2008-07-01
de

// dj : https://en.wikipedia.org/wiki/.dj
dj

// dk : https://en.wikipedia.org/wiki/.dk
// Confirmed by registry <robert@dk-hostmaster.dk> 2008-06-17
dk

// dm : https://en.wikipedia.org/wiki/.dm
dm
com.dm
net.dm
org.dm
edu.dm
gov.dm

// do : https://en.wikipedia.org/wiki/.do
do
art.do
com.do
edu.do
gob.do
gov.do
mil.do
net.do
org.do
sld.do
web.do

// dz : http://www.nic.dz/images/pdf_nic/charte.pdf
dz
art.dz
asso.dz
com.dz
edu.dz
gov.dz
org.dz
net.dz
pol.dz
soc.dz
tm.dz

// ec : http://www.nic.ec/reg/paso1.asp
// Submitted by registry <vabboud@nic.ec>
ec
com.ec
info.ec
net.ec
fin.ec
k12.ec
med.ec
pro.ec
org.ec
edu.ec
gov.ec
gob.ec
mil.ec

// edu : https://en.wikipedia.org/wiki/.edu
edu

// ee : http://www.eenet.ee/EENet/dom_reeglid.html#lisa_B
ee
edu.ee
gov.ee
riik.ee
lib.ee
med.ee
com.ee
pri.ee
aip.ee
org.ee
fie.ee

// eg : https://en.wikipedia.org/wiki/.eg
eg
com.eg
edu.eg
eun.eg
gov.eg
mil.eg
name.eg
net.eg
org.eg
sci.eg

// er : https://en.wikipedia.org/wiki/.er
*.er

// es : https://www.nic.es/site_ingles/ingles/dominios/index.html
es
com.es
nom.es
org.es
gob.es
edu.es

// et : https://en.wikipedia.org/wiki/.et
et
com.et
gov.et
org.et
edu.et
biz.et
name.et
info.et
net.et

// eu : https://en.wikipedia.org/wiki/.eu
eu

// fi : https://en.wikipedia.org/wiki/.fi
fi
// aland.fi : https://en.wikipedia.org/wiki/.ax
// This domain is being phased out in favor of .ax. As there are still many
// domains under aland.fi, we still keep it on the list until aland.fi is
// completely removed.
// TODO: Check for updates (expected to be phased out around Q1/2009)
aland.fi

// fj : http://domains.fj/
// Submitted by registry <garth.miller@cocca.org.nz> 2020-02-11
fj
ac.fj
biz.fj
com.fj
gov.fj
info.fj
mil.fj
name.fj
net.fj
org.fj
pro.fj

// fk : https://en.wikipedia.org/wiki/.fk
*.fk

// fm : https://en.wikipedia.org/wiki/.fm
com.fm
edu.fm
net.fm
org.fm
fm

// fo : https://en.wikipedia.org/wiki/.fo
fo

// fr : http://www.afnic.fr/
// domaines descriptifs : https://www.afnic.fr/medias/documents/Cadre_legal/Afnic_Naming_Policy_12122016_VEN.pdf
fr
asso.fr
com.fr
gouv.fr
nom.fr
prd.fr
tm.fr
// domaines sectoriels : https://www.afnic.fr/en/products-and-services/the-fr-tld/sector-based-fr-domains-4.html
aeroport.fr
avocat.fr
avoues.fr
cci.fr
chambagri.fr
chirurgiens-dentistes.fr
experts-comptables.fr
geometre-expert.fr
greta.fr
huissier-justice.fr
medecin.fr
notaires.fr
pharmacien.fr
port.fr
veterinaire.fr

// ga : https://en.wikipedia.org/wiki/.ga
ga

// gb : This registry is effectively dormant
// Submitted by registry <Damien.Shaw@ja.net>
gb

// gd : https://en.wikipedia.org/wiki/.gd
edu.gd
gov.gd
gd

// ge : http://www.nic.net.ge/policy_en.pdf
ge
com.ge
edu.ge
gov.ge
org.ge
mil.ge
net.ge
pvt.ge

// gf : https://en.wikipedia.org/wiki/.gf
gf

// gg : http://www.channelisles.net/register-domains/
// Confirmed by registry <nigel@channelisles.net> 2013-11-28
gg
co.gg
net.gg
org.gg

// gh : https://en.wikipedia.org/wiki/.gh
// see also: http://www.nic.gh/reg_now.php
// Although domains directly at second level are not possible at the moment,
// they have been possible for some time and may come back.
gh
com.gh
edu.gh
gov.gh
org.gh
mil.gh

// gi : http://www.nic.gi/rules.html
gi
com.gi
ltd.gi
gov.gi
mod.gi
edu.gi
org.gi

// gl : https://en.wikipedia.org/wiki/.gl
// http://nic.gl
gl
co.gl
com.gl
edu.gl
net.gl
org.gl

// gm : http://www.nic.gm/htmlpages%5Cgm-policy.htm
gm

// gn : http://psg.com/dns/gn/gn.txt
// Submitted by registry <randy@psg.com>
gn
ac.gn
com.gn
edu.gn
gov.gn
org.gn
net.gn

// gov : https://en.wikipedia.org/wiki/.gov
gov

// gp : http://www.nic.gp/index.php?lang=en
gp
com.gp
net.gp
mobi.gp
edu.gp
org.gp
asso.gp

// gq : https://en.wikipedia.org/wiki/.gq
gq

// gr : https://grweb.ics.forth.gr/english/1617-B-2005.html
// Submitted by registry <segred@ics.forth.gr>
gr
com.gr
edu.gr
net.gr
org.gr
gov.gr

// gs : https://en.wikipedia.org/wiki/.gs
gs

// gt : http://www.gt/politicas_de_registro.html
gt
com.gt
edu.gt
gob.gt
ind.gt
mil.gt
net.gt
org.gt

// gu : http://gadao.gov.gu/register.html
// University of Guam : https://www.uog.edu
// Submitted by uognoc@triton.uog.edu
gu
com.gu
edu.gu
gov.gu
guam.gu
info.gu
net.gu
org.gu
web.gu

// gw : https://en.wikipedia.org/wiki/.gw
gw

// gy : https://en.wikipedia.org/wiki/.gy
// http://registry.gy/
gy
co.gy
com.gy
edu.gy
gov.gy
net.gy
org.gy

// hk : https://www.hkirc.hk
// Submitted by registry <hk.tech@hkirc.hk>
hk
com.hk
edu.hk
gov.hk
idv.hk
net.hk
org.hk
公司.hk
教育.hk
敎育.hk
政府.hk
個人.hk
个人.hk
箇人.hk
網络.hk
网络.hk
组織.hk
網絡.hk
网絡.hk
组织.hk
組織.hk
組织.hk

// hm : https://en.wikipedia.org/wiki/.hm
hm

// hn : http://www.nic.hn/politicas/ps02,,05.html
hn
com.hn
edu.hn
org.hn
net.hn
mil.hn
gob.hn

// hr : http://www.dns.hr/documents/pdf/HRTLD-regulations.pdf
hr
iz.hr
from.hr
name.hr
com.hr

// ht : http://www.nic.ht/info/charte.cfm
ht
com.ht
shop.ht
firm.ht
info.ht
adult.ht
net.ht
pro.ht
org.ht
med.ht
art.ht
coop.ht
pol.ht
asso.ht
edu.ht
rel.ht
gouv.ht
perso.ht

// hu : http://www.domain.hu/domain/English/sld.html
// Confirmed by registry <pasztor@iszt.hu> 2008-06-12
hu
co.hu
info.hu
org.hu
priv.hu
sport.hu
tm.hu
2000.hu
agrar.hu
bolt.hu
casino.hu
city.hu
erotica.hu
erotika.hu
film.hu
forum.hu
games.hu
hotel.hu
ingatlan.hu
jogasz.hu
konyvelo.hu
lakas.hu
media.hu
news.hu
reklam.hu
sex.hu
shop.hu
suli.hu
szex.hu
tozsde.hu
utazas.hu
video.hu

// id : https://pandi.id/en/domain/registration-requirements/
id
ac.id
biz.id
co.id
desa.id
go.id
mil.id
my.id
net.id
or.id
ponpes.id
sch.id
web.id

// ie : https://en.wikipedia.org/wiki/.ie
ie
gov.ie

// il : http://www.isoc.org.il/domains/
il
ac.il
co.il
gov.il
idf.il
k12.il
muni.il
net.il
org.il

// im : https://www.nic.im/
// Submitted by registry <info@nic.im>
im
ac.im
co.im
com.im
ltd.co.im
net.im
org.im
plc.co.im
tt.im
tv.im

// in : https://en.wikipedia.org/wiki/.in
// see also: https://registry.in/Policies
// Please note, that nic.in is not an official eTLD, but used by most
// government institutions.
in
co.in
firm.in
net.in
org.in
gen.in
ind.in
nic.in
ac.in
edu.in
res.in
gov.in
mil.in

// info : https://en.wikipedia.org/wiki/.info
info

// int : https://en.wikipedia.org/wiki/.int
// Confirmed by registry <iana-questions@icann.org> 2008-06-18
int
eu.int

// io : http://www.nic.io/rules.html
// list of other 2nd level tlds ?
io
com.io

// iq : http://www.cmc.iq/english/iq/iqregister1.htm
iq
gov.iq
edu.iq
mil.iq
com.iq
org.iq
net.iq

// ir : http://www.nic.ir/Terms_and_Conditions_ir,_Appendix_1_Domain_Rules
// Also see http://www.nic.ir/Internationalized_Domain_Names
// Two <iran>.ir entries added at request of <tech-team@nic.ir>, 2010-04-16
ir
ac.ir
co.ir
gov.ir
id.ir
net.ir
org.ir
sch.ir
// xn--mgba3a4f16a.ir (<iran>.ir, Persian YEH)
ایران.ir
// xn--mgba3a4fra.ir (<iran>.ir, Arabic YEH)
ايران.ir

// is : http://www.isnic.is/domain/rules.php
// Confirmed by registry <marius@isgate.is> 2008-12-06
is
net.is
com.is
edu.is
gov.is
org.is
int.is

// it : https://en.wikipedia.org/wiki/.it
it
gov.it
edu.it
// Reserved geo-names (regions and provinces):
// https://www.nic.it/sites/default/files/archivio/docs/Regulation_assignation_v7.1.pdf
// Regions
abr.it
abruzzo.it
aosta-valley.it
aostavalley.it
bas.it
basilicata.it
cal.it
calabria.it
cam.it
campania.it
emilia-romagna.it
emiliaromagna.it
emr.it
friuli-v-giulia.it
friuli-ve-giulia.it
friuli-vegiulia.it
friuli-venezia-giulia.it
friuli-veneziagiulia.it
friuli-vgiulia.it
friuliv-giulia.it
friulive-giulia.it
friulivegiulia.it
friulivenezia-giulia.it
friuliveneziagiulia.it
friulivgiulia.it
fvg.it
laz.it
lazio.it
lig.it
liguria.it
lom.it
lombardia.it
lombardy.it
lucania.it
mar.it
marche.it
mol.it
molise.it
piedmont.it
piemonte.it
pmn.it
pug.it
puglia.it
sar.it
sardegna.it
sardinia.it
sic.it
sicilia.it
sicily.it
taa.it
tos.it
toscana.it
trentin-sud-tirol.it
trentin-süd-tirol.it
trentin-sudtirol.it
trentin-südtirol.it
trentin-sued-tirol.it
trentin-suedtirol.it
trentino-a-adige.it
trentino-aadige.it
trentino-alto-adige.it
trentino-altoadige.it
trentino-s-tirol.it
trentino-stirol.it
trentino-sud-tirol.it
trentino-süd-tirol.it
trentino-sudtirol.it
trentino-südtirol.it
trentino-sued-tirol.it
trentino-suedtirol.it
trentino.it
trentinoa-adige.it
trentinoaadige.it
trentinoalto-adige.it
trentinoaltoadige.it
trentinos-tirol.it
trentinostirol.it
trentinosud-tirol.it
trentinosüd-tirol.it
trentinosudtirol.it
trentinosüdtirol.it
trentinosued-tirol.it
trentinosuedtirol.it
trentinsud-tirol.it
trentinsüd-tirol.it
trentinsudtirol.it
trentinsüdtirol.it
trentinsued-tirol.it
trentinsuedtirol.it
tuscany.it
umb.it
umbria.it
val-d-aosta.it
val-daosta.it
vald-aosta.it
valdaosta.it
valle-aosta.it
valle-d-aosta.it
valle-daosta.it
valleaosta.it
valled-aosta.it
valledaosta.it
vallee-aoste.it
vallée-aoste.it
vallee-d-aoste.it
vallée-d-aoste.it
valleeaoste.it
valléeaoste.it
valleedaoste.it
valléedaoste.it
vao.it
vda.it
ven.it
veneto.it
// Provinces
ag.it
agrigento.it
al.it
alessandria.it
alto-adige.it
altoadige.it
an.it
ancona.it
andria-barletta-trani.it
andria-trani-barletta.it
andriabarlettatrani.it
andriatranibarletta.it
ao.it
aosta.it
aoste.it
ap.it
aq.it
aquila.it
ar.it
arezzo.it
ascoli-piceno.it
ascolipiceno.it
asti.it
at.it
av.it
avellino.it
ba.it
balsan-sudtirol.it
balsan-südtirol.it
balsan-suedtirol.it
balsan.it
bari.it
barletta-trani-andria.it
barlettatraniandria.it
belluno.it
benevento.it
bergamo.it
bg.it
bi.it
biella.it
bl.it
bn.it
bo.it
bologna.it
bolzano-altoadige.it
bolzano.it
bozen-sudtirol.it
bozen-südtirol.it
bozen-suedtirol.it
bozen.it
br.it
brescia.it
brindisi.it
bs.it
bt.it
bulsan-sudtirol.it
bulsan-südtirol.it
bulsan-suedtirol.it
bulsan.it
bz.it
ca.it
cagliari.it
caltanissetta.it
campidano-medio.it
campidanomedio.it
campobasso.it
carbonia-iglesias.it
carboniaiglesias.it
carrara-massa.it
carraramassa.it
caserta.it
catania.it
catanzaro.it
cb.it
ce.it
cesena-forli.it
cesena-forlì.it
cesenaforli.it
cesenaforlì.it
ch.it
chieti.it
ci.it
cl.it
cn.it
co.it
como.it
cosenza.it
cr.it
cremona.it
crotone.it
cs.it
ct.it
cuneo.it
cz.it
dell-ogliastra.it
dellogliastra.it
en.it
enna.it
fc.it
fe.it
fermo.it
ferrara.it
fg.it
fi.it
firenze.it
florence.it
fm.it
foggia.it
forli-cesena.it
forlì-cesena.it
forlicesena.it
forlìcesena.it
fr.it
frosinone.it
ge.it
genoa.it
genova.it
go.it
gorizia.it
gr.it
grosseto.it
iglesias-carbonia.it
iglesiascarbonia.it
im.it
imperia.it
is.it
isernia.it
kr.it
la-spezia.it
laquila.it
laspezia.it
latina.it
lc.it
le.it
lecce.it
lecco.it
li.it
livorno.it
lo.it
lodi.it
lt.it
lu.it
lucca.it
macerata.it
mantova.it
massa-carrara.it
massacarrara.it
matera.it
mb.it
mc.it
me.it
medio-campidano.it
mediocampidano.it
messina.it
mi.it
milan.it
milano.it
mn.it
mo.it
modena.it
monza-brianza.it
monza-e-della-brianza.it
monza.it
monzabrianza.it
monzaebrianza.it
monzaedellabrianza.it
ms.it
mt.it
na.it
naples.it
napoli.it
no.it
novara.it
nu.it
nuoro.it
og.it
ogliastra.it
olbia-tempio.it
olbiatempio.it
or.it
oristano.it
ot.it
pa.it
padova.it
padua.it
palermo.it
parma.it
pavia.it
pc.it
pd.it
pe.it
perugia.it
pesaro-urbino.it
pesarourbino.it
pescara.it
pg.it
pi.it
piacenza.it
pisa.it
pistoia.it
pn.it
po.it
pordenone.it
potenza.it
pr.it
prato.it
pt.it
pu.it
pv.it
pz.it
ra.it
ragusa.it
ravenna.it
rc.it
re.it
reggio-calabria.it
reggio-emilia.it
reggiocalabria.it
reggioemilia.it
rg.it
ri.it
rieti.it
rimini.it
rm.it
rn.it
ro.it
roma.it
rome.it
rovigo.it
sa.it
salerno.it
sassari.it
savona.it
si.it
siena.it
siracusa.it
so.it
sondrio.it
sp.it
sr.it
ss.it
suedtirol.it
südtirol.it
sv.it
ta.it
taranto.it
te.it
tempio-olbia.it
tempioolbia.it
teramo.it
terni.it
tn.it
to.it
torino.it
tp.it
tr.it
trani-andria-barletta.it
trani-barletta-andria.it
traniandriabarletta.it
tranibarlettaandria.it
trapani.it
trento.it
treviso.it
trieste.it
ts.it
turin.it
tv.it
ud.it
udine.it
urbino-pesaro.it
urbinopesaro.it
va.it
varese.it
vb.it
vc.it
ve.it
venezia.it
venice.it
verbania.it
vercelli.it
verona.it
vi.it
vibo-valentia.it
vibovalentia.it
vicenza.it
viterbo.it
vr.it
vs.it
vt.it
vv.it

// je : http://www.channelisles.net/register-domains/
// Confirmed by registry <nigel@channelisles.net> 2013-11-28
je
co.je
net.je
org.je

// jm : http://www.com.jm/register.html
*.jm

// jo : http://www.dns.jo/Registration_policy.aspx
jo
com.jo
org.jo
net.jo
edu.jo
sch.jo
gov.jo
mil.jo
name.jo

// jobs : https://en.wikipedia.org/wiki/.jobs
jobs

// jp : https://en.wikipedia.org/wiki/.jp
// http://jprs.co.jp/en/jpdomain.html
// Submitted by registry <info@jprs.jp>
jp
// jp organizational type names
ac.jp
ad.jp
co.jp
ed.jp
go.jp
gr.jp
lg.jp
ne.jp
or.jp
// jp prefecture type names
aichi.jp
akita.jp
aomori.jp
chiba.jp
ehime.jp
fukui.jp
fukuoka.jp
fukushima.jp
gifu.jp
gunma.jp
hiroshima.jp
hokkaido.jp
hyogo.jp
ibaraki.jp
ishikawa.jp
iwate.jp
kagawa.jp
kagoshima.jp
kanagawa.jp
kochi.jp
kumamoto.jp
kyoto.jp
mie.jp
miyagi.jp
miyazaki.jp
nagano.jp
nagasaki.jp
nara.jp
niigata.jp
oita.jp
okayama.jp
okinawa.jp
osaka.jp
saga.jp
saitama.jp
shiga.jp
shimane.jp
shizuoka.jp
tochigi.jp
tokushima.jp
tokyo.jp
tottori.jp
toyama.jp
wakayama.jp
yamagata.jp
yamaguchi.jp
yamanashi.jp
栃木.jp
愛知.jp
愛媛.jp
兵庫.jp
熊本.jp
茨城.jp
北海道.jp
千葉.jp
和歌山.jp
長崎.jp
長野.jp
新潟.jp
青森.jp
静岡.jp
東京.jp
石川.jp
埼玉.jp
三重.jp
京都.jp
佐賀.jp
大分.jp
大阪.jp
奈良.jp
宮城.jp
宮崎.jp
富山.jp
山口.jp
山形.jp
山梨.jp
岩手.jp
岐阜.jp
岡山.jp
島根.jp
広島.jp
徳島.jp
沖縄.jp
滋賀.jp
神奈川.jp
福井.jp
福岡.jp
福島.jp
秋田.jp
群馬.jp
香川.jp
高知.jp
鳥取.jp
鹿児島.jp
// jp geographic type names
// http://jprs.jp/doc/rule/saisoku-1.html
*.kawasaki.jp
*.kitakyushu.jp
*.kobe.jp
*.nagoya.jp
*.sapporo.jp
*.sendai.jp
*.yokohama.jp
!city.kawasaki.jp
!city.kitakyushu.jp
!city.kobe.jp
!city.nagoya.jp
!city.sapporo.jp
!city.sendai.jp
!city.yokohama.jp
// 4th level registration
aisai.aichi.jp
ama.aichi.jp
anjo.aichi.jp
asuke.aichi.jp
chiryu.aichi.jp
chita.aichi.jp
fuso.aichi.jp
gamagori.aichi.jp
handa.aichi.jp
hazu.aichi.jp
hekinan.aichi.jp
higashiura.aichi.jp
ichinomiya.aichi.jp
inazawa.aichi.jp
inuyama.aichi.jp
isshiki.aichi.jp
iwakura.aichi.jp
kanie.aichi.jp
kariya.aichi.jp
kasugai.aichi.jp
kira.aichi.jp
kiyosu.aichi.jp
komaki.aichi.jp
konan.aichi.jp
kota.aichi.jp
mihama.aichi.jp
miyoshi.aichi.jp
nishio.aichi.jp
nisshin.aichi.jp
obu.aichi.jp
oguchi.aichi.jp
oharu.aichi.jp
okazaki.aichi.jp
owariasahi.aichi.jp
seto.aichi.jp
shikatsu.aichi.jp
shinshiro.aichi.jp
shitara.aichi.jp
tahara.aichi.jp
takahama.aichi.jp
tobishima.aichi.jp
toei.aichi.jp
togo.aichi.jp
tokai.aichi.jp
tokoname.aichi.jp
toyoake.aichi.jp
toyohashi.aichi.jp
toyokawa.aichi.jp
toyone.aichi.jp
toyota.aichi.jp
tsushima.aichi.jp
yatomi.aichi.jp
akita.akita.jp
daisen.akita.jp
fujisato.akita.jp
gojome.akita.jp
hachirogata.akita.jp
happou.akita.jp
higashinaruse.akita.jp
honjo.akita.jp
honjyo.akita.jp
ikawa.akita.jp
kamikoani.akita.jp
kamioka.akita.jp
katagami.akita.jp
kazuno.akita.jp
kitaakita.akita.jp
kosaka.akita.jp
kyowa.akita.jp
misato.akita.jp
mitane.akita.jp
moriyoshi.akita.jp
nikaho.akita.jp
noshiro.akita.jp
odate.akita.jp
oga.akita.jp
ogata.akita.jp
semboku.akita.jp
yokote.akita.jp
yurihonjo.akita.jp
aomori.aomori.jp
gonohe.aomori.jp
hachinohe.aomori.jp
hashikami.aomori.jp
hiranai.aomori.jp
hirosaki.aomori.jp
itayanagi.aomori.jp
kuroishi.aomori.jp
misawa.aomori.jp
mutsu.aomori.jp
nakadomari.aomori.jp
noheji.aomori.jp
oirase.aomori.jp
owani.aomori.jp
rokunohe.aomori.jp
sannohe.aomori.jp
shichinohe.aomori.jp
shingo.aomori.jp
takko.aomori.jp
towada.aomori.jp
tsugaru.aomori.jp
tsuruta.aomori.jp
abiko.chiba.jp
asahi.chiba.jp
chonan.chiba.jp
chosei.chiba.jp
choshi.chiba.jp
chuo.chiba.jp
funabashi.chiba.jp
futtsu.chiba.jp
hanamigawa.chiba.jp
ichihara.chiba.jp
ichikawa.chiba.jp
ichinomiya.chiba.jp
inzai.chiba.jp
isumi.chiba.jp
kamagaya.chiba.jp
kamogawa.chiba.jp
kashiwa.chiba.jp
katori.chiba.jp
katsuura.chiba.jp
kimitsu.chiba.jp
kisarazu.chiba.jp
kozaki.chiba.jp
kujukuri.chiba.jp
kyonan.chiba.jp
matsudo.chiba.jp
midori.chiba.jp
mihama.chiba.jp
minamiboso.chiba.jp
mobara.chiba.jp
mutsuzawa.chiba.jp
nagara.chiba.jp
nagareyama.chiba.jp
narashino.chiba.jp
narita.chiba.jp
noda.chiba.jp
oamishirasato.chiba.jp
omigawa.chiba.jp
onjuku.chiba.jp
otaki.chiba.jp
sakae.chiba.jp
sakura.chiba.jp
shimofusa.chiba.jp
shirako.chiba.jp
shiroi.chiba.jp
shisui.chiba.jp
sodegaura.chiba.jp
sosa.chiba.jp
tako.chiba.jp
tateyama.chiba.jp
togane.chiba.jp
tohnosho.chiba.jp
tomisato.chiba.jp
urayasu.chiba.jp
yachimata.chiba.jp
yachiyo.chiba.jp
yokaichiba.chiba.jp
yokoshibahikari.chiba.jp
yotsukaido.chiba.jp
ainan.ehime.jp
honai.ehime.jp
ikata.ehime.jp
imabari.ehime.jp
iyo.ehime.jp
kamijima.ehime.jp
kihoku.ehime.jp
kumakogen.ehime.jp
masaki.ehime.jp
matsuno.ehime.jp
matsuyama.ehime.jp
namikata.ehime.jp
niihama.ehime.jp
ozu.ehime.jp
saijo.ehime.jp
seiyo.ehime.jp
shikokuchuo.ehime.jp
tobe.ehime.jp
toon.ehime.jp
uchiko.ehime.jp
uwajima.ehime.jp
yawatahama.ehime.jp
echizen.fukui.jp
eiheiji.fukui.jp
fukui.fukui.jp
ikeda.fukui.jp
katsuyama.fukui.jp
mihama.fukui.jp
minamiechizen.fukui.jp
obama.fukui.jp
ohi.fukui.jp
ono.fukui.jp
sabae.fukui.jp
sakai.fukui.jp
takahama.fukui.jp
tsuruga.fukui.jp
wakasa.fukui.jp
ashiya.fukuoka.jp
buzen.fukuoka.jp
chikugo.fukuoka.jp
chikuho.fukuoka.jp
chikujo.fukuoka.jp
chikushino.fukuoka.jp
chikuzen.fukuoka.jp
chuo.fukuoka.jp
dazaifu.fukuoka.jp
fukuchi.fukuoka.jp
hakata.fukuoka.jp
higashi.fukuoka.jp
hirokawa.fukuoka.jp
hisayama.fukuoka.jp
iizuka.fukuoka.jp
inatsuki.fukuoka.jp
kaho.fukuoka.jp
kasuga.fukuoka.jp
kasuya.fukuoka.jp
kawara.fukuoka.jp
keisen.fukuoka.jp
koga.fukuoka.jp
kurate.fukuoka.jp
kurogi.fukuoka.jp
kurume.fukuoka.jp
minami.fukuoka.jp
miyako.fukuoka.jp
miyama.fukuoka.jp
miyawaka.fukuoka.jp
mizumaki.fukuoka.jp
munakata.fukuoka.jp
nakagawa.fukuoka.jp
nakama.fukuoka.jp
nishi.fukuoka.jp
nogata.fukuoka.jp
ogori.fukuoka.jp
okagaki.fukuoka.jp
okawa.fukuoka.jp
oki.fukuoka.jp
omuta.fukuoka.jp
onga.fukuoka.jp
onojo.fukuoka.jp
oto.fukuoka.jp
saigawa.fukuoka.jp
sasaguri.fukuoka.jp
shingu.fukuoka.jp
shinyoshitomi.fukuoka.jp
shonai.fukuoka.jp
soeda.fukuoka.jp
sue.fukuoka.jp
tachiarai.fukuoka.jp
tagawa.fukuoka.jp
takata.fukuoka.jp
toho.fukuoka.jp
toyotsu.fukuoka.jp
tsuiki.fukuoka.jp
ukiha.fukuoka.jp
umi.fukuoka.jp
usui.fukuoka.jp
yamada.fukuoka.jp
yame.fukuoka.jp
yanagawa.fukuoka.jp
yukuhashi.fukuoka.jp
aizubange.fukushima.jp
aizumisato.fukushima.jp
aizuwakamatsu.fukushima.jp
asakawa.fukushima.jp
bandai.fukushima.jp
date.fukushima.jp
fukushima.fukushima.jp
furudono.fukushima.jp
futaba.fukushima.jp
hanawa.fukushima.jp
higashi.fukushima.jp
hirata.fukushima.jp
hirono.fukushima.jp
iitate.fukushima.jp
inawashiro.fukushima.jp
ishikawa.fukushima.jp
iwaki.fukushima.jp
izumizaki.fukushima.jp
kagamiishi.fukushima.jp
kaneyama.fukushima.jp
kawamata.fukushima.jp
kitakata.fukushima.jp
kitashiobara.fukushima.jp
koori.fukushima.jp
koriyama.fukushima.jp
kunimi.fukushima.jp
miharu.fukushima.jp
mishima.fukushima.jp
namie.fukushima.jp
nango.fukushima.jp
nishiaizu.fukushima.jp
nishigo.fukushima.jp
okuma.fukushima.jp
omotego.fukushima.jp
ono.fukushima.jp
otama.fukushima.jp
samegawa.fukushima.jp
shimogo.fukushima.jp
shirakawa.fukushima.jp
showa.fukushima.jp
soma.fukushima.jp
sukagawa.fukushima.jp
taishin.fukushima.jp
tamakawa.fukushima.jp
tanagura.fukushima.jp
tenei.fukushima.jp
yabuki.fukushima.jp
yamato.fukushima.jp
yamatsuri.fukushima.jp
yanaizu.fukushima.jp
yugawa.fukushima.jp
anpachi.gifu.jp
ena.gifu.jp
gifu.gifu.jp
ginan.gifu.jp
godo.gifu.jp
gujo.gifu.jp
hashima.gifu.jp
hichiso.gifu.jp
hida.gifu.jp
higashishirakawa.gifu.jp
ibigawa.gifu.jp
ikeda.gifu.jp
kakamigahara.gifu.jp
kani.gifu.jp
kasahara.gifu.jp
kasamatsu.gifu.jp
kawaue.gifu.jp
kitagata.gifu.jp
mino.gifu.jp
minokamo.gifu.jp
mitake.gifu.jp
mizunami.gifu.jp
motosu.gifu.jp
nakatsugawa.gifu.jp
ogaki.gifu.jp
sakahogi.gifu.jp
seki.gifu.jp
sekigahara.gifu.jp
shirakawa.gifu.jp
tajimi.gifu.jp
takayama.gifu.jp
tarui.gifu.jp
toki.gifu.jp
tomika.gifu.jp
wanouchi.gifu.jp
yamagata.gifu.jp
yaotsu.gifu.jp
yoro.gifu.jp
annaka.gunma.jp
chiyoda.gunma.jp
fujioka.gunma.jp
higashiagatsuma.gunma.jp
isesaki.gunma.jp
itakura.gunma.jp
kanna.gunma.jp
kanra.gunma.jp
katashina.gunma.jp
kawaba.gunma.jp
kiryu.gunma.jp
kusatsu.gunma.jp
maebashi.gunma.jp
meiwa.gunma.jp
midori.gunma.jp
minakami.gunma.jp
naganohara.gunma.jp
nakanojo.gunma.jp
nanmoku.gunma.jp
numata.gunma.jp
oizumi.gunma.jp
ora.gunma.jp
ota.gunma.jp
shibukawa.gunma.jp
shimonita.gunma.jp
shinto.gunma.jp
showa.gunma.jp
takasaki.gunma.jp
takayama.gunma.jp
tamamura.gunma.jp
tatebayashi.gunma.jp
tomioka.gunma.jp
tsukiyono.gunma.jp
tsumagoi.gunma.jp
ueno.gunma.jp
yoshioka.gunma.jp
asaminami.hiroshima.jp
daiwa.hiroshima.jp
etajima.hiroshima.jp
fuchu.hiroshima.jp
fukuyama.hiroshima.jp
hatsukaichi.hiroshima.jp
higashihiroshima.hiroshima.jp
hongo.hiroshima.jp
jinsekikogen.hiroshima.jp
kaita.hiroshima.jp
kui.hiroshima.jp
kumano.hiroshima.jp
kure.hiroshima.jp
mihara.hiroshima.jp
miyoshi.hiroshima.jp
naka.hiroshima.jp
onomichi.hiroshima.jp
osakikamijima.hiroshima.jp
otake.hiroshima.jp
saka.hiroshima.jp
sera.hiroshima.jp
seranishi.hiroshima.jp
shinichi.hiroshima.jp
shobara.hiroshima.jp
takehara.hiroshima.jp
abashiri.hokkaido.jp
abira.hokkaido.jp
aibetsu.hokkaido.jp
akabira.hokkaido.jp
akkeshi.hokkaido.jp
asahikawa.hokkaido.jp
ashibetsu.hokkaido.jp
ashoro.hokkaido.jp
assabu.hokkaido.jp
atsuma.hokkaido.jp
bibai.hokkaido.jp
biei.hokkaido.jp
bifuka.hokkaido.jp
bihoro.hokkaido.jp
biratori.hokkaido.jp
chippubetsu.hokkaido.jp
chitose.hokkaido.jp
date.hokkaido.jp
ebetsu.hokkaido.jp
embetsu.hokkaido.jp
eniwa.hokkaido.jp
erimo.hokkaido.jp
esan.hokkaido.jp
esashi.hokkaido.jp
fukagawa.hokkaido.jp
fukushima.hokkaido.jp
furano.hokkaido.jp
furubira.hokkaido.jp
haboro.hokkaido.jp
hakodate.hokkaido.jp
hamatonbetsu.hokkaido.jp
hidaka.hokkaido.jp
higashikagura.hokkaido.jp
higashikawa.hokkaido.jp
hiroo.hokkaido.jp
hokuryu.hokkaido.jp
hokuto.hokkaido.jp
honbetsu.hokkaido.jp
horokanai.hokkaido.jp
horonobe.hokkaido.jp
ikeda.hokkaido.jp
imakane.hokkaido.jp
ishikari.hokkaido.jp
iwamizawa.hokkaido.jp
iwanai.hokkaido.jp
kamifurano.hokkaido.jp
kamikawa.hokkaido.jp
kamishihoro.hokkaido.jp
kamisunagawa.hokkaido.jp
kamoenai.hokkaido.jp
kayabe.hokkaido.jp
kembuchi.hokkaido.jp
kikonai.hokkaido.jp
kimobetsu.hokkaido.jp
kitahiroshima.hokkaido.jp
kitami.hokkaido.jp
kiyosato.hokkaido.jp
koshimizu.hokkaido.jp
kunneppu.hokkaido.jp
kuriyama.hokkaido.jp
kuromatsunai.hokkaido.jp
kushiro.hokkaido.jp
kutchan.hokkaido.jp
kyowa.hokkaido.jp
mashike.hokkaido.jp
matsumae.hokkaido.jp
mikasa.hokkaido.jp
minamifurano.hokkaido.jp
mombetsu.hokkaido.jp
moseushi.hokkaido.jp
mukawa.hokkaido.jp
muroran.hokkaido.jp
naie.hokkaido.jp
nakagawa.hokkaido.jp
nakasatsunai.hokkaido.jp
nakatombetsu.hokkaido.jp
nanae.hokkaido.jp
nanporo.hokkaido.jp
nayoro.hokkaido.jp
nemuro.hokkaido.jp
niikappu.hokkaido.jp
niki.hokkaido.jp
nishiokoppe.hokkaido.jp
noboribetsu.hokkaido.jp
numata.hokkaido.jp
obihiro.hokkaido.jp
obira.hokkaido.jp
oketo.hokkaido.jp
okoppe.hokkaido.jp
otaru.hokkaido.jp
otobe.hokkaido.jp
otofuke.hokkaido.jp
otoineppu.hokkaido.jp
oumu.hokkaido.jp
ozora.hokkaido.jp
pippu.hokkaido.jp
rankoshi.hokkaido.jp
rebun.hokkaido.jp
rikubetsu.hokkaido.jp
rishiri.hokkaido.jp
rishirifuji.hokkaido.jp
saroma.hokkaido.jp
sarufutsu.hokkaido.jp
shakotan.hokkaido.jp
shari.hokkaido.jp
shibecha.hokkaido.jp
shibetsu.hokkaido.jp
shikabe.hokkaido.jp
shikaoi.hokkaido.jp
shimamaki.hokkaido.jp
shimizu.hokkaido.jp
shimokawa.hokkaido.jp
shinshinotsu.hokkaido.jp
shintoku.hokkaido.jp
shiranuka.hokkaido.jp
shiraoi.hokkaido.jp
shiriuchi.hokkaido.jp
sobetsu.hokkaido.jp
sunagawa.hokkaido.jp
taiki.hokkaido.jp
takasu.hokkaido.jp
takikawa.hokkaido.jp
takinoue.hokkaido.jp
teshikaga.hokkaido.jp
tobetsu.hokkaido.jp
tohma.hokkaido.jp
tomakomai.hokkaido.jp
tomari.hokkaido.jp
toya.hokkaido.jp
toyako.hokkaido.jp
toyotomi.hokkaido.jp
toyoura.hokkaido.jp
tsubetsu.hokkaido.jp
tsukigata.hokkaido.jp
urakawa.hokkaido.jp
urausu.hokkaido.jp
uryu.hokkaido.jp
utashinai.hokkaido.jp
wakkanai.hokkaido.jp
wassamu.hokkaido.jp
yakumo.hokkaido.jp
yoichi.hokkaido.jp
aioi.hyogo.jp
akashi.hyogo.jp
ako.hyogo.jp
amagasaki.hyogo.jp
aogaki.hyogo.jp
asago.hyogo.jp
ashiya.hyogo.jp
awaji.hyogo.jp
fukusaki.hyogo.jp
goshiki.hyogo.jp
harima.hyogo.jp
himeji.hyogo.jp
ichikawa.hyogo.jp
inagawa.hyogo.jp
itami.hyogo.jp
kakogawa.hyogo.jp
kamigori.hyogo.jp
kamikawa.hyogo.jp
kasai.hyogo.jp
kasuga.hyogo.jp
kawanishi.hyogo.jp
miki.hyogo.jp
minamiawaji.hyogo.jp
nishinomiya.hyogo.jp
nishiwaki.hyogo.jp
ono.hyogo.jp
sanda.hyogo.jp
sannan.hyogo.jp
sasayama.hyogo.jp
sayo.hyogo.jp
shingu.hyogo.jp
shinonsen.hyogo.jp
shiso.hyogo.jp
sumoto.hyogo.jp
taishi.hyogo.jp
taka.hyogo.jp
takarazuka.hyogo.jp
takasago.hyogo.jp
takino.hyogo.jp
tamba.hyogo.jp
tatsuno.hyogo.jp
toyooka.hyogo.jp
yabu.hyogo.jp
yashiro.hyogo.jp
yoka.hyogo.jp
yokawa.hyogo.jp
ami.ibaraki.jp
asahi.ibaraki.jp
bando.ibaraki.jp
chikusei.ibaraki.jp
daigo.ibaraki.jp
fujishiro.ibaraki.jp
hitachi.ibaraki.jp
hitachinaka.ibaraki.jp
hitachiomiya.ibaraki.jp
hitachiota.ibaraki.jp
ibaraki.ibaraki.jp
ina.ibaraki.jp
inashiki.ibaraki.jp
itako.ibaraki.jp
iwama.ibaraki.jp
joso.ibaraki.jp
kamisu.ibaraki.jp
kasama.ibaraki.jp
kashima.ibaraki.jp
kasumigaura.ibaraki.jp
koga.ibaraki.jp
miho.ibaraki.jp
mito.ibaraki.jp
moriya.ibaraki.jp
naka.ibaraki.jp
namegata.ibaraki.jp
oarai.ibaraki.jp
ogawa.ibaraki.jp
omitama.ibaraki.jp
ryugasaki.ibaraki.jp
sakai.ibaraki.jp
sakuragawa.ibaraki.jp
shimodate.ibaraki.jp
shimotsuma.ibaraki.jp
shirosato.ibaraki.jp
sowa.ibaraki.jp
suifu.ibaraki.jp
takahagi.ibaraki.jp
tamatsukuri.ibaraki.jp
tokai.ibaraki.jp
tomobe.ibaraki.jp
tone.ibaraki.jp
toride.ibaraki.jp
tsuchiura.ibaraki.jp
tsukuba.ibaraki.jp
uchihara.ibaraki.jp
ushiku.ibaraki.jp
yachiyo.ibaraki.jp
yamagata.ibaraki.jp
yawara.ibaraki.jp
yuki.ibaraki.jp
anamizu.ishikawa.jp
hakui.ishikawa.jp
hakusan.ishikawa.jp
kaga.ishikawa.jp
kahoku.ishikawa.jp
kanazawa.ishikawa.jp
kawakita.ishikawa.jp
komatsu.ishikawa.jp
nakanoto.ishikawa.jp
nanao.ishikawa.jp
nomi.ishikawa.jp
nonoichi.ishikawa.jp
noto.ishikawa.jp
shika.ishikawa.jp
suzu.ishikawa.jp
tsubata.ishikawa.jp
tsurugi.ishikawa.jp
uchinada.ishikawa.jp
wajima.ishikawa.jp
fudai.iwate.jp
fujisawa.iwate.jp
hanamaki.iwate.jp
hiraizumi.iwate.jp
hirono.iwate.jp
ichinohe.iwate.jp
ichinoseki.iwate.jp
iwaizumi.iwate.jp
iwate.iwate.jp
joboji.iwate.jp
kamaishi.iwate.jp
kanegasaki.iwate.jp
karumai.iwate.jp
kawai.iwate.jp
kitakami.iwate.jp
kuji.iwate.jp
kunohe.iwate.jp
kuzumaki.iwate.jp
miyako.iwate.jp
mizusawa.iwate.jp
morioka.iwate.jp
ninohe.iwate.jp
noda.iwate.jp
ofunato.iwate.jp
oshu.iwate.jp
otsuchi.iwate.jp
rikuzentakata.iwate.jp
shiwa.iwate.jp
shizukuishi.iwate.jp
sumita.iwate.jp
tanohata.iwate.jp
tono.iwate.jp
yahaba.iwate.jp
yamada.iwate.jp
ayagawa.kagawa.jp
higashikagawa.kagawa.jp
kanonji.kagawa.jp
kotohira.kagawa.jp
manno.kagawa.jp
marugame.kagawa.jp
mitoyo.kagawa.jp
naoshima.kagawa.jp
sanuki.kagawa.jp
tadotsu.kagawa.jp
takamatsu.kagawa.jp
tonosho.kagawa.jp
uchinomi.kagawa.jp
utazu.kagawa.jp
zentsuji.kagawa.jp
akune.kagoshima.jp
amami.kagoshima.jp
hioki.kagoshima.jp
isa.kagoshima.jp
isen.kagoshima.jp
izumi.kagoshima.jp
kagoshima.kagoshima.jp
kanoya.kagoshima.jp
kawanabe.kagoshima.jp
kinko.kagoshima.jp
kouyama.kagoshima.jp
makurazaki.kagoshima.jp
matsumoto.kagoshima.jp
minamitane.kagoshima.jp
nakatane.kagoshima.jp
nishinoomote.kagoshima.jp
satsumasendai.kagoshima.jp
soo.kagoshima.jp
tarumizu.kagoshima.jp
yusui.kagoshima.jp
aikawa.kanagawa.jp
atsugi.kanagawa.jp
ayase.kanagawa.jp
chigasaki.kanagawa.jp
ebina.kanagawa.jp
fujisawa.kanagawa.jp
hadano.kanagawa.jp
hakone.kanagawa.jp
hiratsuka.kanagawa.jp
isehara.kanagawa.jp
kaisei.kanagawa.jp
kamakura.kanagawa.jp
kiyokawa.kanagawa.jp
matsuda.kanagawa.jp
minamiashigara.kanagawa.jp
miura.kanagawa.jp
nakai.kanagawa.jp
ninomiya.kanagawa.jp
odawara.kanagawa.jp
oi.kanagawa.jp
oiso.kanagawa.jp
sagamihara.kanagawa.jp
samukawa.kanagawa.jp
tsukui.kanagawa.jp
yamakita.kanagawa.jp
yamato.kanagawa.jp
yokosuka.kanagawa.jp
yugawara.kanagawa.jp
zama.kanagawa.jp
zushi.kanagawa.jp
aki.kochi.jp
geisei.kochi.jp
hidaka.kochi.jp
higashitsuno.kochi.jp
ino.kochi.jp
kagami.kochi.jp
kami.kochi.jp
kitagawa.kochi.jp
kochi.kochi.jp
mihara.kochi.jp
motoyama.kochi.jp
muroto.kochi.jp
nahari.kochi.jp
nakamura.kochi.jp
nankoku.kochi.jp
nishitosa.kochi.jp
niyodogawa.kochi.jp
ochi.kochi.jp
okawa.kochi.jp
otoyo.kochi.jp
otsuki.kochi.jp
sakawa.kochi.jp
sukumo.kochi.jp
susaki.kochi.jp
tosa.kochi.jp
tosashimizu.kochi.jp
toyo.kochi.jp
tsuno.kochi.jp
umaji.kochi.jp
yasuda.kochi.jp
yusuhara.kochi.jp
amakusa.kumamoto.jp
arao.kumamoto.jp
aso.kumamoto.jp
choyo.kumamoto.jp
gyokuto.kumamoto.jp
kamiamakusa.kumamoto.jp
kikuchi.kumamoto.jp
kumamoto.kumamoto.jp
mashiki.kumamoto.jp
mifune.kumamoto.jp
minamata.kumamoto.jp
minamioguni.kumamoto.jp
nagasu.kumamoto.jp
nishihara.kumamoto.jp
oguni.kumamoto.jp
ozu.kumamoto.jp
sumoto.kumamoto.jp
takamori.kumamoto.jp
uki.kumamoto.jp
uto.kumamoto.jp
yamaga.kumamoto.jp
yamato.kumamoto.jp
yatsushiro.kumamoto.jp
ayabe.kyoto.jp
fukuchiyama.kyoto.jp
higashiyama.kyoto.jp
ide.kyoto.jp
ine.kyoto.jp
joyo.kyoto.jp
kameoka.kyoto.jp
kamo.kyoto.jp
kita.kyoto.jp
kizu.kyoto.jp
kumiyama.kyoto.jp
kyotamba.kyoto.jp
kyotanabe.kyoto.jp
kyotango.kyoto.jp
maizuru.kyoto.jp
minami.kyoto.jp
minamiyamashiro.kyoto.jp
miyazu.kyoto.jp
muko.kyoto.jp
nagaokakyo.kyoto.jp
nakagyo.kyoto.jp
nantan.kyoto.jp
oyamazaki.kyoto.jp
sakyo.kyoto.jp
seika.kyoto.jp
tanabe.kyoto.jp
uji.kyoto.jp
ujitawara.kyoto.jp
wazuka.kyoto.jp
yamashina.kyoto.jp
yawata.kyoto.jp
asahi.mie.jp
inabe.mie.jp
ise.mie.jp
kameyama.mie.jp
kawagoe.mie.jp
kiho.mie.jp
kisosaki.mie.jp
kiwa.mie.jp
komono.mie.jp
kumano.mie.jp
kuwana.mie.jp
matsusaka.mie.jp
meiwa.mie.jp
mihama.mie.jp
minamiise.mie.jp
misugi.mie.jp
miyama.mie.jp
nabari.mie.jp
shima.mie.jp
suzuka.mie.jp
tado.mie.jp
taiki.mie.jp
taki.mie.jp
tamaki.mie.jp
toba.mie.jp
tsu.mie.jp
udono.mie.jp
ureshino.mie.jp
watarai.mie.jp
yokkaichi.mie.jp
furukawa.miyagi.jp
higashimatsushima.miyagi.jp
ishinomaki.miyagi.jp
iwanuma.miyagi.jp
kakuda.miyagi.jp
kami.miyagi.jp
kawasaki.miyagi.jp
marumori.miyagi.jp
matsushima.miyagi.jp
minamisanriku.miyagi.jp
misato.miyagi.jp
murata.miyagi.jp
natori.miyagi.jp
ogawara.miyagi.jp
ohira.miyagi.jp
onagawa.miyagi.jp
osaki.miyagi.jp
rifu.miyagi.jp
semine.miyagi.jp
shibata.miyagi.jp
shichikashuku.miyagi.jp
shikama.miyagi.jp
shiogama.miyagi.jp
shiroishi.miyagi.jp
tagajo.miyagi.jp
taiwa.miyagi.jp
tome.miyagi.jp
tomiya.miyagi.jp
wakuya.miyagi.jp
watari.miyagi.jp
yamamoto.miyagi.jp
zao.miyagi.jp
aya.miyazaki.jp
ebino.miyazaki.jp
gokase.miyazaki.jp
hyuga.miyazaki.jp
kadogawa.miyazaki.jp
kawaminami.miyazaki.jp
kijo.miyazaki.jp
kitagawa.miyazaki.jp
kitakata.miyazaki.jp
kitaura.miyazaki.jp
kobayashi.miyazaki.jp
kunitomi.miyazaki.jp
kushima.miyazaki.jp
mimata.miyazaki.jp
miyakonojo.miyazaki.jp
miyazaki.miyazaki.jp
morotsuka.miyazaki.jp
nichinan.miyazaki.jp
nishimera.miyazaki.jp
nobeoka.miyazaki.jp
saito.miyazaki.jp
shiiba.miyazaki.jp
shintomi.miyazaki.jp
takaharu.miyazaki.jp
takanabe.miyazaki.jp
takazaki.miyazaki.jp
tsuno.miyazaki.jp
achi.nagano.jp
agematsu.nagano.jp
anan.nagano.jp
aoki.nagano.jp
asahi.nagano.jp
azumino.nagano.jp
chikuhoku.nagano.jp
chikuma.nagano.jp
chino.nagano.jp
fujimi.nagano.jp
hakuba.nagano.jp
hara.nagano.jp
hiraya.nagano.jp
iida.nagano.jp
iijima.nagano.jp
iiyama.nagano.jp
iizuna.nagano.jp
ikeda.nagano.jp
ikusaka.nagano.jp
ina.nagano.jp
karuizawa.nagano.jp
kawakami.nagano.jp
kiso.nagano.jp
kisofukushima.nagano.jp
kitaaiki.nagano.jp
komagane.nagano.jp
komoro.nagano.jp
matsukawa.nagano.jp
matsumoto.nagano.jp
miasa.nagano.jp
minamiaiki.nagano.jp
minamimaki.nagano.jp
minamiminowa.nagano.jp
minowa.nagano.jp
miyada.nagano.jp
miyota.nagano.jp
mochizuki.nagano.jp
nagano.nagano.jp
nagawa.nagano.jp
nagiso.nagano.jp
nakagawa.nagano.jp
nakano.nagano.jp
nozawaonsen.nagano.jp
obuse.nagano.jp
ogawa.nagano.jp
okaya.nagano.jp
omachi.nagano.jp
omi.nagano.jp
ookuwa.nagano.jp
ooshika.nagano.jp
otaki.nagano.jp
otari.nagano.jp
sakae.nagano.jp
sakaki.nagano.jp
saku.nagano.jp
sakuho.nagano.jp
shimosuwa.nagano.jp
shinanomachi.nagano.jp
shiojiri.nagano.jp
suwa.nagano.jp
suzaka.nagano.jp
takagi.nagano.jp
takamori.nagano.jp
takayama.nagano.jp
tateshina.nagano.jp
tatsuno.nagano.jp
togakushi.nagano.jp
togura.nagano.jp
tomi.nagano.jp
ueda.nagano.jp
wada.nagano.jp
yamagata.nagano.jp
yamanouchi.nagano.jp
yasaka.nagano.jp
yasuoka.nagano.jp
chijiwa.nagasaki.jp
futsu.nagasaki.jp
goto.nagasaki.jp
hasami.nagasaki.jp
hirado.nagasaki.jp
iki.nagasaki.jp
isahaya.nagasaki.jp
kawatana.nagasaki.jp
kuchinotsu.nagasaki.jp
matsuura.nagasaki.jp
nagasaki.nagasaki.jp
obama.nagasaki.jp
omura.nagasaki.jp
oseto.nagasaki.jp
saikai.nagasaki.jp
sasebo.nagasaki.jp
seihi.nagasaki.jp
shimabara.nagasaki.jp
shinkamigoto.nagasaki.jp
togitsu.nagasaki.jp
tsushima.nagasaki.jp
unzen.nagasaki.jp
ando.nara.jp
gose.nara.jp
heguri.nara.jp
higashiyoshino.nara.jp
ikaruga.nara.jp
ikoma.nara.jp
kamikitayama.nara.jp
kanmaki.nara.jp
kashiba.nara.jp
kashihara.nara.jp
katsuragi.nara.jp
kawai.nara.jp
kawakami.nara.jp
kawanishi.nara.jp
koryo.nara.jp
kurotaki.nara.jp
mitsue.nara.jp
miyake.nara.jp
nara.nara.jp
nosegawa.nara.jp
oji.nara.jp
ouda.nara.jp
oyodo.nara.jp
sakurai.nara.jp
sango.nara.jp
shimoichi.nara.jp
shimokitayama.nara.jp
shinjo.nara.jp
soni.nara.jp
takatori.nara.jp
tawaramoto.nara.jp
tenkawa.nara.jp
tenri.nara.jp
uda.nara.jp
yamatokoriyama.nara.jp
yamatotakada.nara.jp
yamazoe.nara.jp
yoshino.nara.jp
aga.niigata.jp
agano.niigata.jp
gosen.niigata.jp
itoigawa.niigata.jp
izumozaki.niigata.jp
joetsu.niigata.jp
kamo.niigata.jp
kariwa.niigata.jp
kashiwazaki.niigata.jp
minamiuonuma.niigata.jp
mitsuke.niigata.jp
muika.niigata.jp
murakami.niigata.jp
myoko.niigata.jp
nagaoka.niigata.jp
niigata.niigata.jp
ojiya.niigata.jp
omi.niigata.jp
sado.niigata.jp
sanjo.niigata.jp
seiro.niigata.jp
seirou.niigata.jp
sekikawa.niigata.jp
shibata.niigata.jp
tagami.niigata.jp
tainai.niigata.jp
tochio.niigata.jp
tokamachi.niigata.jp
tsubame.niigata.jp
tsunan.niigata.jp
uonuma.niigata.jp
yahiko.niigata.jp
yoita.niigata.jp
yuzawa.niigata.jp
beppu.oita.jp
bungoono.oita.jp
bungotakada.oita.jp
hasama.oita.jp
hiji.oita.jp
himeshima.oita.jp
hita.oita.jp
kamitsue.oita.jp
kokonoe.oita.jp
kuju.oita.jp
kunisaki.oita.jp
kusu.oita.jp
oita.oita.jp
saiki.oita.jp
taketa.oita.jp
tsukumi.oita.jp
usa.oita.jp
usuki.oita.jp
yufu.oita.jp
akaiwa.okayama.jp
asakuchi.okayama.jp
bizen.okayama.jp
hayashima.okayama.jp
ibara.okayama.jp
kagamino.okayama.jp
kasaoka.okayama.jp
kibichuo.okayama.jp
kumenan.okayama.jp
kurashiki.okayama.jp
maniwa.okayama.jp
misaki.okayama.jp
nagi.okayama.jp
niimi.okayama.jp
nishiawakura.okayama.jp
okayama.okayama.jp
satosho.okayama.jp
setouchi.okayama.jp
shinjo.okayama.jp
shoo.okayama.jp
soja.okayama.jp
takahashi.okayama.jp
tamano.okayama.jp
tsuyama.okayama.jp
wake.okayama.jp
yakage.okayama.jp
aguni.okinawa.jp
ginowan.okinawa.jp
ginoza.okinawa.jp
gushikami.okinawa.jp
haebaru.okinawa.jp
higashi.okinawa.jp
hirara.okinawa.jp
iheya.okinawa.jp
ishigaki.okinawa.jp
ishikawa.okinawa.jp
itoman.okinawa.jp
izena.okinawa.jp
kadena.okinawa.jp
kin.okinawa.jp
kitadaito.okinawa.jp
kitanakagusuku.okinawa.jp
kumejima.okinawa.jp
kunigami.okinawa.jp
minamidaito.okinawa.jp
motobu.okinawa.jp
nago.okinawa.jp
naha.okinawa.jp
nakagusuku.okinawa.jp
nakijin.okinawa.jp
nanjo.okinawa.jp
nishihara.okinawa.jp
ogimi.okinawa.jp
okinawa.okinawa.jp
onna.okinawa.jp
shimoji.okinawa.jp
taketomi.okinawa.jp
tarama.okinawa.jp
tokashiki.okinawa.jp
tomigusuku.okinawa.jp
tonaki.okinawa.jp
urasoe.okinawa.jp
uruma.okinawa.jp
yaese.okinawa.jp
yomitan.okinawa.jp
yonabaru.okinawa.jp
yonaguni.okinawa.jp
zamami.okinawa.jp
abeno.osaka.jp
chihayaakasaka.osaka.jp
chuo.osaka.jp
daito.osaka.jp
fujiidera.osaka.jp
habikino.osaka.jp
hannan.osaka.jp
higashiosaka.osaka.jp
higashisumiyoshi.osaka.jp
higashiyodogawa.osaka.jp
hirakata.osaka.jp
ibaraki.osaka.jp
ikeda.osaka.jp
izumi.osaka.jp
izumiotsu.osaka.jp
izumisano.osaka.jp
kadoma.osaka.jp
kaizuka.osaka.jp
kanan.osaka.jp
kashiwara.osaka.jp
katano.osaka.jp
kawachinagano.osaka.jp
kishiwada.osaka.jp
kita.osaka.jp
kumatori.osaka.jp
matsubara.osaka.jp
minato.osaka.jp
minoh.osaka.jp
misaki.osaka.jp
moriguchi.osaka.jp
neyagawa.osaka.jp
nishi.osaka.jp
nose.osaka.jp
osakasayama.osaka.jp
sakai.osaka.jp
sayama.osaka.jp
sennan.osaka.jp
settsu.osaka.jp
shijonawate.osaka.jp
shimamoto.osaka.jp
suita.osaka.jp
tadaoka.osaka.jp
taishi.osaka.jp
tajiri.osaka.jp
takaishi.osaka.jp
takatsuki.osaka.jp
tondabayashi.osaka.jp
toyonaka.osaka.jp
toyono.osaka.jp
yao.osaka.jp
ariake.saga.jp
arita.saga.jp
fukudomi.saga.jp
genkai.saga.jp
hamatama.saga.jp
hizen.saga.jp
imari.saga.jp
kamimine.saga.jp
kanzaki.saga.jp
karatsu.saga.jp
kashima.saga.jp
kitagata.saga.jp
kitahata.saga.jp
kiyama.saga.jp
kouhoku.saga.jp
kyuragi.saga.jp
nishiarita.saga.jp
ogi.saga.jp
omachi.saga.jp
ouchi.saga.jp
saga.saga.jp
shiroishi.saga.jp
taku.saga.jp
tara.saga.jp
tosu.saga.jp
yoshinogari.saga.jp
arakawa.saitama.jp
asaka.saitama.jp
chichibu.saitama.jp
fujimi.saitama.jp
fujimino.saitama.jp
fukaya.saitama.jp
hanno.saitama.jp
hanyu.saitama.jp
hasuda.saitama.jp
hatogaya.saitama.jp
hatoyama.saitama.jp
hidaka.saitama.jp
higashichichibu.saitama.jp
higashimatsuyama.saitama.jp
honjo.saitama.jp
ina.saitama.jp
iruma.saitama.jp
iwatsuki.saitama.jp
kamiizumi.saitama.jp
kamikawa.saitama.jp
kamisato.saitama.jp
kasukabe.saitama.jp
kawagoe.saitama.jp
kawaguchi.saitama.jp
kawajima.saitama.jp
kazo.saitama.jp
kitamoto.saitama.jp
koshigaya.saitama.jp
kounosu.saitama.jp
kuki.saitama.jp
kumagaya.saitama.jp
matsubushi.saitama.jp
minano.saitama.jp
misato.saitama.jp
miyashiro.saitama.jp
miyoshi.saitama.jp
moroyama.saitama.jp
nagatoro.saitama.jp
namegawa.saitama.jp
niiza.saitama.jp
ogano.saitama.jp
ogawa.saitama.jp
ogose.saitama.jp
okegawa.saitama.jp
omiya.saitama.jp
otaki.saitama.jp
ranzan.saitama.jp
ryokami.saitama.jp
saitama.saitama.jp
sakado.saitama.jp
satte.saitama.jp
sayama.saitama.jp
shiki.saitama.jp
shiraoka.saitama.jp
soka.saitama.jp
sugito.saitama.jp
toda.saitama.jp
tokigawa.saitama.jp
tokorozawa.saitama.jp
tsurugashima.saitama.jp
urawa.saitama.jp
warabi.saitama.jp
yashio.saitama.jp
yokoze.saitama.jp
yono.saitama.jp
yorii.saitama.jp
yoshida.saitama.jp
yoshikawa.saitama.jp
yoshimi.saitama.jp
aisho.shiga.jp
gamo.shiga.jp
higashiomi.shiga.jp
hikone.shiga.jp
koka.shiga.jp
konan.shiga.jp
kosei.shiga.jp
koto.shiga.jp
kusatsu.shiga.jp
maibara.shiga.jp
moriyama.shiga.jp
nagahama.shiga.jp
nishiazai.shiga.jp
notogawa.shiga.jp
omihachiman.shiga.jp
otsu.shiga.jp
ritto.shiga.jp
ryuoh.shiga.jp
takashima.shiga.jp
takatsuki.shiga.jp
torahime.shiga.jp
toyosato.shiga.jp
yasu.shiga.jp
akagi.shimane.jp
ama.shimane.jp
gotsu.shimane.jp
hamada.shimane.jp
higashiizumo.shimane.jp
hikawa.shimane.jp
hikimi.shimane.jp
izumo.shimane.jp
kakinoki.shimane.jp
masuda.shimane.jp
matsue.shimane.jp
misato.shimane.jp
nishinoshima.shimane.jp
ohda.shimane.jp
okinoshima.shimane.jp
okuizumo.shimane.jp
shimane.shimane.jp
tamayu.shimane.jp
tsuwano.shimane.jp
unnan.shimane.jp
yakumo.shimane.jp
yasugi.shimane.jp
yatsuka.shimane.jp
arai.shizuoka.jp
atami.shizuoka.jp
fuji.shizuoka.jp
fujieda.shizuoka.jp
fujikawa.shizuoka.jp
fujinomiya.shizuoka.jp
fukuroi.shizuoka.jp
gotemba.shizuoka.jp
haibara.shizuoka.jp
hamamatsu.shizuoka.jp
higashiizu.shizuoka.jp
ito.shizuoka.jp
iwata.shizuoka.jp
izu.shizuoka.jp
izunokuni.shizuoka.jp
kakegawa.shizuoka.jp
kannami.shizuoka.jp
kawanehon.shizuoka.jp
kawazu.shizuoka.jp
kikugawa.shizuoka.jp
kosai.shizuoka.jp
makinohara.shizuoka.jp
matsuzaki.shizuoka.jp
minamiizu.shizuoka.jp
mishima.shizuoka.jp
morimachi.shizuoka.jp
nishiizu.shizuoka.jp
numazu.shizuoka.jp
omaezaki.shizuoka.jp
shimada.shizuoka.jp
shimizu.shizuoka.jp
shimoda.shizuoka.jp
shizuoka.shizuoka.jp
susono.shizuoka.jp
yaizu.shizuoka.jp
yoshida.shizuoka.jp
ashikaga.tochigi.jp
bato.tochigi.jp
haga.tochigi.jp
ichikai.tochigi.jp
iwafune.tochigi.jp
kaminokawa.tochigi.jp
kanuma.tochigi.jp
karasuyama.tochigi.jp
kuroiso.tochigi.jp
mashiko.tochigi.jp
mibu.tochigi.jp
moka.tochigi.jp
motegi.tochigi.jp
nasu.tochigi.jp
nasushiobara.tochigi.jp
nikko.tochigi.jp
nishikata.tochigi.jp
nogi.tochigi.jp
ohira.tochigi.jp
ohtawara.tochigi.jp
oyama.tochigi.jp
sakura.tochigi.jp
sano.tochigi.jp
shimotsuke.tochigi.jp
shioya.tochigi.jp
takanezawa.tochigi.jp
tochigi.tochigi.jp
tsuga.tochigi.jp
ujiie.tochigi.jp
utsunomiya.tochigi.jp
yaita.tochigi.jp
aizumi.tokushima.jp
anan.tokushima.jp
ichiba.tokushima.jp
itano.tokushima.jp
kainan.tokushima.jp
komatsushima.tokushima.jp
matsushige.tokushima.jp
mima.tokushima.jp
minami.tokushima.jp
miyoshi.tokushima.jp
mugi.tokushima.jp
nakagawa.tokushima.jp
naruto.tokushima.jp
sanagochi.tokushima.jp
shishikui.tokushima.jp
tokushima.tokushima.jp
wajiki.tokushima.jp
adachi.tokyo.jp
akiruno.tokyo.jp
akishima.tokyo.jp
aogashima.tokyo.jp
arakawa.tokyo.jp
bunkyo.tokyo.jp
chiyoda.tokyo.jp
chofu.tokyo.jp
chuo.tokyo.jp
edogawa.tokyo.jp
fuchu.tokyo.jp
fussa.tokyo.jp
hachijo.tokyo.jp
hachioji.tokyo.jp
hamura.tokyo.jp
higashikurume.tokyo.jp
higashimurayama.tokyo.jp
higashiyamato.tokyo.jp
hino.tokyo.jp
hinode.tokyo.jp
hinohara.tokyo.jp
inagi.tokyo.jp
itabashi.tokyo.jp
katsushika.tokyo.jp
kita.tokyo.jp
kiyose.tokyo.jp
kodaira.tokyo.jp
koganei.tokyo.jp
kokubunji.tokyo.jp
komae.tokyo.jp
koto.tokyo.jp
kouzushima.tokyo.jp
kunitachi.tokyo.jp
machida.tokyo.jp
meguro.tokyo.jp
minato.tokyo.jp
mitaka.tokyo.jp
mizuho.tokyo.jp
musashimurayama.tokyo.jp
musashino.tokyo.jp
nakano.tokyo.jp
nerima.tokyo.jp
ogasawara.tokyo.jp
okutama.tokyo.jp
ome.tokyo.jp
oshima.tokyo.jp
ota.tokyo.jp
setagaya.tokyo.jp
shibuya.tokyo.jp
shinagawa.tokyo.jp
shinjuku.tokyo.jp
suginami.tokyo.jp
sumida.tokyo.jp
tachikawa.tokyo.jp
taito.tokyo.jp
tama.tokyo.jp
toshima.tokyo.jp
chizu.tottori.jp
hino.tottori.jp
kawahara.tottori.jp
koge.tottori.jp
kotoura.tottori.jp
misasa.tottori.jp
nanbu.tottori.jp
nichinan.tottori.jp
sakaiminato.tottori.jp
tottori.tottori.jp
wakasa.tottori.jp
yazu.tottori.jp
yonago.tottori.jp
asahi.toyama.jp
fuchu.toyama.jp
fukumitsu.toyama.jp
funahashi.toyama.jp
himi.toyama.jp
imizu.toyama.jp
inami.toyama.jp
johana.toyama.jp
kamiichi.toyama.jp
kurobe.toyama.jp
nakaniikawa.toyama.jp
namerikawa.toyama.jp
nanto.toyama.jp
nyuzen.toyama.jp
oyabe.toyama.jp
taira.toyama.jp
takaoka.toyama.jp
tateyama.toyama.jp
toga.toyama.jp
tonami.toyama.jp
toyama.toyama.jp
unazuki.toyama.jp
uozu.toyama.jp
yamada.toyama.jp
arida.wakayama.jp
aridagawa.wakayama.jp
gobo.wakayama.jp
hashimoto.wakayama.jp
hidaka.wakayama.jp
hirogawa.wakayama.jp
inami.wakayama.jp
iwade.wakayama.jp
kainan.wakayama.jp
kamitonda.wakayama.jp
katsuragi.wakayama.jp
kimino.wakayama.jp
kinokawa.wakayama.jp
kitayama.wakayama.jp
koya.wakayama.jp
koza.wakayama.jp
kozagawa.wakayama.jp
kudoyama.wakayama.jp
kushimoto.wakayama.jp
mihama.wakayama.jp
misato.wakayama.jp
nachikatsuura.wakayama.jp
shingu.wakayama.jp
shirahama.wakayama.jp
taiji.wakayama.jp
tanabe.wakayama.jp
wakayama.wakayama.jp
yuasa.wakayama.jp
yura.wakayama.jp
asahi.yamagata.jp
funagata.yamagata.jp
higashine.yamagata.jp
iide.yamagata.jp
kahoku.yamagata.jp
kaminoyama.yamagata.jp
kaneyama.yamagata.jp
kawanishi.yamagata.jp
mamurogawa.yamagata.jp
mikawa.yamagata.jp
murayama.yamagata.jp
nagai.yamagata.jp
nakayama.yamagata.jp
nanyo.yamagata.jp
nishikawa.yamagata.jp
obanazawa.yamagata.jp
oe.yamagata.jp
oguni.yamagata.jp
ohkura.yamagata.jp
oishida.yamagata.jp
sagae.yamagata.jp
sakata.yamagata.jp
sakegawa.yamagata.jp
shinjo.yamagata.jp
shirataka.yamagata.jp
shonai.yamagata.jp
takahata.yamagata.jp
tendo.yamagata.jp
tozawa.yamagata.jp
tsuruoka.yamagata.jp
yamagata.yamagata.jp
yamanobe.yamagata.jp
yonezawa.yamagata.jp
yuza.yamagata.jp
abu.yamaguchi.jp
hagi.yamaguchi.jp
hikari.yamaguchi.jp
hofu.yamaguchi.jp
iwakuni.yamaguchi.jp
kudamatsu.yamaguchi.jp
mitou.yamaguchi.jp
nagato.yamaguchi.jp
oshima.yamaguchi.jp
shimonoseki.yamaguchi.jp
shunan.yamaguchi.jp
tabuse.yamaguchi.jp
tokuyama.yamaguchi.jp
toyota.yamaguchi.jp
ube.yamaguchi.jp
yuu.yamaguchi.jp
chuo.yamanashi.jp
doshi.yamanashi.jp
fuefuki.yamanashi.jp
fujikawa.yamanashi.jp
fujikawaguchiko.yamanashi.jp
fujiyoshida.yamanashi.jp
hayakawa.yamanashi.jp
hokuto.yamanashi.jp
ichikawamisato.yamanashi.jp
kai.yamanashi.jp
kofu.yamanashi.jp
koshu.yamanashi.jp
kosuge.yamanashi.jp
minami-alps.yamanashi.jp
minobu.yamanashi.jp
nakamichi.yamanashi.jp
nanbu.yamanashi.jp
narusawa.yamanashi.jp
nirasaki.yamanashi.jp
nishikatsura.yamanashi.jp
oshino.yamanashi.jp
otsuki.yamanashi.jp
showa.yamanashi.jp
tabayama.yamanashi.jp
tsuru.yamanashi.jp
uenohara.yamanashi.jp
yamanakako.yamanashi.jp
yamanashi.yamanashi.jp

// ke : http://www.kenic.or.ke/index.php/en/ke-domains/ke-domains
ke
ac.ke
co.ke
go.ke
info.ke
me.ke
mobi.ke
ne.ke
or.ke
sc.ke

// kg : http://www.domain.kg/dmn_n.html
kg
org.kg
net.kg
com.kg
edu.kg
gov.kg
mil.kg

// kh : http://www.mptc.gov.kh/dns_registration.htm
*.kh

// ki : http://www.ki/dns/index.html
ki
edu.ki
biz.ki
net.ki
org.ki
gov.ki
info.ki
com.ki

// km : https://en.wikipedia.org/wiki/.km
// http://www.domaine.km/documents/charte.doc
km
org.km
nom.km
gov.km
prd.km
tm.km
edu.km
mil.km
ass.km
com.km
// These are only mentioned as proposed suggestions at domaine.km, but
// https://en.wikipedia.org/wiki/.km says they're available for registration:
coop.km
asso.km
presse.km
medecin.km
notaires.km
pharmaciens.km
veterinaire.km
gouv.km

// kn : https://en.wikipedia.org/wiki/.kn
// http://www.dot.kn/domainRules.html
kn
net.kn
org.kn
edu.kn
gov.kn

// kp : http://www.kcce.kp/en_index.php
kp
com.kp
edu.kp
gov.kp
org.kp
rep.kp
tra.kp

// kr : https://en.wikipedia.org/wiki/.kr
// see also: http://domain.nida.or.kr/eng/registration.jsp
kr
ac.kr
co.kr
es.kr
go.kr
hs.kr
kg.kr
mil.kr
ms.kr
ne.kr
or.kr
pe.kr
re.kr
sc.kr
// kr geographical names
busan.kr
chungbuk.kr
chungnam.kr
daegu.kr
daejeon.kr
gangwon.kr
gwangju.kr
gyeongbuk.kr
gyeonggi.kr
gyeongnam.kr
incheon.kr
jeju.kr
jeonbuk.kr
jeonnam.kr
seoul.kr
ulsan.kr

// kw : https://www.nic.kw/policies/
// Confirmed by registry <nic.tech@citra.gov.kw>
kw
com.kw
edu.kw
emb.kw
gov.kw
ind.kw
net.kw
org.kw

// ky : http://www.icta.ky/da_ky_reg_dom.php
// Confirmed by registry <kysupport@perimeterusa.com> 2008-06-17
ky
edu.ky
gov.ky
com.ky
org.ky
net.ky

// kz : https://en.wikipedia.org/wiki/.kz
// see also: http://www.nic.kz/rules/index.jsp
kz
org.kz
edu.kz
net.kz
gov.kz
mil.kz
com.kz

// la : https://en.wikipedia.org/wiki/.la
// Submitted by registry <gavin.brown@nic.la>
la
int.la
net.la
info.la
edu.la
gov.la
per.la
com.la
org.la

// lb : https://en.wikipedia.org/wiki/.lb
// Submitted by registry <randy@psg.com>
lb
com.lb
edu.lb
gov.lb
net.lb
org.lb

// lc : https://en.wikipedia.org/wiki/.lc
// see also: http://www.nic.lc/rules.htm
lc
com.lc
net.lc
co.lc
org.lc
edu.lc
gov.lc

// li : https://en.wikipedia.org/wiki/.li
li

// lk : https://www.nic.lk/index.php/domain-registration/lk-domain-naming-structure
lk
gov.lk
sch.lk
net.lk
int.lk
com.lk
org.lk
edu.lk
ngo.lk
soc.lk
web.lk
ltd.lk
assn.lk
grp.lk
hotel.lk
ac.lk

// lr : http://psg.com/dns/lr/lr.txt
// Submitted by registry <randy@psg.com>
lr
com.lr
edu.lr
gov.lr
org.lr
net.lr

// ls : http://www.nic.ls/
// Confirmed by registry <lsadmin@nic.ls>
ls
ac.ls
biz.ls
co.ls
edu.ls
gov.ls
info.ls
net.ls
org.ls
sc.ls

// lt : https://en.wikipedia.org/wiki/.lt
lt
// gov.lt : http://www.gov.lt/index_en.php
gov.lt

// lu : http://www.dns.lu/en/
lu

// lv : http://www.nic.lv/DNS/En/generic.php
lv
com.lv
edu.lv
gov.lv
org.lv
mil.lv
id.lv
net.lv
asn.lv
conf.lv

// ly : http://www.nic.ly/regulations.php
ly
com.ly
net.ly
gov.ly
plc.ly
edu.ly
sch.ly
med.ly
org.ly
id.ly

// ma : https://en.wikipedia.org/wiki/.ma
// http://www.anrt.ma/fr/admin/download/upload/file_fr782.pdf
ma
co.ma
net.ma
gov.ma
org.ma
ac.ma
press.ma

// mc : http://www.nic.mc/
mc
tm.mc
asso.mc

// md : https://en.wikipedia.org/wiki/.md
md

// me : https://en.wikipedia.org/wiki/.me
me
co.me
net.me
org.me
edu.me
ac.me
gov.me
its.me
priv.me

// mg : http://nic.mg/nicmg/?page_id=39
mg
org.mg
nom.mg
gov.mg
prd.mg
tm.mg
edu.mg
mil.mg
com.mg
co.mg

// mh : https://en.wikipedia.org/wiki/.mh
mh

// mil : https://en.wikipedia.org/wiki/.mil
mil

// mk : https://en.wikipedia.org/wiki/.mk
// see also: http://dns.marnet.net.mk/postapka.php
mk
com.mk
org.mk
net.mk
edu.mk
gov.mk
inf.mk
name.mk

// ml : http://www.gobin.info/domainname/ml-template.doc
// see also: https://en.wikipedia.org/wiki/.ml
ml
com.ml
edu.ml
gouv.ml
gov.ml
net.ml
org.ml
presse.ml

// mm : https://en.wikipedia.org/wiki/.mm
*.mm

// mn : https://en.wikipedia.org/wiki/.mn
mn
gov.mn
edu.mn
org.mn

// mo : http://www.monic.net.mo/
mo
com.mo
net.mo
org.mo
edu.mo
gov.mo

// mobi : https://en.wikipedia.org/wiki/.mobi
mobi

// mp : http://www.dot.mp/
// Confirmed by registry <dcamacho@saipan.com> 2008-06-17
mp

// mq : https://en.wikipedia.org/wiki/.mq
mq

// mr : https://en.wikipedia.org/wiki/.mr
mr
gov.mr

// ms : http://www.nic.ms/pdf/MS_Domain_Name_Rules.pdf
ms
com.ms
edu.ms
gov.ms
net.ms
org.ms

// mt : https://www.nic.org.mt/go/policy
// Submitted by registry <help@nic.org.mt>
mt
com.mt
edu.mt
net.mt
org.mt

// mu : https://en.wikipedia.org/wiki/.mu
mu
com.mu
net.mu
org.mu
gov.mu
ac.mu
co.mu
or.mu

// museum : http://about.museum/naming/
// http://index.museum/
museum
academy.museum
agriculture.museum
air.museum
airguard.museum
alabama.museum
alaska.museum
amber.museum
ambulance.museum
american.museum
americana.museum
americanantiques.museum
americanart.museum
amsterdam.museum
and.museum
annefrank.museum
anthro.museum
anthropology.museum
antiques.museum
aquarium.museum
arboretum.museum
archaeological.museum
archaeology.museum
architecture.museum
art.museum
artanddesign.museum
artcenter.museum
artdeco.museum
arteducation.museum
artgallery.museum
arts.museum
artsandcrafts.museum
asmatart.museum
assassination.museum
assisi.museum
association.museum
astronomy.museum
atlanta.museum
austin.museum
australia.museum
automotive.museum
aviation.museum
axis.museum
badajoz.museum
baghdad.museum
bahn.museum
bale.museum
baltimore.museum
barcelona.museum
baseball.museum
basel.museum
baths.museum
bauern.museum
beauxarts.museum
beeldengeluid.museum
bellevue.museum
bergbau.museum
berkeley.museum
berlin.museum
bern.museum
bible.museum
bilbao.museum
bill.museum
birdart.museum
birthplace.museum
bonn.museum
boston.museum
botanical.museum
botanicalgarden.museum
botanicgarden.museum
botany.museum
brandywinevalley.museum
brasil.museum
bristol.museum
british.museum
britishcolumbia.museum
broadcast.museum
brunel.museum
brussel.museum
brussels.museum
bruxelles.museum
building.museum
burghof.museum
bus.museum
bushey.museum
cadaques.museum
california.museum
cambridge.museum
can.museum
canada.museum
capebreton.museum
carrier.museum
cartoonart.museum
casadelamoneda.museum
castle.museum
castres.museum
celtic.museum
center.museum
chattanooga.museum
cheltenham.museum
chesapeakebay.museum
chicago.museum
children.museum
childrens.museum
childrensgarden.museum
chiropractic.museum
chocolate.museum
christiansburg.museum
cincinnati.museum
cinema.museum
circus.museum
civilisation.museum
civilization.museum
civilwar.museum
clinton.museum
clock.museum
coal.museum
coastaldefence.museum
cody.museum
coldwar.museum
collection.museum
colonialwilliamsburg.museum
coloradoplateau.museum
columbia.museum
columbus.museum
communication.museum
communications.museum
community.museum
computer.museum
computerhistory.museum
comunicações.museum
contemporary.museum
contemporaryart.museum
convent.museum
copenhagen.museum
corporation.museum
correios-e-telecomunicações.museum
corvette.museum
costume.museum
countryestate.museum
county.museum
crafts.museum
cranbrook.museum
creation.museum
cultural.museum
culturalcenter.museum
culture.museum
cyber.museum
cymru.museum
dali.museum
dallas.museum
database.museum
ddr.museum
decorativearts.museum
delaware.museum
delmenhorst.museum
denmark.museum
depot.museum
design.museum
detroit.museum
dinosaur.museum
discovery.museum
dolls.museum
donostia.museum
durham.museum
eastafrica.museum
eastcoast.museum
education.museum
educational.museum
egyptian.museum
eisenbahn.museum
elburg.museum
elvendrell.museum
embroidery.museum
encyclopedic.museum
england.museum
entomology.museum
environment.museum
environmentalconservation.museum
epilepsy.museum
essex.museum
estate.museum
ethnology.museum
exeter.museum
exhibition.museum
family.museum
farm.museum
farmequipment.museum
farmers.museum
farmstead.museum
field.museum
figueres.museum
filatelia.museum
film.museum
fineart.museum
finearts.museum
finland.museum
flanders.museum
florida.museum
force.museum
fortmissoula.museum
fortworth.museum
foundation.museum
francaise.museum
frankfurt.museum
franziskaner.museum
freemasonry.museum
freiburg.museum
fribourg.museum
frog.museum
fundacio.museum
furniture.museum
gallery.museum
garden.museum
gateway.museum
geelvinck.museum
gemological.museum
geology.museum
georgia.museum
giessen.museum
glas.museum
glass.museum
gorge.museum
grandrapids.museum
graz.museum
guernsey.museum
halloffame.museum
hamburg.museum
handson.museum
harvestcelebration.museum
hawaii.museum
health.museum
heimatunduhren.museum
hellas.museum
helsinki.museum
hembygdsforbund.museum
heritage.museum
histoire.museum
historical.museum
historicalsociety.museum
historichouses.museum
historisch.museum
historisches.museum
history.museum
historyofscience.museum
horology.museum
house.museum
humanities.museum
illustration.museum
imageandsound.museum
indian.museum
indiana.museum
indianapolis.museum
indianmarket.museum
intelligence.museum
interactive.museum
iraq.museum
iron.museum
isleofman.museum
jamison.museum
jefferson.museum
jerusalem.museum
jewelry.museum
jewish.museum
jewishart.museum
jfk.museum
journalism.museum
judaica.museum
judygarland.museum
juedisches.museum
juif.museum
karate.museum
karikatur.museum
kids.museum
koebenhavn.museum
koeln.museum
kunst.museum
kunstsammlung.museum
kunstunddesign.museum
labor.museum
labour.museum
lajolla.museum
lancashire.museum
landes.museum
lans.museum
läns.museum
larsson.museum
lewismiller.museum
lincoln.museum
linz.museum
living.museum
livinghistory.museum
localhistory.museum
london.museum
losangeles.museum
louvre.museum
loyalist.museum
lucerne.museum
luxembourg.museum
luzern.museum
mad.museum
madrid.museum
mallorca.museum
manchester.museum
mansion.museum
mansions.museum
manx.museum
marburg.museum
maritime.museum
maritimo.museum
maryland.museum
marylhurst.museum
media.museum
medical.museum
medizinhistorisches.museum
meeres.museum
memorial.museum
mesaverde.museum
michigan.museum
midatlantic.museum
military.museum
mill.museum
miners.museum
mining.museum
minnesota.museum
missile.museum
missoula.museum
modern.museum
moma.museum
money.museum
monmouth.museum
monticello.museum
montreal.museum
moscow.museum
motorcycle.museum
muenchen.museum
muenster.museum
mulhouse.museum
muncie.museum
museet.museum
museumcenter.museum
museumvereniging.museum
music.museum
national.museum
nationalfirearms.museum
nationalheritage.museum
nativeamerican.museum
naturalhistory.museum
naturalhistorymuseum.museum
naturalsciences.museum
nature.museum
naturhistorisches.museum
natuurwetenschappen.museum
naumburg.museum
naval.museum
nebraska.museum
neues.museum
newhampshire.museum
newjersey.museum
newmexico.museum
newport.museum
newspaper.museum
newyork.museum
niepce.museum
norfolk.museum
north.museum
nrw.museum
nyc.museum
nyny.museum
oceanographic.museum
oceanographique.museum
omaha.museum
online.museum
ontario.museum
openair.museum
oregon.museum
oregontrail.museum
otago.museum
oxford.museum
pacific.museum
paderborn.museum
palace.museum
paleo.museum
palmsprings.museum
panama.museum
paris.museum
pasadena.museum
pharmacy.museum
philadelphia.museum
philadelphiaarea.museum
philately.museum
phoenix.museum
photography.museum
pilots.museum
pittsburgh.museum
planetarium.museum
plantation.museum
plants.museum
plaza.museum
portal.museum
portland.museum
portlligat.museum
posts-and-telecommunications.museum
preservation.museum
presidio.museum
press.museum
project.museum
public.museum
pubol.museum
quebec.museum
railroad.museum
railway.museum
research.museum
resistance.museum
riodejaneiro.museum
rochester.museum
rockart.museum
roma.museum
russia.museum
saintlouis.museum
salem.museum
salvadordali.museum
salzburg.museum
sandiego.museum
sanfrancisco.museum
santabarbara.museum
santacruz.museum
santafe.museum
saskatchewan.museum
satx.museum
savannahga.museum
schlesisches.museum
schoenbrunn.museum
schokoladen.museum
school.museum
schweiz.museum
science.museum
scienceandhistory.museum
scienceandindustry.museum
sciencecenter.museum
sciencecenters.museum
science-fiction.museum
sciencehistory.museum
sciences.museum
sciencesnaturelles.museum
scotland.museum
seaport.museum
settlement.museum
settlers.museum
shell.museum
sherbrooke.museum
sibenik.museum
silk.museum
ski.museum
skole.museum
society.museum
sologne.museum
soundandvision.museum
southcarolina.museum
southwest.museum
space.museum
spy.museum
square.museum
stadt.museum
stalbans.museum
starnberg.museum
state.museum
stateofdelaware.museum
station.museum
steam.museum
steiermark.museum
stjohn.museum
stockholm.museum
stpetersburg.museum
stuttgart.museum
suisse.museum
surgeonshall.museum
surrey.museum
svizzera.museum
sweden.museum
sydney.museum
tank.museum
tcm.museum
technology.museum
telekommunikation.museum
television.museum
texas.museum
textile.museum
theater.museum
time.museum
timekeeping.museum
topology.museum
torino.museum
touch.museum
town.museum
transport.museum
tree.museum
trolley.museum
trust.museum
trustee.museum
uhren.museum
ulm.museum
undersea.museum
university.museum
usa.museum
usantiques.museum
usarts.museum
uscountryestate.museum
usculture.museum
usdecorativearts.museum
usgarden.museum
ushistory.museum
ushuaia.museum
uslivinghistory.museum
utah.museum
uvic.museum
valley.museum
vantaa.museum
versailles.museum
viking.museum
village.museum
virginia.museum
virtual.museum
virtuel.museum
vlaanderen.museum
volkenkunde.museum
wales.museum
wallonie.museum
war.museum
washingtondc.museum
watchandclock.museum
watch-and-clock.museum
western.museum
westfalen.museum
whaling.museum
wildlife.museum
williamsburg.museum
windmill.museum
workshop.museum
york.museum
yorkshire.museum
yosemite.museum
youth.museum
zoological.museum
zoology.museum
ירושלים.museum
иком.museum

// mv : https://en.wikipedia.org/wiki/.mv
// "mv" included because, contra Wikipedia, google.mv exists.
mv
aero.mv
biz.mv
com.mv
coop.mv
edu.mv
gov.mv
info.mv
int.mv
mil.mv
museum.mv
name.mv
net.mv
org.mv
pro.mv

// mw : http://www.registrar.mw/
mw
ac.mw
biz.mw
co.mw
com.mw
coop.mw
edu.mw
gov.mw
int.mw
museum.mw
net.mw
org.mw

// mx : http://www.nic.mx/
// Submitted by registry <farias@nic.mx>
mx
com.mx
org.mx
gob.mx
edu.mx
net.mx

// my : http://www.mynic.net.my/
my
com.my
net.my
org.my
gov.my
edu.my
mil.my
name.my

// mz : http://www.uem.mz/
// Submitted by registry <antonio@uem.mz>
mz
ac.mz
adv.mz
co.mz
edu.mz
gov.mz
mil.mz
net.mz
org.mz

// na : http://www.na-nic.com.na/
// http://www.info.na/domain/
na
info.na
pro.na
name.na
school.na
or.na
dr.na
us.na
mx.na
ca.na
in.na
cc.na
tv.na
ws.na
mobi.na
co.na
com.na
org.na

// name : has 2nd-level tlds, but there's no list of them
name

// nc : http://www.cctld.nc/
nc
asso.nc
nom.nc

// ne : https://en.wikipedia.org/wiki/.ne
ne

// net : https://en.wikipedia.org/wiki/.net
net

// nf : https://en.wikipedia.org/wiki/.nf
nf
com.nf
net.nf
per.nf
rec.nf
web.nf
arts.nf
firm.nf
info.nf
other.nf
store.nf

// ng : http://www.nira.org.ng/index.php/join-us/register-ng-domain/189-nira-slds
ng
com.ng
edu.ng
gov.ng
i.ng
mil.ng
mobi.ng
name.ng
net.ng
org.ng
sch.ng

// ni : http://www.nic.ni/
ni
ac.ni
biz.ni
co.ni
com.ni
edu.ni
gob.ni
in.ni
info.ni
int.ni
mil.ni
net.ni
nom.ni
org.ni
web.ni

// nl : https://en.wikipedia.org/wiki/.nl
//      https://www.sidn.nl/
//      ccTLD for the Netherlands
nl

// no : https://www.norid.no/en/om-domenenavn/regelverk-for-no/
// Norid geographical second level domains : https://www.norid.no/en/om-domenenavn/regelverk-for-no/vedlegg-b/
// Norid category second level domains : https://www.norid.no/en/om-domenenavn/regelverk-for-no/vedlegg-c/
// Norid category second-level domains managed by parties other than Norid : https://www.norid.no/en/om-domenenavn/regelverk-for-no/vedlegg-d/
no
// Norid category second level domains : https://www.norid.no/en/om-domenenavn/regelverk-for-no/vedlegg-c/
fhs.no
vgs.no
fylkesbibl.no
folkebibl.no
museum.no
idrett.no
priv.no
// Norid category second-level domains managed by parties other than Norid : https://www.norid.no/en/om-domenenavn/regelverk-for-no/vedlegg-d/
mil.no
stat.no
dep.no
kommune.no
herad.no
// Norid geographical second level domains : https://www.norid.no/en/om-domenenavn/regelverk-for-no/vedlegg-b/
// counties
aa.no
ah.no
bu.no
fm.no
hl.no
hm.no
jan-mayen.no
mr.no
nl.no
nt.no
of.no
ol.no
oslo.no
rl.no
sf.no
st.no
svalbard.no
tm.no
tr.no
va.no
vf.no
// primary and lower secondary schools per county
gs.aa.no
gs.ah.no
gs.bu.no
gs.fm.no
gs.hl.no
gs.hm.no
gs.jan-mayen.no
gs.mr.no
gs.nl.no
gs.nt.no
gs.of.no
gs.ol.no
gs.oslo.no
gs.rl.no
gs.sf.no
gs.st.no
gs.svalbard.no
gs.tm.no
gs.tr.no
gs.va.no
gs.vf.no
// cities
akrehamn.no
åkrehamn.no
algard.no
ålgård.no
arna.no
brumunddal.no
bryne.no
bronnoysund.no
brønnøysund.no
drobak.no
drøbak.no
egersund.no
fetsund.no
floro.no
florø.no
fredrikstad.no
hokksund.no
honefoss.no
hønefoss.no
jessheim.no
jorpeland.no
jørpeland.no
kirkenes.no
kopervik.no
krokstadelva.no
langevag.no
langevåg.no
leirvik.no
mjondalen.no
mjøndalen.no
mo-i-rana.no
mosjoen.no
mosjøen.no
nesoddtangen.no
orkanger.no
osoyro.no
osøyro.no
raholt.no
råholt.no
sandnessjoen.no
sandnessjøen.no
skedsmokorset.no
slattum.no
spjelkavik.no
stathelle.no
stavern.no
stjordalshalsen.no
stjørdalshalsen.no
tananger.no
tranby.no
vossevangen.no
// communities
afjord.no
åfjord.no
agdenes.no
al.no
ål.no
alesund.no
ålesund.no
alstahaug.no
alta.no
áltá.no
alaheadju.no
álaheadju.no
alvdal.no
amli.no
åmli.no
amot.no
åmot.no
andebu.no
andoy.no
andøy.no
andasuolo.no
ardal.no
årdal.no
aremark.no
arendal.no
ås.no
aseral.no
åseral.no
asker.no
askim.no
askvoll.no
askoy.no
askøy.no
asnes.no
åsnes.no
audnedaln.no
aukra.no
aure.no
aurland.no
aurskog-holand.no
aurskog-høland.no
austevoll.no
austrheim.no
averoy.no
averøy.no
balestrand.no
ballangen.no
balat.no
bálát.no
balsfjord.no
bahccavuotna.no
báhccavuotna.no
bamble.no
bardu.no
beardu.no
beiarn.no
bajddar.no
bájddar.no
baidar.no
báidár.no
berg.no
bergen.no
berlevag.no
berlevåg.no
bearalvahki.no
bearalváhki.no
bindal.no
birkenes.no
bjarkoy.no
bjarkøy.no
bjerkreim.no
bjugn.no
bodo.no
bodø.no
badaddja.no
bådåddjå.no
budejju.no
bokn.no
bremanger.no
bronnoy.no
brønnøy.no
bygland.no
bykle.no
barum.no
bærum.no
bo.telemark.no
bø.telemark.no
bo.nordland.no
bø.nordland.no
bievat.no
bievát.no
bomlo.no
bømlo.no
batsfjord.no
båtsfjord.no
bahcavuotna.no
báhcavuotna.no
dovre.no
drammen.no
drangedal.no
dyroy.no
dyrøy.no
donna.no
dønna.no
eid.no
eidfjord.no
eidsberg.no
eidskog.no
eidsvoll.no
eigersund.no
elverum.no
enebakk.no
engerdal.no
etne.no
etnedal.no
evenes.no
evenassi.no
evenášši.no
evje-og-hornnes.no
farsund.no
fauske.no
fuossko.no
fuoisku.no
fedje.no
fet.no
finnoy.no
finnøy.no
fitjar.no
fjaler.no
fjell.no
flakstad.no
flatanger.no
flekkefjord.no
flesberg.no
flora.no
fla.no
flå.no
folldal.no
forsand.no
fosnes.no
frei.no
frogn.no
froland.no
frosta.no
frana.no
fræna.no
froya.no
frøya.no
fusa.no
fyresdal.no
forde.no
førde.no
gamvik.no
gangaviika.no
gáŋgaviika.no
gaular.no
gausdal.no
gildeskal.no
gildeskål.no
giske.no
gjemnes.no
gjerdrum.no
gjerstad.no
gjesdal.no
gjovik.no
gjøvik.no
gloppen.no
gol.no
gran.no
grane.no
granvin.no
gratangen.no
grimstad.no
grong.no
kraanghke.no
kråanghke.no
grue.no
gulen.no
hadsel.no
halden.no
halsa.no
hamar.no
hamaroy.no
habmer.no
hábmer.no
hapmir.no
hápmir.no
hammerfest.no
hammarfeasta.no
hámmárfeasta.no
haram.no
hareid.no
harstad.no
hasvik.no
aknoluokta.no
ákŋoluokta.no
hattfjelldal.no
aarborte.no
haugesund.no
hemne.no
hemnes.no
hemsedal.no
heroy.more-og-romsdal.no
herøy.møre-og-romsdal.no
heroy.nordland.no
herøy.nordland.no
hitra.no
hjartdal.no
hjelmeland.no
hobol.no
hobøl.no
hof.no
hol.no
hole.no
holmestrand.no
holtalen.no
holtålen.no
hornindal.no
horten.no
hurdal.no
hurum.no
hvaler.no
hyllestad.no
hagebostad.no
hægebostad.no
hoyanger.no
høyanger.no
hoylandet.no
høylandet.no
ha.no
hå.no
ibestad.no
inderoy.no
inderøy.no
iveland.no
jevnaker.no
jondal.no
jolster.no
jølster.no
karasjok.no
karasjohka.no
kárášjohka.no
karlsoy.no
galsa.no
gálsá.no
karmoy.no
karmøy.no
kautokeino.no
guovdageaidnu.no
klepp.no
klabu.no
klæbu.no
kongsberg.no
kongsvinger.no
kragero.no
kragerø.no
kristiansand.no
kristiansund.no
krodsherad.no
krødsherad.no
kvalsund.no
rahkkeravju.no
ráhkkerávju.no
kvam.no
kvinesdal.no
kvinnherad.no
kviteseid.no
kvitsoy.no
kvitsøy.no
kvafjord.no
kvæfjord.no
giehtavuoatna.no
kvanangen.no
kvænangen.no
navuotna.no
návuotna.no
kafjord.no
kåfjord.no
gaivuotna.no
gáivuotna.no
larvik.no
lavangen.no
lavagis.no
loabat.no
loabát.no
lebesby.no
davvesiida.no
leikanger.no
leirfjord.no
leka.no
leksvik.no
lenvik.no
leangaviika.no
leaŋgaviika.no
lesja.no
levanger.no
lier.no
lierne.no
lillehammer.no
lillesand.no
lindesnes.no
lindas.no
lindås.no
lom.no
loppa.no
lahppi.no
láhppi.no
lund.no
lunner.no
luroy.no
lurøy.no
luster.no
lyngdal.no
lyngen.no
ivgu.no
lardal.no
lerdal.no
lærdal.no
lodingen.no
lødingen.no
lorenskog.no
lørenskog.no
loten.no
løten.no
malvik.no
masoy.no
måsøy.no
muosat.no
muosát.no
mandal.no
marker.no
marnardal.no
masfjorden.no
meland.no
meldal.no
melhus.no
meloy.no
meløy.no
meraker.no
meråker.no
moareke.no
moåreke.no
midsund.no
midtre-gauldal.no
modalen.no
modum.no
molde.no
moskenes.no
moss.no
mosvik.no
malselv.no
målselv.no
malatvuopmi.no
málatvuopmi.no
namdalseid.no
aejrie.no
namsos.no
namsskogan.no
naamesjevuemie.no
nååmesjevuemie.no
laakesvuemie.no
nannestad.no
narvik.no
narviika.no
naustdal.no
nedre-eiker.no
nes.akershus.no
nes.buskerud.no
nesna.no
nesodden.no
nesseby.no
unjarga.no
unjárga.no
nesset.no
nissedal.no
nittedal.no
nord-aurdal.no
nord-fron.no
nord-odal.no
norddal.no
nordkapp.no
davvenjarga.no
davvenjárga.no
nordre-land.no
nordreisa.no
raisa.no
ráisa.no
nore-og-uvdal.no
notodden.no
naroy.no
nærøy.no
notteroy.no
nøtterøy.no
odda.no
oksnes.no
øksnes.no
oppdal.no
oppegard.no
oppegård.no
orkdal.no
orland.no
ørland.no
orskog.no
ørskog.no
orsta.no
ørsta.no
os.hedmark.no
os.hordaland.no
osen.no
osteroy.no
osterøy.no
ostre-toten.no
østre-toten.no
overhalla.no
ovre-eiker.no
øvre-eiker.no
oyer.no
øyer.no
oygarden.no
øygarden.no
oystre-slidre.no
øystre-slidre.no
porsanger.no
porsangu.no
porsáŋgu.no
porsgrunn.no
radoy.no
radøy.no
rakkestad.no
rana.no
ruovat.no
randaberg.no
rauma.no
rendalen.no
rennebu.no
rennesoy.no
rennesøy.no
rindal.no
ringebu.no
ringerike.no
ringsaker.no
rissa.no
risor.no
risør.no
roan.no
rollag.no
rygge.no
ralingen.no
rælingen.no
rodoy.no
rødøy.no
romskog.no
rømskog.no
roros.no
røros.no
rost.no
røst.no
royken.no
røyken.no
royrvik.no
røyrvik.no
rade.no
råde.no
salangen.no
siellak.no
saltdal.no
salat.no
sálát.no
sálat.no
samnanger.no
sande.more-og-romsdal.no
sande.møre-og-romsdal.no
sande.vestfold.no
sandefjord.no
sandnes.no
sandoy.no
sandøy.no
sarpsborg.no
sauda.no
sauherad.no
sel.no
selbu.no
selje.no
seljord.no
sigdal.no
siljan.no
sirdal.no
skaun.no
skedsmo.no
ski.no
skien.no
skiptvet.no
skjervoy.no
skjervøy.no
skierva.no
skiervá.no
skjak.no
skjåk.no
skodje.no
skanland.no
skånland.no
skanit.no
skánit.no
smola.no
smøla.no
snillfjord.no
snasa.no
snåsa.no
snoasa.no
snaase.no
snåase.no
sogndal.no
sokndal.no
sola.no
solund.no
songdalen.no
sortland.no
spydeberg.no
stange.no
stavanger.no
steigen.no
steinkjer.no
stjordal.no
stjørdal.no
stokke.no
stor-elvdal.no
stord.no
stordal.no
storfjord.no
omasvuotna.no
strand.no
stranda.no
stryn.no
sula.no
suldal.no
sund.no
sunndal.no
surnadal.no
sveio.no
svelvik.no
sykkylven.no
sogne.no
søgne.no
somna.no
sømna.no
sondre-land.no
søndre-land.no
sor-aurdal.no
sør-aurdal.no
sor-fron.no
sør-fron.no
sor-odal.no
sør-odal.no
sor-varanger.no
sør-varanger.no
matta-varjjat.no
mátta-várjjat.no
sorfold.no
sørfold.no
sorreisa.no
sørreisa.no
sorum.no
sørum.no
tana.no
deatnu.no
time.no
tingvoll.no
tinn.no
tjeldsund.no
dielddanuorri.no
tjome.no
tjøme.no
tokke.no
tolga.no
torsken.no
tranoy.no
tranøy.no
tromso.no
tromsø.no
tromsa.no
romsa.no
trondheim.no
troandin.no
trysil.no
trana.no
træna.no
trogstad.no
trøgstad.no
tvedestrand.no
tydal.no
tynset.no
tysfjord.no
divtasvuodna.no
divttasvuotna.no
tysnes.no
tysvar.no
tysvær.no
tonsberg.no
tønsberg.no
ullensaker.no
ullensvang.no
ulvik.no
utsira.no
vadso.no
vadsø.no
cahcesuolo.no
čáhcesuolo.no
vaksdal.no
valle.no
vang.no
vanylven.no
vardo.no
vardø.no
varggat.no
várggát.no
vefsn.no
vaapste.no
vega.no
vegarshei.no
vegårshei.no
vennesla.no
verdal.no
verran.no
vestby.no
vestnes.no
vestre-slidre.no
vestre-toten.no
vestvagoy.no
vestvågøy.no
vevelstad.no
vik.no
vikna.no
vindafjord.no
volda.no
voss.no
varoy.no
værøy.no
vagan.no
vågan.no
voagat.no
vagsoy.no
vågsøy.no
vaga.no
vågå.no
valer.ostfold.no
våler.østfold.no
valer.hedmark.no
våler.hedmark.no

// np : http://www.mos.com.np/register.html
*.np

// nr : http://cenpac.net.nr/dns/index.html
// Submitted by registry <technician@cenpac.net.nr>
nr
biz.nr
info.nr
gov.nr
edu.nr
org.nr
net.nr
com.nr

// nu : https://en.wikipedia.org/wiki/.nu
nu

// nz : https://en.wikipedia.org/wiki/.nz
// Submitted by registry <jay@nzrs.net.nz>
nz
ac.nz
co.nz
cri.nz
geek.nz
gen.nz
govt.nz
health.nz
iwi.nz
kiwi.nz
maori.nz
mil.nz
māori.nz
net.nz
org.nz
parliament.nz
school.nz

// om : https://en.wikipedia.org/wiki/.om
om
co.om
com.om
edu.om
gov.om
med.om
museum.om
net.om
org.om
pro.om

// onion : https://tools.ietf.org/html/rfc7686
onion

// org : https://en.wikipedia.org/wiki/.org
org

// pa : http://www.nic.pa/
// Some additional second level "domains" resolve directly as hostnames, such as
// pannet.pa, so we add a rule for "pa".
pa
ac.pa
gob.pa
com.pa
org.pa
sld.pa
edu.pa
net.pa
ing.pa
abo.pa
med.pa
nom.pa

// pe : https://www.nic.pe/InformeFinalComision.pdf
pe
edu.pe
gob.pe
nom.pe
mil.pe
org.pe
com.pe
net.pe

// pf : http://www.gobin.info/domainname/formulaire-pf.pdf
pf
com.pf
org.pf
edu.pf

// pg : https://en.wikipedia.org/wiki/.pg
*.pg

// ph : http://www.domains.ph/FAQ2.asp
// Submitted by registry <jed@email.com.ph>
ph
com.ph
net.ph
org.ph
gov.ph
edu.ph
ngo.ph
mil.ph
i.ph

// pk : http://pk5.pknic.net.pk/pk5/msgNamepk.PK
pk
com.pk
net.pk
edu.pk
org.pk
fam.pk
biz.pk
web.pk
gov.pk
gob.pk
gok.pk
gon.pk
gop.pk
gos.pk
info.pk

// pl http://www.dns.pl/english/index.html
// Submitted by registry
pl
com.pl
net.pl
org.pl
// pl functional domains (http://www.dns.pl/english/index.html)
aid.pl
agro.pl
atm.pl
auto.pl
biz.pl
edu.pl
gmina.pl
gsm.pl
info.pl
mail.pl
miasta.pl
media.pl
mil.pl
nieruchomosci.pl
nom.pl
pc.pl
powiat.pl
priv.pl
realestate.pl
rel.pl
sex.pl
shop.pl
sklep.pl
sos.pl
szkola.pl
targi.pl
tm.pl
tourism.pl
travel.pl
turystyka.pl
// Government domains
gov.pl
ap.gov.pl
ic.gov.pl
is.gov.pl
us.gov.pl
kmpsp.gov.pl
kppsp.gov.pl
kwpsp.gov.pl
psp.gov.pl
wskr.gov.pl
kwp.gov.pl
mw.gov.pl
ug.gov.pl
um.gov.pl
umig.gov.pl
ugim.gov.pl
upow.gov.pl
uw.gov.pl
starostwo.gov.pl
pa.gov.pl
po.gov.pl
psse.gov.pl
pup.gov.pl
rzgw.gov.pl
sa.gov.pl
so.gov.pl
sr.gov.pl
wsa.gov.pl
sko.gov.pl
uzs.gov.pl
wiih.gov.pl
winb.gov.pl
pinb.gov.pl
wios.gov.pl
witd.gov.pl
wzmiuw.gov.pl
piw.gov.pl
wiw.gov.pl
griw.gov.pl
wif.gov.pl
oum.gov.pl
sdn.gov.pl
zp.gov.pl
uppo.gov.pl
mup.gov.pl
wuoz.gov.pl
konsulat.gov.pl
oirm.gov.pl
// pl regional domains (http://www.dns.pl/english/index.html)
augustow.pl
babia-gora.pl
bedzin.pl
beskidy.pl
bialowieza.pl
bialystok.pl
bielawa.pl
bieszczady.pl
boleslawiec.pl
bydgoszcz.pl
bytom.pl
cieszyn.pl
czeladz.pl
czest.pl
dlugoleka.pl
elblag.pl
elk.pl
glogow.pl
gniezno.pl
gorlice.pl
grajewo.pl
ilawa.pl
jaworzno.pl
jelenia-gora.pl
jgora.pl
kalisz.pl
kazimierz-dolny.pl
karpacz.pl
kartuzy.pl
kaszuby.pl
katowice.pl
kepno.pl
ketrzyn.pl
klodzko.pl
kobierzyce.pl
kolobrzeg.pl
konin.pl
konskowola.pl
kutno.pl
lapy.pl
lebork.pl
legnica.pl
lezajsk.pl
limanowa.pl
lomza.pl
lowicz.pl
lubin.pl
lukow.pl
malbork.pl
malopolska.pl
mazowsze.pl
mazury.pl
mielec.pl
mielno.pl
mragowo.pl
naklo.pl
nowaruda.pl
nysa.pl
olawa.pl
olecko.pl
olkusz.pl
olsztyn.pl
opoczno.pl
opole.pl
ostroda.pl
ostroleka.pl
ostrowiec.pl
ostrowwlkp.pl
pila.pl
pisz.pl
podhale.pl
podlasie.pl
polkowice.pl
pomorze.pl
pomorskie.pl
prochowice.pl
pruszkow.pl
przeworsk.pl
pulawy.pl
radom.pl
rawa-maz.pl
rybnik.pl
rzeszow.pl
sanok.pl
sejny.pl
slask.pl
slupsk.pl
sosnowiec.pl
stalowa-wola.pl
skoczow.pl
starachowice.pl
stargard.pl
suwalki.pl
swidnica.pl
swiebodzin.pl
swinoujscie.pl
szczecin.pl
szczytno.pl
tarnobrzeg.pl
tgory.pl
turek.pl
tychy.pl
ustka.pl
walbrzych.pl
warmia.pl
warszawa.pl
waw.pl
wegrow.pl
wielun.pl
wlocl.pl
wloclawek.pl
wodzislaw.pl
wolomin.pl
wroclaw.pl
zachpomor.pl
zagan.pl
zarow.pl
zgora.pl
zgorzelec.pl

// pm : http://www.afnic.fr/medias/documents/AFNIC-naming-policy2012.pdf
pm

// pn : http://www.government.pn/PnRegistry/policies.htm
pn
gov.pn
co.pn
org.pn
edu.pn
net.pn

// post : https://en.wikipedia.org/wiki/.post
post

// pr : http://www.nic.pr/index.asp?f=1
pr
com.pr
net.pr
org.pr
gov.pr
edu.pr
isla.pr
pro.pr
biz.pr
info.pr
name.pr
// these aren't mentioned on nic.pr, but on https://en.wikipedia.org/wiki/.pr
est.pr
prof.pr
ac.pr

// pro : http://registry.pro/get-pro
pro
aaa.pro
aca.pro
acct.pro
avocat.pro
bar.pro
cpa.pro
eng.pro
jur.pro
law.pro
med.pro
recht.pro

// ps : https://en.wikipedia.org/wiki/.ps
// http://www.nic.ps/registration/policy.html#reg
ps
edu.ps
gov.ps
sec.ps
plo.ps
com.ps
org.ps
net.ps

// pt : http://online.dns.pt/dns/start_dns
pt
net.pt
gov.pt
org.pt
edu.pt
int.pt
publ.pt
com.pt
nome.pt

// pw : https://en.wikipedia.org/wiki/.pw
pw
co.pw
ne.pw
or.pw
ed.pw
go.pw
belau.pw

// py : http://www.nic.py/pautas.html#seccion_9
// Submitted by registry
py
com.py
coop.py
edu.py
gov.py
mil.py
net.py
org.py

// qa : http://domains.qa/en/
qa
com.qa
edu.qa
gov.qa
mil.qa
name.qa
net.qa
org.qa
sch.qa

// re : http://www.afnic.re/obtenir/chartes/nommage-re/annexe-descriptifs
re
asso.re
com.re
nom.re

// ro : http://www.rotld.ro/
ro
arts.ro
com.ro
firm.ro
info.ro
nom.ro
nt.ro
org.ro
rec.ro
store.ro
tm.ro
www.ro

// rs : https://www.rnids.rs/en/domains/national-domains
rs
ac.rs
co.rs
edu.rs
gov.rs
in.rs
org.rs

// ru : https://cctld.ru/files/pdf/docs/en/rules_ru-rf.pdf
// Submitted by George Georgievsky <gug@cctld.ru>
ru

// rw : https://www.ricta.org.rw/sites/default/files/resources/registry_registrar_contract_0.pdf
rw
ac.rw
co.rw
coop.rw
gov.rw
mil.rw
net.rw
org.rw

// sa : http://www.nic.net.sa/
sa
com.sa
net.sa
org.sa
gov.sa
med.sa
pub.sa
edu.sa
sch.sa

// sb : http://www.sbnic.net.sb/
// Submitted by registry <lee.humphries@telekom.com.sb>
sb
com.sb
edu.sb
gov.sb
net.sb
org.sb

// sc : http://www.nic.sc/
sc
com.sc
gov.sc
net.sc
org.sc
edu.sc

// sd : http://www.isoc.sd/sudanic.isoc.sd/billing_pricing.htm
// Submitted by registry <admin@isoc.sd>
sd
com.sd
net.sd
org.sd
edu.sd
med.sd
tv.sd
gov.sd
info.sd

// se : https://en.wikipedia.org/wiki/.se
// Submitted by registry <patrik.wallstrom@iis.se>
se
a.se
ac.se
b.se
bd.se
brand.se
c.se
d.se
e.se
f.se
fh.se
fhsk.se
fhv.se
g.se
h.se
i.se
k.se
komforb.se
kommunalforbund.se
komvux.se
l.se
lanbib.se
m.se
n.se
naturbruksgymn.se
o.se
org.se
p.se
parti.se
pp.se
press.se
r.se
s.se
t.se
tm.se
u.se
w.se
x.se
y.se
z.se

// sg : http://www.nic.net.sg/page/registration-policies-procedures-and-guidelines
sg
com.sg
net.sg
org.sg
gov.sg
edu.sg
per.sg

// sh : http://www.nic.sh/registrar.html
sh
com.sh
net.sh
gov.sh
org.sh
mil.sh

// si : https://en.wikipedia.org/wiki/.si
si

// sj : No registrations at this time.
// Submitted by registry <jarle@uninett.no>
sj

// sk : https://en.wikipedia.org/wiki/.sk
// list of 2nd level domains ?
sk

// sl : http://www.nic.sl
// Submitted by registry <adam@neoip.com>
sl
com.sl
net.sl
edu.sl
gov.sl
org.sl

// sm : https://en.wikipedia.org/wiki/.sm
sm

// sn : https://en.wikipedia.org/wiki/.sn
sn
art.sn
com.sn
edu.sn
gouv.sn
org.sn
perso.sn
univ.sn

// so : http://sonic.so/policies/
so
com.so
edu.so
gov.so
me.so
net.so
org.so

// sr : https://en.wikipedia.org/wiki/.sr
sr

// ss : https://registry.nic.ss/
// Submitted by registry <technical@nic.ss>
ss
biz.ss
com.ss
edu.ss
gov.ss
net.ss
org.ss

// st : http://www.nic.st/html/policyrules/
st
co.st
com.st
consulado.st
edu.st
embaixada.st
gov.st
mil.st
net.st
org.st
principe.st
saotome.st
store.st

// su : https://en.wikipedia.org/wiki/.su
su

// sv : http://www.svnet.org.sv/niveldos.pdf
sv
com.sv
edu.sv
gob.sv
org.sv
red.sv

// sx : https://en.wikipedia.org/wiki/.sx
// Submitted by registry <jcvignes@openregistry.com>
sx
gov.sx

// sy : https://en.wikipedia.org/wiki/.sy
// see also: http://www.gobin.info/domainname/sy.doc
sy
edu.sy
gov.sy
net.sy
mil.sy
com.sy
org.sy

// sz : https://en.wikipedia.org/wiki/.sz
// http://www.sispa.org.sz/
sz
co.sz
ac.sz
org.sz

// tc : https://en.wikipedia.org/wiki/.tc
tc

// td : https://en.wikipedia.org/wiki/.td
td

// tel: https://en.wikipedia.org/wiki/.tel
// http://www.telnic.org/
tel

// tf : https://en.wikipedia.org/wiki/.tf
tf

// tg : https://en.wikipedia.org/wiki/.tg
// http://www.nic.tg/
tg

// th : https://en.wikipedia.org/wiki/.th
// Submitted by registry <krit@thains.co.th>
th
ac.th
co.th
go.th
in.th
mi.th
net.th
or.th

// tj : http://www.nic.tj/policy.html
tj
ac.tj
biz.tj
co.tj
com.tj
edu.tj
go.tj
gov.tj
int.tj
mil.tj
name.tj
net.tj
nic.tj
org.tj
test.tj
web.tj

// tk : https://en.wikipedia.org/wiki/.tk
tk

// tl : https://en.wikipedia.org/wiki/.tl
tl
gov.tl

// tm : http://www.nic.tm/local.html
tm
com.tm
co.tm
org.tm
net.tm
nom.tm
gov.tm
mil.tm
edu.tm

// tn : https://en.wikipedia.org/wiki/.tn
// http://whois.ati.tn/
tn
com.tn
ens.tn
fin.tn
gov.tn
ind.tn
intl.tn
nat.tn
net.tn
org.tn
info.tn
perso.tn
tourism.tn
edunet.tn
rnrt.tn
rns.tn
rnu.tn
mincom.tn
agrinet.tn
defense.tn
turen.tn

// to : https://en.wikipedia.org/wiki/.to
// Submitted by registry <egullich@colo.to>
to
com.to
gov.to
net.to
org.to
edu.to
mil.to

// tr : https://nic.tr/
// https://nic.tr/forms/eng/policies.pdf
// https://nic.tr/index.php?USRACTN=PRICELST
tr
av.tr
bbs.tr
bel.tr
biz.tr
com.tr
dr.tr
edu.tr
gen.tr
gov.tr
info.tr
mil.tr
k12.tr
kep.tr
name.tr
net.tr
org.tr
pol.tr
tel.tr
tsk.tr
tv.tr
web.tr
// Used by Northern Cyprus
nc.tr
// Used by government agencies of Northern Cyprus
gov.nc.tr

// tt : http://www.nic.tt/
tt
co.tt
com.tt
org.tt
net.tt
biz.tt
info.tt
pro.tt
int.tt
coop.tt
jobs.tt
mobi.tt
travel.tt
museum.tt
aero.tt
name.tt
gov.tt
edu.tt

// tv : https://en.wikipedia.org/wiki/.tv
// Not listing any 2LDs as reserved since none seem to exist in practice,
// Wikipedia notwithstanding.
tv

// tw : https://en.wikipedia.org/wiki/.tw
tw
edu.tw
gov.tw
mil.tw
com.tw
net.tw
org.tw
idv.tw
game.tw
ebiz.tw
club.tw
網路.tw
組織.tw
商業.tw

// tz : http://www.tznic.or.tz/index.php/domains
// Submitted by registry <manager@tznic.or.tz>
tz
ac.tz
co.tz
go.tz
hotel.tz
info.tz
me.tz
mil.tz
mobi.tz
ne.tz
or.tz
sc.tz
tv.tz

// ua : https://hostmaster.ua/policy/?ua
// Submitted by registry <dk@cctld.ua>
ua
// ua 2LD
com.ua
edu.ua
gov.ua
in.ua
net.ua
org.ua
// ua geographic names
// https://hostmaster.ua/2ld/
cherkassy.ua
cherkasy.ua
chernigov.ua
chernihiv.ua
chernivtsi.ua
chernovtsy.ua
ck.ua
cn.ua
cr.ua
crimea.ua
cv.ua
dn.ua
dnepropetrovsk.ua
dnipropetrovsk.ua
donetsk.ua
dp.ua
if.ua
ivano-frankivsk.ua
kh.ua
kharkiv.ua
kharkov.ua
kherson.ua
khmelnitskiy.ua
khmelnytskyi.ua
kiev.ua
kirovograd.ua
km.ua
kr.ua
krym.ua
ks.ua
kv.ua
kyiv.ua
lg.ua
lt.ua
lugansk.ua
lutsk.ua
lv.ua
lviv.ua
mk.ua
mykolaiv.ua
nikolaev.ua
od.ua
odesa.ua
odessa.ua
pl.ua
poltava.ua
rivne.ua
rovno.ua
rv.ua
sb.ua
sebastopol.ua
sevastopol.ua
sm.ua
sumy.ua
te.ua
ternopil.ua
uz.ua
uzhgorod.ua
vinnica.ua
vinnytsia.ua
vn.ua
volyn.ua
yalta.ua
zaporizhzhe.ua
zaporizhzhia.ua
zhitomir.ua
zhytomyr.ua
zp.ua
zt.ua

// ug : https://www.registry.co.ug/
ug
co.ug
or.ug
ac.ug
sc.ug
go.ug
ne.ug
com.ug
org.ug

// uk : https://en.wikipedia.org/wiki/.uk
// Submitted by registry <Michael.Daly@nominet.org.uk>
uk
ac.uk
co.uk
gov.uk
ltd.uk
me.uk
net.uk
nhs.uk
org.uk
plc.uk
police.uk
*.sch.uk

// us : https://en.wikipedia.org/wiki/.us
us
dni.us
fed.us
isa.us
kids.us
nsn.us
// us geographic names
ak.us
al.us
ar.us
as.us
az.us
ca.us
co.us
ct.us
dc.us
de.us
fl.us
ga.us
gu.us
hi.us
ia.us
id.us
il.us
in.us
ks.us
ky.us
la.us
ma.us
md.us
me.us
mi.us
mn.us
mo.us
ms.us
mt.us
nc.us
nd.us
ne.us
nh.us
nj.us
nm.us
nv.us
ny.us
oh.us
ok.us
or.us
pa.us
pr.us
ri.us
sc.us
sd.us
tn.us
tx.us
ut.us
vi.us
vt.us
va.us
wa.us
wi.us
wv.us
wy.us
// The registrar notes several more specific domains available in each state,
// such as state.*.us, dst.*.us, etc., but resolution of these is somewhat
// haphazard; in some states these domains resolve as addresses, while in others
// only subdomains are available, or even nothing at all. We include the
// most common ones where it's clear that different sites are different
// entities.
k12.ak.us
k12.al.us
k12.ar.us
k12.as.us
k12.az.us
k12.ca.us
k12.co.us
k12.ct.us
k12.dc.us
k12.de.us
k12.fl.us
k12.ga.us
k12.gu.us
// k12.hi.us  Bug 614565 - Hawaii has a state-wide DOE login
k12.ia.us
k12.id.us
k12.il.us
k12.in.us
k12.ks.us
k12.ky.us
k12.la.us
k12.ma.us
k12.md.us
k12.me.us
k12.mi.us
k12.mn.us
k12.mo.us
k12.ms.us
k12.mt.us
k12.nc.us
// k12.nd.us  Bug 1028347 - Removed at request of Travis Rosso <trossow@nd.gov>
k12.ne.us
k12.nh.us
k12.nj.us
k12.nm.us
k12.nv.us
k12.ny.us
k12.oh.us
k12.ok.us
k12.or.us
k12.pa.us
k12.pr.us
// k12.ri.us  Removed at request of Kim Cournoyer <netsupport@staff.ri.net>
k12.sc.us
// k12.sd.us  Bug 934131 - Removed at request of James Booze <James.Booze@k12.sd.us>
k12.tn.us
k12.tx.us
k12.ut.us
k12.vi.us
k12.vt.us
k12.va.us
k12.wa.us
k12.wi.us
// k12.wv.us  Bug 947705 - Removed at request of Verne Britton <verne@wvnet.edu>
k12.wy.us
cc.ak.us
cc.al.us
cc.ar.us
cc.as.us
cc.az.us
cc.ca.us
cc.co.us
cc.ct.us
cc.dc.us
cc.de.us
cc.fl.us
cc.ga.us
cc.gu.us
cc.hi.us
cc.ia.us
cc.id.us
cc.il.us
cc.in.us
cc.ks.us
cc.ky.us
cc.la.us
cc.ma.us
cc.md.us
cc.me.us
cc.mi.us
cc.mn.us
cc.mo.us
cc.ms.us
cc.mt.us
cc.nc.us
cc.nd.us
cc.ne.us
cc.nh.us
cc.nj.us
cc.nm.us
cc.nv.us
cc.ny.us
cc.oh.us
cc.ok.us
cc.or.us
cc.pa.us
cc.pr.us
cc.ri.us
cc.sc.us
cc.sd.us
cc.tn.us
cc.tx.us
cc.ut.us
cc.vi.us
cc.vt.us
cc.va.us
cc.wa.us
cc.wi.us
cc.wv.us
cc.wy.us
lib.ak.us
lib.al.us
lib.ar.us
lib.as.us
lib.az.us
lib.ca.us
lib.co.us
lib.ct.us
lib.dc.us
// lib.de.us  Issue #243 - Moved to Private section at request of Ed Moore <Ed.Moore@lib.de.us>
lib.fl.us
lib.ga.us
lib.gu.us
lib.hi.us
lib.ia.us
lib.id.us
lib.il.us
lib.in.us
lib.ks.us
lib.ky.us
lib.la.us
lib.ma.us
lib.md.us
lib.me.us
lib.mi.us
lib.mn.us
lib.mo.us
lib.ms.us
lib.mt.us
lib.nc.us
lib.nd.us
lib.ne.us
lib.nh.us
lib.nj.us
lib.nm.us
lib.nv.us
lib.ny.us
lib.oh.us
lib.ok.us
lib.or.us
lib.pa.us
lib.pr.us
lib.ri.us
lib.sc.us
lib.sd.us
lib.tn.us
lib.tx.us
lib.ut.us
lib.vi.us
lib.vt.us
lib.va.us
lib.wa.us
lib.wi.us
// lib.wv.us  Bug 941670 - Removed at request of Larry W Arnold <arnold@wvlc.lib.wv.us>
lib.wy.us
// k12.ma.us contains school districts in Massachusetts. The 4LDs are
//  managed independently except for private (PVT), charter (CHTR) and
//  parochial (PAROCH) schools.  Those are delegated directly to the
//  5LD operators.   <k12-ma-hostmaster _ at _ rsuc.gweep.net>
pvt.k12.ma.us
chtr.k12.ma.us
paroch.k12.ma.us
// Merit Network, Inc. maintains the registry for =~ /(k12|cc|lib).mi.us/ and the following
//    see also: http://domreg.merit.edu
//    see also: whois -h whois.domreg.merit.edu help
ann-arbor.mi.us
cog.mi.us
dst.mi.us
eaton.mi.us
gen.mi.us
mus.mi.us
tec.mi.us
washtenaw.mi.us

// uy : http://www.nic.org.uy/
uy
com.uy
edu.uy
gub.uy
mil.uy
net.uy
org.uy

// uz : http://www.reg.uz/
uz
co.uz
com.uz
net.uz
org.uz

// va : https://en.wikipedia.org/wiki/.va
va

// vc : https://en.wikipedia.org/wiki/.vc
// Submitted by registry <kshah@ca.afilias.info>
vc
com.vc
net.vc
org.vc
gov.vc
mil.vc
edu.vc

// ve : https://registro.nic.ve/
// Submitted by registry
ve
arts.ve
co.ve
com.ve
e12.ve
edu.ve
firm.ve
gob.ve
gov.ve
info.ve
int.ve
mil.ve
net.ve
org.ve
rec.ve
store.ve
tec.ve
web.ve

// vg : https://en.wikipedia.org/wiki/.vg
vg

// vi : http://www.nic.vi/newdomainform.htm
// http://www.nic.vi/Domain_Rules/body_domain_rules.html indicates some other
// TLDs are "reserved", such as edu.vi and gov.vi, but doesn't actually say they
// are available for registration (which they do not seem to be).
vi
co.vi
com.vi
k12.vi
net.vi
org.vi

// vn : https://www.dot.vn/vnnic/vnnic/domainregistration.jsp
vn
com.vn
net.vn
org.vn
edu.vn
gov.vn
int.vn
ac.vn
biz.vn
info.vn
name.vn
pro.vn
health.vn

// vu : https://en.wikipedia.org/wiki/.vu
// http://www.vunic.vu/
vu
com.vu
edu.vu
net.vu
org.vu

// wf : http://www.afnic.fr/medias/documents/AFNIC-naming-policy2012.pdf
wf

// ws : https://en.wikipedia.org/wiki/.ws
// http://samoanic.ws/index.dhtml
ws
com.ws
net.ws
org.ws
gov.ws
edu.ws

// yt : http://www.afnic.fr/medias/documents/AFNIC-naming-policy2012.pdf
yt

// IDN ccTLDs
// When submitting patches, please maintain a sort by ISO 3166 ccTLD, then
// U-label, and follow this format:
// // A-Label ("<Latin renderings>", <language name>[, variant info]) : <ISO 3166 ccTLD>
// // [sponsoring org]
// U-Label

// xn--mgbaam7a8h ("Emerat", Arabic) : AE
// http://nic.ae/english/arabicdomain/rules.jsp
امارات

// xn--y9a3aq ("hye", Armenian) : AM
// ISOC AM (operated by .am Registry)
հայ

// xn--54b7fta0cc ("Bangla", Bangla) : BD
বাংলা

// xn--90ae ("bg", Bulgarian) : BG
бг

// xn--90ais ("bel", Belarusian/Russian Cyrillic) : BY
// Operated by .by registry
бел

// xn--fiqs8s ("Zhongguo/China", Chinese, Simplified) : CN
// CNNIC
// http://cnnic.cn/html/Dir/2005/10/11/3218.htm
中国

// xn--fiqz9s ("Zhongguo/China", Chinese, Traditional) : CN
// CNNIC
// http://cnnic.cn/html/Dir/2005/10/11/3218.htm
中國

// xn--lgbbat1ad8j ("Algeria/Al Jazair", Arabic) : DZ
الجزائر

// xn--wgbh1c ("Egypt/Masr", Arabic) : EG
// http://www.dotmasr.eg/
مصر

// xn--e1a4c ("eu", Cyrillic) : EU
// https://eurid.eu
ею

// xn--qxa6a ("eu", Greek) : EU
// https://eurid.eu
ευ

// xn--mgbah1a3hjkrd ("Mauritania", Arabic) : MR
موريتانيا

// xn--node ("ge", Georgian Mkhedruli) : GE
გე

// xn--qxam ("el", Greek) : GR
// Hellenic Ministry of Infrastructure, Transport, and Networks
ελ

// xn--j6w193g ("Hong Kong", Chinese) : HK
// https://www.hkirc.hk
// Submitted by registry <hk.tech@hkirc.hk>
// https://www.hkirc.hk/content.jsp?id=30#!/34
香港
公司.香港
教育.香港
政府.香港
個人.香港
網絡.香港
組織.香港

// xn--2scrj9c ("Bharat", Kannada) : IN
// India
ಭಾರತ

// xn--3hcrj9c ("Bharat", Oriya) : IN
// India
ଭାରତ

// xn--45br5cyl ("Bharatam", Assamese) : IN
// India
ভাৰত

// xn--h2breg3eve ("Bharatam", Sanskrit) : IN
// India
भारतम्

// xn--h2brj9c8c ("Bharot", Santali) : IN
// India
भारोत

// xn--mgbgu82a ("Bharat", Sindhi) : IN
// India
ڀارت

// xn--rvc1e0am3e ("Bharatam", Malayalam) : IN
// India
ഭാരതം

// xn--h2brj9c ("Bharat", Devanagari) : IN
// India
भारत

// xn--mgbbh1a ("Bharat", Kashmiri) : IN
// India
بارت

// xn--mgbbh1a71e ("Bharat", Arabic) : IN
// India
بھارت

// xn--fpcrj9c3d ("Bharat", Telugu) : IN
// India
భారత్

// xn--gecrj9c ("Bharat", Gujarati) : IN
// India
ભારત

// xn--s9brj9c ("Bharat", Gurmukhi) : IN
// India
ਭਾਰਤ

// xn--45brj9c ("Bharat", Bengali) : IN
// India
ভারত

// xn--xkc2dl3a5ee0h ("India", Tamil) : IN
// India
இந்தியா

// xn--mgba3a4f16a ("Iran", Persian) : IR
ایران

// xn--mgba3a4fra ("Iran", Arabic) : IR
ايران

// xn--mgbtx2b ("Iraq", Arabic) : IQ
// Communications and Media Commission
عراق

// xn--mgbayh7gpa ("al-Ordon", Arabic) : JO
// National Information Technology Center (NITC)
// Royal Scientific Society, Al-Jubeiha
الاردن

// xn--3e0b707e ("Republic of Korea", Hangul) : KR
한국

// xn--80ao21a ("Kaz", Kazakh) : KZ
қаз

// xn--fzc2c9e2c ("Lanka", Sinhalese-Sinhala) : LK
// https://nic.lk
ලංකා

// xn--xkc2al3hye2a ("Ilangai", Tamil) : LK
// https://nic.lk
இலங்கை

// xn--mgbc0a9azcg ("Morocco/al-Maghrib", Arabic) : MA
المغرب

// xn--d1alf ("mkd", Macedonian) : MK
// MARnet
мкд

// xn--l1acc ("mon", Mongolian) : MN
мон

// xn--mix891f ("Macao", Chinese, Traditional) : MO
// MONIC / HNET Asia (Registry Operator for .mo)
澳門

// xn--mix082f ("Macao", Chinese, Simplified) : MO
澳门

// xn--mgbx4cd0ab ("Malaysia", Malay) : MY
مليسيا

// xn--mgb9awbf ("Oman", Arabic) : OM
عمان

// xn--mgbai9azgqp6j ("Pakistan", Urdu/Arabic) : PK
پاکستان

// xn--mgbai9a5eva00b ("Pakistan", Urdu/Arabic, variant) : PK
پاكستان

// xn--ygbi2ammx ("Falasteen", Arabic) : PS
// The Palestinian National Internet Naming Authority (PNINA)
// http://www.pnina.ps
فلسطين

// xn--90a3ac ("srb", Cyrillic) : RS
// https://www.rnids.rs/en/domains/national-domains
срб
пр.срб
орг.срб
обр.срб
од.срб
упр.срб
ак.срб

// xn--p1ai ("rf", Russian-Cyrillic) : RU
// https://cctld.ru/files/pdf/docs/en/rules_ru-rf.pdf
// Submitted by George Georgievsky <gug@cctld.ru>
рф

// xn--wgbl6a ("Qatar", Arabic) : QA
// http://www.ict.gov.qa/
قطر

// xn--mgberp4a5d4ar ("AlSaudiah", Arabic) : SA
// http://www.nic.net.sa/
السعودية

// xn--mgberp4a5d4a87g ("AlSaudiah", Arabic, variant)  : SA
السعودیة

// xn--mgbqly7c0a67fbc ("AlSaudiah", Arabic, variant) : SA
السعودیۃ

// xn--mgbqly7cvafr ("AlSaudiah", Arabic, variant) : SA
السعوديه

// xn--mgbpl2fh ("sudan", Arabic) : SD
// Operated by .sd registry
سودان

// xn--yfro4i67o Singapore ("Singapore", Chinese) : SG
新加坡

// xn--clchc0ea0b2g2a9gcd ("Singapore", Tamil) : SG
சிங்கப்பூர்

// xn--ogbpf8fl ("Syria", Arabic) : SY
سورية

// xn--mgbtf8fl ("Syria", Arabic, variant) : SY
سوريا

// xn--o3cw4h ("Thai", Thai) : TH
// http://www.thnic.co.th
ไทย
ศึกษา.ไทย
ธุรกิจ.ไทย
รัฐบาล.ไทย
ทหาร.ไทย
เน็ต.ไทย
องค์กร.ไทย

// xn--pgbs0dh ("Tunisia", Arabic) : TN
// http://nic.tn
تونس

// xn--kpry57d ("Taiwan", Chinese, Traditional) : TW
// http://www.twnic.net/english/dn/dn_07a.htm
台灣

// xn--kprw13d ("Taiwan", Chinese, Simplified) : TW
// http://www.twnic.net/english/dn/dn_07a.htm
台湾

// xn--nnx388a ("Taiwan", Chinese, variant) : TW
臺灣

// xn--j1amh ("ukr", Cyrillic) : UA
укр

// xn--mgb2ddes ("AlYemen", Arabic) : YE
اليمن

// xxx : http://icmregistry.com
xxx

// ye : http://www.y.net.ye/services/domain_name.htm
*.ye

// za : https://www.zadna.org.za/content/page/domain-information/
ac.za
agric.za
alt.za
co.za
edu.za
gov.za
grondar.za
law.za
mil.za
net.za
ngo.za
nic.za
nis.za
nom.za
org.za
school.za
tm.za
web.za

// zm : https://zicta.zm/
// Submitted by registry <info@zicta.zm>
zm
ac.zm
biz.zm
co.zm
com.zm
edu.zm
gov.zm
info.zm
mil.zm
net.zm
org.zm
sch.zm

// zw : https://www.potraz.gov.zw/
// Confirmed by registry <bmtengwa@potraz.gov.zw> 2017-01-25
zw
ac.zw
co.zw
gov.zw
mil.zw
org.zw


// newGTLDs

<<<<<<< HEAD
// List of new gTLDs imported from https://www.icann.org/resources/registries/gtlds/v2/gtlds.json on 2020-09-17T17:33:58Z
=======
// List of new gTLDs imported from https://www.icann.org/resources/registries/gtlds/v2/gtlds.json on 2020-10-08T17:45:32Z
>>>>>>> 3dd03799
// This list is auto-generated, don't edit it manually.
// aaa : 2015-02-26 American Automobile Association, Inc.
aaa

// aarp : 2015-05-21 AARP
aarp

// abarth : 2015-07-30 Fiat Chrysler Automobiles N.V.
abarth

// abb : 2014-10-24 ABB Ltd
abb

// abbott : 2014-07-24 Abbott Laboratories, Inc.
abbott

// abbvie : 2015-07-30 AbbVie Inc.
abbvie

// abc : 2015-07-30 Disney Enterprises, Inc.
abc

// able : 2015-06-25 Able Inc.
able

// abogado : 2014-04-24 Minds + Machines Group Limited
abogado

// abudhabi : 2015-07-30 Abu Dhabi Systems and Information Centre
abudhabi

// academy : 2013-11-07 Binky Moon, LLC
academy

// accenture : 2014-08-15 Accenture plc
accenture

// accountant : 2014-11-20 dot Accountant Limited
accountant

// accountants : 2014-03-20 Binky Moon, LLC
accountants

// aco : 2015-01-08 ACO Severin Ahlmann GmbH & Co. KG
aco

// actor : 2013-12-12 Dog Beach, LLC
actor

// adac : 2015-07-16 Allgemeiner Deutscher Automobil-Club e.V. (ADAC)
adac

// ads : 2014-12-04 Charleston Road Registry Inc.
ads

// adult : 2014-10-16 ICM Registry AD LLC
adult

// aeg : 2015-03-19 Aktiebolaget Electrolux
aeg

// aetna : 2015-05-21 Aetna Life Insurance Company
aetna

// afamilycompany : 2015-07-23 Johnson Shareholdings, Inc.
afamilycompany

// afl : 2014-10-02 Australian Football League
afl

// africa : 2014-03-24 ZA Central Registry NPC trading as Registry.Africa
africa

// agakhan : 2015-04-23 Fondation Aga Khan (Aga Khan Foundation)
agakhan

// agency : 2013-11-14 Binky Moon, LLC
agency

// aig : 2014-12-18 American International Group, Inc.
aig

// airbus : 2015-07-30 Airbus S.A.S.
airbus

// airforce : 2014-03-06 Dog Beach, LLC
airforce

// airtel : 2014-10-24 Bharti Airtel Limited
airtel

// akdn : 2015-04-23 Fondation Aga Khan (Aga Khan Foundation)
akdn

// alfaromeo : 2015-07-31 Fiat Chrysler Automobiles N.V.
alfaromeo

// alibaba : 2015-01-15 Alibaba Group Holding Limited
alibaba

// alipay : 2015-01-15 Alibaba Group Holding Limited
alipay

// allfinanz : 2014-07-03 Allfinanz Deutsche Vermögensberatung Aktiengesellschaft
allfinanz

// allstate : 2015-07-31 Allstate Fire and Casualty Insurance Company
allstate

// ally : 2015-06-18 Ally Financial Inc.
ally

// alsace : 2014-07-02 Region Grand Est
alsace

// alstom : 2015-07-30 ALSTOM
alstom

// amazon : 2019-12-19 Amazon Registry Services, Inc.
amazon

// americanexpress : 2015-07-31 American Express Travel Related Services Company, Inc.
americanexpress

// americanfamily : 2015-07-23 AmFam, Inc.
americanfamily

// amex : 2015-07-31 American Express Travel Related Services Company, Inc.
amex

// amfam : 2015-07-23 AmFam, Inc.
amfam

// amica : 2015-05-28 Amica Mutual Insurance Company
amica

// amsterdam : 2014-07-24 Gemeente Amsterdam
amsterdam

// analytics : 2014-12-18 Campus IP LLC
analytics

// android : 2014-08-07 Charleston Road Registry Inc.
android

// anquan : 2015-01-08 Beijing Qihu Keji Co., Ltd.
anquan

// anz : 2015-07-31 Australia and New Zealand Banking Group Limited
anz

// aol : 2015-09-17 Oath Inc.
aol

// apartments : 2014-12-11 Binky Moon, LLC
apartments

// app : 2015-05-14 Charleston Road Registry Inc.
app

// apple : 2015-05-14 Apple Inc.
apple

// aquarelle : 2014-07-24 Aquarelle.com
aquarelle

// arab : 2015-11-12 League of Arab States
arab

// aramco : 2014-11-20 Aramco Services Company
aramco

// archi : 2014-02-06 Afilias Limited
archi

// army : 2014-03-06 Dog Beach, LLC
army

// art : 2016-03-24 UK Creative Ideas Limited
art

// arte : 2014-12-11 Association Relative à la Télévision Européenne G.E.I.E.
arte

// asda : 2015-07-31 Wal-Mart Stores, Inc.
asda

// associates : 2014-03-06 Binky Moon, LLC
associates

// athleta : 2015-07-30 The Gap, Inc.
athleta

// attorney : 2014-03-20 Dog Beach, LLC
attorney

// auction : 2014-03-20 Dog Beach, LLC
auction

// audi : 2015-05-21 AUDI Aktiengesellschaft
audi

// audible : 2015-06-25 Amazon Registry Services, Inc.
audible

// audio : 2014-03-20 UNR Corp.
audio

// auspost : 2015-08-13 Australian Postal Corporation
auspost

// author : 2014-12-18 Amazon Registry Services, Inc.
author

// auto : 2014-11-13 XYZ.COM LLC
auto

// autos : 2014-01-09 DERAutos, LLC
autos

// avianca : 2015-01-08 Avianca Holdings S.A.
avianca

// aws : 2015-06-25 Amazon Registry Services, Inc.
aws

// axa : 2013-12-19 AXA SA
axa

// azure : 2014-12-18 Microsoft Corporation
azure

// baby : 2015-04-09 XYZ.COM LLC
baby

// baidu : 2015-01-08 Baidu, Inc.
baidu

// banamex : 2015-07-30 Citigroup Inc.
banamex

// bananarepublic : 2015-07-31 The Gap, Inc.
bananarepublic

// band : 2014-06-12 Dog Beach, LLC
band

// bank : 2014-09-25 fTLD Registry Services LLC
bank

// bar : 2013-12-12 Punto 2012 Sociedad Anonima Promotora de Inversion de Capital Variable
bar

// barcelona : 2014-07-24 Municipi de Barcelona
barcelona

// barclaycard : 2014-11-20 Barclays Bank PLC
barclaycard

// barclays : 2014-11-20 Barclays Bank PLC
barclays

// barefoot : 2015-06-11 Gallo Vineyards, Inc.
barefoot

// bargains : 2013-11-14 Binky Moon, LLC
bargains

// baseball : 2015-10-29 MLB Advanced Media DH, LLC
baseball

// basketball : 2015-08-20 Fédération Internationale de Basketball (FIBA)
basketball

// bauhaus : 2014-04-17 Werkhaus GmbH
bauhaus

// bayern : 2014-01-23 Bayern Connect GmbH
bayern

// bbc : 2014-12-18 British Broadcasting Corporation
bbc

// bbt : 2015-07-23 BB&T Corporation
bbt

// bbva : 2014-10-02 BANCO BILBAO VIZCAYA ARGENTARIA, S.A.
bbva

// bcg : 2015-04-02 The Boston Consulting Group, Inc.
bcg

// bcn : 2014-07-24 Municipi de Barcelona
bcn

// beats : 2015-05-14 Beats Electronics, LLC
beats

// beauty : 2015-12-03 XYZ.COM LLC
beauty

// beer : 2014-01-09 Minds + Machines Group Limited
beer

// bentley : 2014-12-18 Bentley Motors Limited
bentley

// berlin : 2013-10-31 dotBERLIN GmbH & Co. KG
berlin

// best : 2013-12-19 BestTLD Pty Ltd
best

// bestbuy : 2015-07-31 BBY Solutions, Inc.
bestbuy

// bet : 2015-05-07 Afilias Limited
bet

// bharti : 2014-01-09 Bharti Enterprises (Holding) Private Limited
bharti

// bible : 2014-06-19 American Bible Society
bible

// bid : 2013-12-19 dot Bid Limited
bid

// bike : 2013-08-27 Binky Moon, LLC
bike

// bing : 2014-12-18 Microsoft Corporation
bing

// bingo : 2014-12-04 Binky Moon, LLC
bingo

// bio : 2014-03-06 Afilias Limited
bio

// black : 2014-01-16 Afilias Limited
black

// blackfriday : 2014-01-16 UNR Corp.
blackfriday

// blockbuster : 2015-07-30 Dish DBS Corporation
blockbuster

// blog : 2015-05-14 Knock Knock WHOIS There, LLC
blog

// bloomberg : 2014-07-17 Bloomberg IP Holdings LLC
bloomberg

// blue : 2013-11-07 Afilias Limited
blue

// bms : 2014-10-30 Bristol-Myers Squibb Company
bms

// bmw : 2014-01-09 Bayerische Motoren Werke Aktiengesellschaft
bmw

// bnpparibas : 2014-05-29 BNP Paribas
bnpparibas

// boats : 2014-12-04 DERBoats, LLC
boats

// boehringer : 2015-07-09 Boehringer Ingelheim International GmbH
boehringer

// bofa : 2015-07-31 Bank of America Corporation
bofa

// bom : 2014-10-16 Núcleo de Informação e Coordenação do Ponto BR - NIC.br
bom

// bond : 2014-06-05 ShortDot SA
bond

// boo : 2014-01-30 Charleston Road Registry Inc.
boo

// book : 2015-08-27 Amazon Registry Services, Inc.
book

// booking : 2015-07-16 Booking.com B.V.
booking

// bosch : 2015-06-18 Robert Bosch GMBH
bosch

// bostik : 2015-05-28 Bostik SA
bostik

// boston : 2015-12-10 Boston TLD Management, LLC
boston

// bot : 2014-12-18 Amazon Registry Services, Inc.
bot

// boutique : 2013-11-14 Binky Moon, LLC
boutique

// box : 2015-11-12 .BOX INC.
box

// bradesco : 2014-12-18 Banco Bradesco S.A.
bradesco

// bridgestone : 2014-12-18 Bridgestone Corporation
bridgestone

// broadway : 2014-12-22 Celebrate Broadway, Inc.
broadway

// broker : 2014-12-11 Dotbroker Registry Limited
broker

// brother : 2015-01-29 Brother Industries, Ltd.
brother

// brussels : 2014-02-06 DNS.be vzw
brussels

// budapest : 2013-11-21 Minds + Machines Group Limited
budapest

// bugatti : 2015-07-23 Bugatti International SA
bugatti

// build : 2013-11-07 Plan Bee LLC
build

// builders : 2013-11-07 Binky Moon, LLC
builders

// business : 2013-11-07 Binky Moon, LLC
business

// buy : 2014-12-18 Amazon Registry Services, Inc.
buy

// buzz : 2013-10-02 DOTSTRATEGY CO.
buzz

// bzh : 2014-02-27 Association www.bzh
bzh

// cab : 2013-10-24 Binky Moon, LLC
cab

// cafe : 2015-02-11 Binky Moon, LLC
cafe

// cal : 2014-07-24 Charleston Road Registry Inc.
cal

// call : 2014-12-18 Amazon Registry Services, Inc.
call

// calvinklein : 2015-07-30 PVH gTLD Holdings LLC
calvinklein

// cam : 2016-04-21 AC Webconnecting Holding B.V.
cam

// camera : 2013-08-27 Binky Moon, LLC
camera

// camp : 2013-11-07 Binky Moon, LLC
camp

// cancerresearch : 2014-05-15 Australian Cancer Research Foundation
cancerresearch

// canon : 2014-09-12 Canon Inc.
canon

// capetown : 2014-03-24 ZA Central Registry NPC trading as ZA Central Registry
capetown

// capital : 2014-03-06 Binky Moon, LLC
capital

// capitalone : 2015-08-06 Capital One Financial Corporation
capitalone

// car : 2015-01-22 XYZ.COM LLC
car

// caravan : 2013-12-12 Caravan International, Inc.
caravan

// cards : 2013-12-05 Binky Moon, LLC
cards

// care : 2014-03-06 Binky Moon, LLC
care

// career : 2013-10-09 dotCareer LLC
career

// careers : 2013-10-02 Binky Moon, LLC
careers

// cars : 2014-11-13 XYZ.COM LLC
cars

// casa : 2013-11-21 Minds + Machines Group Limited
casa

// case : 2015-09-03 CNH Industrial N.V.
case

// caseih : 2015-09-03 CNH Industrial N.V.
caseih

// cash : 2014-03-06 Binky Moon, LLC
cash

// casino : 2014-12-18 Binky Moon, LLC
casino

// catering : 2013-12-05 Binky Moon, LLC
catering

// catholic : 2015-10-21 Pontificium Consilium de Comunicationibus Socialibus (PCCS) (Pontifical Council for Social Communication)
catholic

// cba : 2014-06-26 COMMONWEALTH BANK OF AUSTRALIA
cba

// cbn : 2014-08-22 The Christian Broadcasting Network, Inc.
cbn

// cbre : 2015-07-02 CBRE, Inc.
cbre

// cbs : 2015-08-06 CBS Domains Inc.
cbs

// ceb : 2015-04-09 The Corporate Executive Board Company
ceb

// center : 2013-11-07 Binky Moon, LLC
center

// ceo : 2013-11-07 CEOTLD Pty Ltd
ceo

// cern : 2014-06-05 European Organization for Nuclear Research ("CERN")
cern

// cfa : 2014-08-28 CFA Institute
cfa

// cfd : 2014-12-11 DotCFD Registry Limited
cfd

// chanel : 2015-04-09 Chanel International B.V.
chanel

// channel : 2014-05-08 Charleston Road Registry Inc.
channel

// charity : 2018-04-11 Binky Moon, LLC
charity

// chase : 2015-04-30 JPMorgan Chase Bank, National Association
chase

// chat : 2014-12-04 Binky Moon, LLC
chat

// cheap : 2013-11-14 Binky Moon, LLC
cheap

// chintai : 2015-06-11 CHINTAI Corporation
chintai

// christmas : 2013-11-21 UNR Corp.
christmas

// chrome : 2014-07-24 Charleston Road Registry Inc.
chrome

// church : 2014-02-06 Binky Moon, LLC
church

// cipriani : 2015-02-19 Hotel Cipriani Srl
cipriani

// circle : 2014-12-18 Amazon Registry Services, Inc.
circle

// cisco : 2014-12-22 Cisco Technology, Inc.
cisco

// citadel : 2015-07-23 Citadel Domain LLC
citadel

// citi : 2015-07-30 Citigroup Inc.
citi

// citic : 2014-01-09 CITIC Group Corporation
citic

// city : 2014-05-29 Binky Moon, LLC
city

// cityeats : 2014-12-11 Lifestyle Domain Holdings, Inc.
cityeats

// claims : 2014-03-20 Binky Moon, LLC
claims

// cleaning : 2013-12-05 Binky Moon, LLC
cleaning

// click : 2014-06-05 UNR Corp.
click

// clinic : 2014-03-20 Binky Moon, LLC
clinic

// clinique : 2015-10-01 The Estée Lauder Companies Inc.
clinique

// clothing : 2013-08-27 Binky Moon, LLC
clothing

// cloud : 2015-04-16 Aruba PEC S.p.A.
cloud

// club : 2013-11-08 .CLUB DOMAINS, LLC
club

// clubmed : 2015-06-25 Club Méditerranée S.A.
clubmed

// coach : 2014-10-09 Binky Moon, LLC
coach

// codes : 2013-10-31 Binky Moon, LLC
codes

// coffee : 2013-10-17 Binky Moon, LLC
coffee

// college : 2014-01-16 XYZ.COM LLC
college

// cologne : 2014-02-05 dotKoeln GmbH
cologne

// comcast : 2015-07-23 Comcast IP Holdings I, LLC
comcast

// commbank : 2014-06-26 COMMONWEALTH BANK OF AUSTRALIA
commbank

// community : 2013-12-05 Binky Moon, LLC
community

// company : 2013-11-07 Binky Moon, LLC
company

// compare : 2015-10-08 Registry Services, LLC
compare

// computer : 2013-10-24 Binky Moon, LLC
computer

// comsec : 2015-01-08 VeriSign, Inc.
comsec

// condos : 2013-12-05 Binky Moon, LLC
condos

// construction : 2013-09-16 Binky Moon, LLC
construction

// consulting : 2013-12-05 Dog Beach, LLC
consulting

// contact : 2015-01-08 Dog Beach, LLC
contact

// contractors : 2013-09-10 Binky Moon, LLC
contractors

// cooking : 2013-11-21 Minds + Machines Group Limited
cooking

// cookingchannel : 2015-07-02 Lifestyle Domain Holdings, Inc.
cookingchannel

// cool : 2013-11-14 Binky Moon, LLC
cool

// corsica : 2014-09-25 Collectivité de Corse
corsica

// country : 2013-12-19 DotCountry LLC
country

// coupon : 2015-02-26 Amazon Registry Services, Inc.
coupon

// coupons : 2015-03-26 Binky Moon, LLC
coupons

// courses : 2014-12-04 OPEN UNIVERSITIES AUSTRALIA PTY LTD
courses

// cpa : 2019-06-10 American Institute of Certified Public Accountants
cpa

// credit : 2014-03-20 Binky Moon, LLC
credit

// creditcard : 2014-03-20 Binky Moon, LLC
creditcard

// creditunion : 2015-01-22 CUNA Performance Resources, LLC
creditunion

// cricket : 2014-10-09 dot Cricket Limited
cricket

// crown : 2014-10-24 Crown Equipment Corporation
crown

// crs : 2014-04-03 Federated Co-operatives Limited
crs

// cruise : 2015-12-10 Viking River Cruises (Bermuda) Ltd.
cruise

// cruises : 2013-12-05 Binky Moon, LLC
cruises

// csc : 2014-09-25 Alliance-One Services, Inc.
csc

// cuisinella : 2014-04-03 SCHMIDT GROUPE S.A.S.
cuisinella

// cymru : 2014-05-08 Nominet UK
cymru

// cyou : 2015-01-22 ShortDot SA
cyou

// dabur : 2014-02-06 Dabur India Limited
dabur

// dad : 2014-01-23 Charleston Road Registry Inc.
dad

// dance : 2013-10-24 Dog Beach, LLC
dance

// data : 2016-06-02 Dish DBS Corporation
data

// date : 2014-11-20 dot Date Limited
date

// dating : 2013-12-05 Binky Moon, LLC
dating

// datsun : 2014-03-27 NISSAN MOTOR CO., LTD.
datsun

// day : 2014-01-30 Charleston Road Registry Inc.
day

// dclk : 2014-11-20 Charleston Road Registry Inc.
dclk

// dds : 2015-05-07 Minds + Machines Group Limited
dds

// deal : 2015-06-25 Amazon Registry Services, Inc.
deal

// dealer : 2014-12-22 Intercap Registry Inc.
dealer

// deals : 2014-05-22 Binky Moon, LLC
deals

// degree : 2014-03-06 Dog Beach, LLC
degree

// delivery : 2014-09-11 Binky Moon, LLC
delivery

// dell : 2014-10-24 Dell Inc.
dell

// deloitte : 2015-07-31 Deloitte Touche Tohmatsu
deloitte

// delta : 2015-02-19 Delta Air Lines, Inc.
delta

// democrat : 2013-10-24 Dog Beach, LLC
democrat

// dental : 2014-03-20 Binky Moon, LLC
dental

// dentist : 2014-03-20 Dog Beach, LLC
dentist

// desi : 2013-11-14 Desi Networks LLC
desi

// design : 2014-11-07 Top Level Design, LLC
design

// dev : 2014-10-16 Charleston Road Registry Inc.
dev

// dhl : 2015-07-23 Deutsche Post AG
dhl

// diamonds : 2013-09-22 Binky Moon, LLC
diamonds

// diet : 2014-06-26 UNR Corp.
diet

// digital : 2014-03-06 Binky Moon, LLC
digital

// direct : 2014-04-10 Binky Moon, LLC
direct

// directory : 2013-09-20 Binky Moon, LLC
directory

// discount : 2014-03-06 Binky Moon, LLC
discount

// discover : 2015-07-23 Discover Financial Services
discover

// dish : 2015-07-30 Dish DBS Corporation
dish

// diy : 2015-11-05 Lifestyle Domain Holdings, Inc.
diy

// dnp : 2013-12-13 Dai Nippon Printing Co., Ltd.
dnp

// docs : 2014-10-16 Charleston Road Registry Inc.
docs

// doctor : 2016-06-02 Binky Moon, LLC
doctor

// dog : 2014-12-04 Binky Moon, LLC
dog

// domains : 2013-10-17 Binky Moon, LLC
domains

// dot : 2015-05-21 Dish DBS Corporation
dot

// download : 2014-11-20 dot Support Limited
download

// drive : 2015-03-05 Charleston Road Registry Inc.
drive

// dtv : 2015-06-04 Dish DBS Corporation
dtv

// dubai : 2015-01-01 Dubai Smart Government Department
dubai

// duck : 2015-07-23 Johnson Shareholdings, Inc.
duck

// dunlop : 2015-07-02 The Goodyear Tire & Rubber Company
dunlop

// dupont : 2015-06-25 E. I. du Pont de Nemours and Company
dupont

// durban : 2014-03-24 ZA Central Registry NPC trading as ZA Central Registry
durban

// dvag : 2014-06-23 Deutsche Vermögensberatung Aktiengesellschaft DVAG
dvag

// dvr : 2016-05-26 DISH Technologies L.L.C.
dvr

// earth : 2014-12-04 Interlink Co., Ltd.
earth

// eat : 2014-01-23 Charleston Road Registry Inc.
eat

// eco : 2016-07-08 Big Room Inc.
eco

// edeka : 2014-12-18 EDEKA Verband kaufmännischer Genossenschaften e.V.
edeka

// education : 2013-11-07 Binky Moon, LLC
education

// email : 2013-10-31 Binky Moon, LLC
email

// emerck : 2014-04-03 Merck KGaA
emerck

// energy : 2014-09-11 Binky Moon, LLC
energy

// engineer : 2014-03-06 Dog Beach, LLC
engineer

// engineering : 2014-03-06 Binky Moon, LLC
engineering

// enterprises : 2013-09-20 Binky Moon, LLC
enterprises

// epson : 2014-12-04 Seiko Epson Corporation
epson

// equipment : 2013-08-27 Binky Moon, LLC
equipment

// ericsson : 2015-07-09 Telefonaktiebolaget L M Ericsson
ericsson

// erni : 2014-04-03 ERNI Group Holding AG
erni

// esq : 2014-05-08 Charleston Road Registry Inc.
esq

// estate : 2013-08-27 Binky Moon, LLC
estate

// etisalat : 2015-09-03 Emirates Telecommunications Corporation (trading as Etisalat)
etisalat

// eurovision : 2014-04-24 European Broadcasting Union (EBU)
eurovision

// eus : 2013-12-12 Puntueus Fundazioa
eus

// events : 2013-12-05 Binky Moon, LLC
events

// exchange : 2014-03-06 Binky Moon, LLC
exchange

// expert : 2013-11-21 Binky Moon, LLC
expert

// exposed : 2013-12-05 Binky Moon, LLC
exposed

// express : 2015-02-11 Binky Moon, LLC
express

// extraspace : 2015-05-14 Extra Space Storage LLC
extraspace

// fage : 2014-12-18 Fage International S.A.
fage

// fail : 2014-03-06 Binky Moon, LLC
fail

// fairwinds : 2014-11-13 FairWinds Partners, LLC
fairwinds

// faith : 2014-11-20 dot Faith Limited
faith

// family : 2015-04-02 Dog Beach, LLC
family

// fan : 2014-03-06 Dog Beach, LLC
fan

// fans : 2014-11-07 ZDNS International Limited
fans

// farm : 2013-11-07 Binky Moon, LLC
farm

// farmers : 2015-07-09 Farmers Insurance Exchange
farmers

// fashion : 2014-07-03 Minds + Machines Group Limited
fashion

// fast : 2014-12-18 Amazon Registry Services, Inc.
fast

// fedex : 2015-08-06 Federal Express Corporation
fedex

// feedback : 2013-12-19 Top Level Spectrum, Inc.
feedback

// ferrari : 2015-07-31 Fiat Chrysler Automobiles N.V.
ferrari

// ferrero : 2014-12-18 Ferrero Trading Lux S.A.
ferrero

// fiat : 2015-07-31 Fiat Chrysler Automobiles N.V.
fiat

// fidelity : 2015-07-30 Fidelity Brokerage Services LLC
fidelity

// fido : 2015-08-06 Rogers Communications Canada Inc.
fido

// film : 2015-01-08 Motion Picture Domain Registry Pty Ltd
film

// final : 2014-10-16 Núcleo de Informação e Coordenação do Ponto BR - NIC.br
final

// finance : 2014-03-20 Binky Moon, LLC
finance

// financial : 2014-03-06 Binky Moon, LLC
financial

// fire : 2015-06-25 Amazon Registry Services, Inc.
fire

// firestone : 2014-12-18 Bridgestone Licensing Services, Inc
firestone

// firmdale : 2014-03-27 Firmdale Holdings Limited
firmdale

// fish : 2013-12-12 Binky Moon, LLC
fish

// fishing : 2013-11-21 Minds + Machines Group Limited
fishing

// fit : 2014-11-07 Minds + Machines Group Limited
fit

// fitness : 2014-03-06 Binky Moon, LLC
fitness

// flickr : 2015-04-02 Flickr, Inc.
flickr

// flights : 2013-12-05 Binky Moon, LLC
flights

// flir : 2015-07-23 FLIR Systems, Inc.
flir

// florist : 2013-11-07 Binky Moon, LLC
florist

// flowers : 2014-10-09 UNR Corp.
flowers

// fly : 2014-05-08 Charleston Road Registry Inc.
fly

// foo : 2014-01-23 Charleston Road Registry Inc.
foo

// food : 2016-04-21 Lifestyle Domain Holdings, Inc.
food

// foodnetwork : 2015-07-02 Lifestyle Domain Holdings, Inc.
foodnetwork

// football : 2014-12-18 Binky Moon, LLC
football

// ford : 2014-11-13 Ford Motor Company
ford

// forex : 2014-12-11 Dotforex Registry Limited
forex

// forsale : 2014-05-22 Dog Beach, LLC
forsale

// forum : 2015-04-02 Fegistry, LLC
forum

// foundation : 2013-12-05 Binky Moon, LLC
foundation

// fox : 2015-09-11 FOX Registry, LLC
fox

// free : 2015-12-10 Amazon Registry Services, Inc.
free

// fresenius : 2015-07-30 Fresenius Immobilien-Verwaltungs-GmbH
fresenius

// frl : 2014-05-15 FRLregistry B.V.
frl

// frogans : 2013-12-19 OP3FT
frogans

// frontdoor : 2015-07-02 Lifestyle Domain Holdings, Inc.
frontdoor

// frontier : 2015-02-05 Frontier Communications Corporation
frontier

// ftr : 2015-07-16 Frontier Communications Corporation
ftr

// fujitsu : 2015-07-30 Fujitsu Limited
fujitsu

// fujixerox : 2015-07-23 Xerox DNHC LLC
fujixerox

// fun : 2016-01-14 DotSpace Inc.
fun

// fund : 2014-03-20 Binky Moon, LLC
fund

// furniture : 2014-03-20 Binky Moon, LLC
furniture

// futbol : 2013-09-20 Dog Beach, LLC
futbol

// fyi : 2015-04-02 Binky Moon, LLC
fyi

// gal : 2013-11-07 Asociación puntoGAL
gal

// gallery : 2013-09-13 Binky Moon, LLC
gallery

// gallo : 2015-06-11 Gallo Vineyards, Inc.
gallo

// gallup : 2015-02-19 Gallup, Inc.
gallup

// game : 2015-05-28 UNR Corp.
game

// games : 2015-05-28 Dog Beach, LLC
games

// gap : 2015-07-31 The Gap, Inc.
gap

// garden : 2014-06-26 Minds + Machines Group Limited
garden

// gay : 2019-05-23 Top Level Design, LLC
gay

// gbiz : 2014-07-17 Charleston Road Registry Inc.
gbiz

// gdn : 2014-07-31 Joint Stock Company "Navigation-information systems"
gdn

// gea : 2014-12-04 GEA Group Aktiengesellschaft
gea

// gent : 2014-01-23 COMBELL NV
gent

// genting : 2015-03-12 Resorts World Inc Pte. Ltd.
genting

// george : 2015-07-31 Wal-Mart Stores, Inc.
george

// ggee : 2014-01-09 GMO Internet, Inc.
ggee

// gift : 2013-10-17 DotGift, LLC
gift

// gifts : 2014-07-03 Binky Moon, LLC
gifts

// gives : 2014-03-06 Dog Beach, LLC
gives

// giving : 2014-11-13 Giving Limited
giving

// glade : 2015-07-23 Johnson Shareholdings, Inc.
glade

// glass : 2013-11-07 Binky Moon, LLC
glass

// gle : 2014-07-24 Charleston Road Registry Inc.
gle

// global : 2014-04-17 Dot Global Domain Registry Limited
global

// globo : 2013-12-19 Globo Comunicação e Participações S.A
globo

// gmail : 2014-05-01 Charleston Road Registry Inc.
gmail

// gmbh : 2016-01-29 Binky Moon, LLC
gmbh

// gmo : 2014-01-09 GMO Internet, Inc.
gmo

// gmx : 2014-04-24 1&1 Mail & Media GmbH
gmx

// godaddy : 2015-07-23 Go Daddy East, LLC
godaddy

// gold : 2015-01-22 Binky Moon, LLC
gold

// goldpoint : 2014-11-20 YODOBASHI CAMERA CO.,LTD.
goldpoint

// golf : 2014-12-18 Binky Moon, LLC
golf

// goo : 2014-12-18 NTT Resonant Inc.
goo

// goodyear : 2015-07-02 The Goodyear Tire & Rubber Company
goodyear

// goog : 2014-11-20 Charleston Road Registry Inc.
goog

// google : 2014-07-24 Charleston Road Registry Inc.
google

// gop : 2014-01-16 Republican State Leadership Committee, Inc.
gop

// got : 2014-12-18 Amazon Registry Services, Inc.
got

// grainger : 2015-05-07 Grainger Registry Services, LLC
grainger

// graphics : 2013-09-13 Binky Moon, LLC
graphics

// gratis : 2014-03-20 Binky Moon, LLC
gratis

// green : 2014-05-08 Afilias Limited
green

// gripe : 2014-03-06 Binky Moon, LLC
gripe

// grocery : 2016-06-16 Wal-Mart Stores, Inc.
grocery

// group : 2014-08-15 Binky Moon, LLC
group

// guardian : 2015-07-30 The Guardian Life Insurance Company of America
guardian

// gucci : 2014-11-13 Guccio Gucci S.p.a.
gucci

// guge : 2014-08-28 Charleston Road Registry Inc.
guge

// guide : 2013-09-13 Binky Moon, LLC
guide

// guitars : 2013-11-14 UNR Corp.
guitars

// guru : 2013-08-27 Binky Moon, LLC
guru

// hair : 2015-12-03 XYZ.COM LLC
hair

// hamburg : 2014-02-20 Hamburg Top-Level-Domain GmbH
hamburg

// hangout : 2014-11-13 Charleston Road Registry Inc.
hangout

// haus : 2013-12-05 Dog Beach, LLC
haus

// hbo : 2015-07-30 HBO Registry Services, Inc.
hbo

// hdfc : 2015-07-30 HOUSING DEVELOPMENT FINANCE CORPORATION LIMITED
hdfc

// hdfcbank : 2015-02-12 HDFC Bank Limited
hdfcbank

// health : 2015-02-11 DotHealth, LLC
health

// healthcare : 2014-06-12 Binky Moon, LLC
healthcare

// help : 2014-06-26 UNR Corp.
help

// helsinki : 2015-02-05 City of Helsinki
helsinki

// here : 2014-02-06 Charleston Road Registry Inc.
here

// hermes : 2014-07-10 HERMES INTERNATIONAL
hermes

// hgtv : 2015-07-02 Lifestyle Domain Holdings, Inc.
hgtv

// hiphop : 2014-03-06 UNR Corp.
hiphop

// hisamitsu : 2015-07-16 Hisamitsu Pharmaceutical Co.,Inc.
hisamitsu

// hitachi : 2014-10-31 Hitachi, Ltd.
hitachi

// hiv : 2014-03-13 UNR Corp.
hiv

// hkt : 2015-05-14 PCCW-HKT DataCom Services Limited
hkt

// hockey : 2015-03-19 Binky Moon, LLC
hockey

// holdings : 2013-08-27 Binky Moon, LLC
holdings

// holiday : 2013-11-07 Binky Moon, LLC
holiday

// homedepot : 2015-04-02 Home Depot Product Authority, LLC
homedepot

// homegoods : 2015-07-16 The TJX Companies, Inc.
homegoods

// homes : 2014-01-09 DERHomes, LLC
homes

// homesense : 2015-07-16 The TJX Companies, Inc.
homesense

// honda : 2014-12-18 Honda Motor Co., Ltd.
honda

// horse : 2013-11-21 Minds + Machines Group Limited
horse

// hospital : 2016-10-20 Binky Moon, LLC
hospital

// host : 2014-04-17 DotHost Inc.
host

// hosting : 2014-05-29 UNR Corp.
hosting

// hot : 2015-08-27 Amazon Registry Services, Inc.
hot

// hoteles : 2015-03-05 Travel Reservations SRL
hoteles

// hotels : 2016-04-07 Booking.com B.V.
hotels

// hotmail : 2014-12-18 Microsoft Corporation
hotmail

// house : 2013-11-07 Binky Moon, LLC
house

// how : 2014-01-23 Charleston Road Registry Inc.
how

// hsbc : 2014-10-24 HSBC Global Services (UK) Limited
hsbc

// hughes : 2015-07-30 Hughes Satellite Systems Corporation
hughes

// hyatt : 2015-07-30 Hyatt GTLD, L.L.C.
hyatt

// hyundai : 2015-07-09 Hyundai Motor Company
hyundai

// ibm : 2014-07-31 International Business Machines Corporation
ibm

// icbc : 2015-02-19 Industrial and Commercial Bank of China Limited
icbc

// ice : 2014-10-30 IntercontinentalExchange, Inc.
ice

// icu : 2015-01-08 ShortDot SA
icu

// ieee : 2015-07-23 IEEE Global LLC
ieee

// ifm : 2014-01-30 ifm electronic gmbh
ifm

// ikano : 2015-07-09 Ikano S.A.
ikano

// imamat : 2015-08-06 Fondation Aga Khan (Aga Khan Foundation)
imamat

// imdb : 2015-06-25 Amazon Registry Services, Inc.
imdb

// immo : 2014-07-10 Binky Moon, LLC
immo

// immobilien : 2013-11-07 Dog Beach, LLC
immobilien

// inc : 2018-03-10 Intercap Registry Inc.
inc

// industries : 2013-12-05 Binky Moon, LLC
industries

// infiniti : 2014-03-27 NISSAN MOTOR CO., LTD.
infiniti

// ing : 2014-01-23 Charleston Road Registry Inc.
ing

// ink : 2013-12-05 Top Level Design, LLC
ink

// institute : 2013-11-07 Binky Moon, LLC
institute

// insurance : 2015-02-19 fTLD Registry Services LLC
insurance

// insure : 2014-03-20 Binky Moon, LLC
insure

// international : 2013-11-07 Binky Moon, LLC
international

// intuit : 2015-07-30 Intuit Administrative Services, Inc.
intuit

// investments : 2014-03-20 Binky Moon, LLC
investments

// ipiranga : 2014-08-28 Ipiranga Produtos de Petroleo S.A.
ipiranga

// irish : 2014-08-07 Binky Moon, LLC
irish

// ismaili : 2015-08-06 Fondation Aga Khan (Aga Khan Foundation)
ismaili

// ist : 2014-08-28 Istanbul Metropolitan Municipality
ist

// istanbul : 2014-08-28 Istanbul Metropolitan Municipality
istanbul

// itau : 2014-10-02 Itau Unibanco Holding S.A.
itau

// itv : 2015-07-09 ITV Services Limited
itv

// iveco : 2015-09-03 CNH Industrial N.V.
iveco

// jaguar : 2014-11-13 Jaguar Land Rover Ltd
jaguar

// java : 2014-06-19 Oracle Corporation
java

// jcb : 2014-11-20 JCB Co., Ltd.
jcb

// jcp : 2015-04-23 JCP Media, Inc.
jcp

// jeep : 2015-07-30 FCA US LLC.
jeep

// jetzt : 2014-01-09 Binky Moon, LLC
jetzt

// jewelry : 2015-03-05 Binky Moon, LLC
jewelry

// jio : 2015-04-02 Reliance Industries Limited
jio

// jll : 2015-04-02 Jones Lang LaSalle Incorporated
jll

// jmp : 2015-03-26 Matrix IP LLC
jmp

// jnj : 2015-06-18 Johnson & Johnson Services, Inc.
jnj

// joburg : 2014-03-24 ZA Central Registry NPC trading as ZA Central Registry
joburg

// jot : 2014-12-18 Amazon Registry Services, Inc.
jot

// joy : 2014-12-18 Amazon Registry Services, Inc.
joy

// jpmorgan : 2015-04-30 JPMorgan Chase Bank, National Association
jpmorgan

// jprs : 2014-09-18 Japan Registry Services Co., Ltd.
jprs

// juegos : 2014-03-20 UNR Corp.
juegos

// juniper : 2015-07-30 JUNIPER NETWORKS, INC.
juniper

// kaufen : 2013-11-07 Dog Beach, LLC
kaufen

// kddi : 2014-09-12 KDDI CORPORATION
kddi

// kerryhotels : 2015-04-30 Kerry Trading Co. Limited
kerryhotels

// kerrylogistics : 2015-04-09 Kerry Trading Co. Limited
kerrylogistics

// kerryproperties : 2015-04-09 Kerry Trading Co. Limited
kerryproperties

// kfh : 2014-12-04 Kuwait Finance House
kfh

// kia : 2015-07-09 KIA MOTORS CORPORATION
kia

// kim : 2013-09-23 Afilias Limited
kim

// kinder : 2014-11-07 Ferrero Trading Lux S.A.
kinder

// kindle : 2015-06-25 Amazon Registry Services, Inc.
kindle

// kitchen : 2013-09-20 Binky Moon, LLC
kitchen

// kiwi : 2013-09-20 DOT KIWI LIMITED
kiwi

// koeln : 2014-01-09 dotKoeln GmbH
koeln

// komatsu : 2015-01-08 Komatsu Ltd.
komatsu

// kosher : 2015-08-20 Kosher Marketing Assets LLC
kosher

// kpmg : 2015-04-23 KPMG International Cooperative (KPMG International Genossenschaft)
kpmg

// kpn : 2015-01-08 Koninklijke KPN N.V.
kpn

// krd : 2013-12-05 KRG Department of Information Technology
krd

// kred : 2013-12-19 KredTLD Pty Ltd
kred

// kuokgroup : 2015-04-09 Kerry Trading Co. Limited
kuokgroup

// kyoto : 2014-11-07 Academic Institution: Kyoto Jyoho Gakuen
kyoto

// lacaixa : 2014-01-09 Fundación Bancaria Caixa d’Estalvis i Pensions de Barcelona, “la Caixa”
lacaixa

// lamborghini : 2015-06-04 Automobili Lamborghini S.p.A.
lamborghini

// lamer : 2015-10-01 The Estée Lauder Companies Inc.
lamer

// lancaster : 2015-02-12 LANCASTER
lancaster

// lancia : 2015-07-31 Fiat Chrysler Automobiles N.V.
lancia

// land : 2013-09-10 Binky Moon, LLC
land

// landrover : 2014-11-13 Jaguar Land Rover Ltd
landrover

// lanxess : 2015-07-30 LANXESS Corporation
lanxess

// lasalle : 2015-04-02 Jones Lang LaSalle Incorporated
lasalle

// lat : 2014-10-16 ECOM-LAC Federaciòn de Latinoamèrica y el Caribe para Internet y el Comercio Electrònico
lat

// latino : 2015-07-30 Dish DBS Corporation
latino

// latrobe : 2014-06-16 La Trobe University
latrobe

// law : 2015-01-22 LW TLD Limited
law

// lawyer : 2014-03-20 Dog Beach, LLC
lawyer

// lds : 2014-03-20 IRI Domain Management, LLC
lds

// lease : 2014-03-06 Binky Moon, LLC
lease

// leclerc : 2014-08-07 A.C.D. LEC Association des Centres Distributeurs Edouard Leclerc
leclerc

// lefrak : 2015-07-16 LeFrak Organization, Inc.
lefrak

// legal : 2014-10-16 Binky Moon, LLC
legal

// lego : 2015-07-16 LEGO Juris A/S
lego

// lexus : 2015-04-23 TOYOTA MOTOR CORPORATION
lexus

// lgbt : 2014-05-08 Afilias Limited
lgbt

// lidl : 2014-09-18 Schwarz Domains und Services GmbH & Co. KG
lidl

// life : 2014-02-06 Binky Moon, LLC
life

// lifeinsurance : 2015-01-15 American Council of Life Insurers
lifeinsurance

// lifestyle : 2014-12-11 Lifestyle Domain Holdings, Inc.
lifestyle

// lighting : 2013-08-27 Binky Moon, LLC
lighting

// like : 2014-12-18 Amazon Registry Services, Inc.
like

// lilly : 2015-07-31 Eli Lilly and Company
lilly

// limited : 2014-03-06 Binky Moon, LLC
limited

// limo : 2013-10-17 Binky Moon, LLC
limo

// lincoln : 2014-11-13 Ford Motor Company
lincoln

// linde : 2014-12-04 Linde Aktiengesellschaft
linde

// link : 2013-11-14 UNR Corp.
link

// lipsy : 2015-06-25 Lipsy Ltd
lipsy

// live : 2014-12-04 Dog Beach, LLC
live

// living : 2015-07-30 Lifestyle Domain Holdings, Inc.
living

// lixil : 2015-03-19 LIXIL Group Corporation
lixil

// llc : 2017-12-14 Afilias Limited
llc

// llp : 2019-08-26 UNR Corp.
llp

// loan : 2014-11-20 dot Loan Limited
loan

// loans : 2014-03-20 Binky Moon, LLC
loans

// locker : 2015-06-04 Dish DBS Corporation
locker

// locus : 2015-06-25 Locus Analytics LLC
locus

// loft : 2015-07-30 Annco, Inc.
loft

// lol : 2015-01-30 UNR Corp.
lol

// london : 2013-11-14 Dot London Domains Limited
london

// lotte : 2014-11-07 Lotte Holdings Co., Ltd.
lotte

// lotto : 2014-04-10 Afilias Limited
lotto

// love : 2014-12-22 Merchant Law Group LLP
love

// lpl : 2015-07-30 LPL Holdings, Inc.
lpl

// lplfinancial : 2015-07-30 LPL Holdings, Inc.
lplfinancial

// ltd : 2014-09-25 Binky Moon, LLC
ltd

// ltda : 2014-04-17 InterNetX, Corp
ltda

// lundbeck : 2015-08-06 H. Lundbeck A/S
lundbeck

// lupin : 2014-11-07 LUPIN LIMITED
lupin

// luxe : 2014-01-09 Minds + Machines Group Limited
luxe

// luxury : 2013-10-17 Luxury Partners, LLC
luxury

// macys : 2015-07-31 Macys, Inc.
macys

// madrid : 2014-05-01 Comunidad de Madrid
madrid

// maif : 2014-10-02 Mutuelle Assurance Instituteur France (MAIF)
maif

// maison : 2013-12-05 Binky Moon, LLC
maison

// makeup : 2015-01-15 XYZ.COM LLC
makeup

// man : 2014-12-04 MAN SE
man

// management : 2013-11-07 Binky Moon, LLC
management

// mango : 2013-10-24 PUNTO FA S.L.
mango

// map : 2016-06-09 Charleston Road Registry Inc.
map

// market : 2014-03-06 Dog Beach, LLC
market

// marketing : 2013-11-07 Binky Moon, LLC
marketing

// markets : 2014-12-11 Dotmarkets Registry Limited
markets

// marriott : 2014-10-09 Marriott Worldwide Corporation
marriott

// marshalls : 2015-07-16 The TJX Companies, Inc.
marshalls

// maserati : 2015-07-31 Fiat Chrysler Automobiles N.V.
maserati

// mattel : 2015-08-06 Mattel Sites, Inc.
mattel

// mba : 2015-04-02 Binky Moon, LLC
mba

// mckinsey : 2015-07-31 McKinsey Holdings, Inc.
mckinsey

// med : 2015-08-06 Medistry LLC
med

// media : 2014-03-06 Binky Moon, LLC
media

// meet : 2014-01-16 Charleston Road Registry Inc.
meet

// melbourne : 2014-05-29 The Crown in right of the State of Victoria, represented by its Department of State Development, Business and Innovation
melbourne

// meme : 2014-01-30 Charleston Road Registry Inc.
meme

// memorial : 2014-10-16 Dog Beach, LLC
memorial

// men : 2015-02-26 Exclusive Registry Limited
men

// menu : 2013-09-11 Dot Menu Registry, LLC
menu

// merckmsd : 2016-07-14 MSD Registry Holdings, Inc.
merckmsd

// miami : 2013-12-19 Minds + Machines Group Limited
miami

// microsoft : 2014-12-18 Microsoft Corporation
microsoft

// mini : 2014-01-09 Bayerische Motoren Werke Aktiengesellschaft
mini

// mint : 2015-07-30 Intuit Administrative Services, Inc.
mint

// mit : 2015-07-02 Massachusetts Institute of Technology
mit

// mitsubishi : 2015-07-23 Mitsubishi Corporation
mitsubishi

// mlb : 2015-05-21 MLB Advanced Media DH, LLC
mlb

// mls : 2015-04-23 The Canadian Real Estate Association
mls

// mma : 2014-11-07 MMA IARD
mma

// mobile : 2016-06-02 Dish DBS Corporation
mobile

// moda : 2013-11-07 Dog Beach, LLC
moda

// moe : 2013-11-13 Interlink Co., Ltd.
moe

// moi : 2014-12-18 Amazon Registry Services, Inc.
moi

// mom : 2015-04-16 UNR Corp.
mom

// monash : 2013-09-30 Monash University
monash

// money : 2014-10-16 Binky Moon, LLC
money

// monster : 2015-09-11 XYZ.COM LLC
monster

// mormon : 2013-12-05 IRI Domain Management, LLC
mormon

// mortgage : 2014-03-20 Dog Beach, LLC
mortgage

// moscow : 2013-12-19 Foundation for Assistance for Internet Technologies and Infrastructure Development (FAITID)
moscow

// moto : 2015-06-04 Motorola Trademark Holdings, LLC
moto

// motorcycles : 2014-01-09 DERMotorcycles, LLC
motorcycles

// mov : 2014-01-30 Charleston Road Registry Inc.
mov

// movie : 2015-02-05 Binky Moon, LLC
movie

// msd : 2015-07-23 MSD Registry Holdings, Inc.
msd

// mtn : 2014-12-04 MTN Dubai Limited
mtn

// mtr : 2015-03-12 MTR Corporation Limited
mtr

// mutual : 2015-04-02 Northwestern Mutual MU TLD Registry, LLC
mutual

// nab : 2015-08-20 National Australia Bank Limited
nab

// nagoya : 2013-10-24 GMO Registry, Inc.
nagoya

// nationwide : 2015-07-23 Nationwide Mutual Insurance Company
nationwide

// natura : 2015-03-12 NATURA COSMÉTICOS S.A.
natura

// navy : 2014-03-06 Dog Beach, LLC
navy

// nba : 2015-07-31 NBA REGISTRY, LLC
nba

// nec : 2015-01-08 NEC Corporation
nec

// netbank : 2014-06-26 COMMONWEALTH BANK OF AUSTRALIA
netbank

// netflix : 2015-06-18 Netflix, Inc.
netflix

// network : 2013-11-14 Binky Moon, LLC
network

// neustar : 2013-12-05 NeuStar, Inc.
neustar

// new : 2014-01-30 Charleston Road Registry Inc.
new

// newholland : 2015-09-03 CNH Industrial N.V.
newholland

// news : 2014-12-18 Dog Beach, LLC
news

// next : 2015-06-18 Next plc
next

// nextdirect : 2015-06-18 Next plc
nextdirect

// nexus : 2014-07-24 Charleston Road Registry Inc.
nexus

// nfl : 2015-07-23 NFL Reg Ops LLC
nfl

// ngo : 2014-03-06 Public Interest Registry
ngo

// nhk : 2014-02-13 Japan Broadcasting Corporation (NHK)
nhk

// nico : 2014-12-04 DWANGO Co., Ltd.
nico

// nike : 2015-07-23 NIKE, Inc.
nike

// nikon : 2015-05-21 NIKON CORPORATION
nikon

// ninja : 2013-11-07 Dog Beach, LLC
ninja

// nissan : 2014-03-27 NISSAN MOTOR CO., LTD.
nissan

// nissay : 2015-10-29 Nippon Life Insurance Company
nissay

// nokia : 2015-01-08 Nokia Corporation
nokia

// northwesternmutual : 2015-06-18 Northwestern Mutual Registry, LLC
northwesternmutual

// norton : 2014-12-04 NortonLifeLock Inc.
norton

// now : 2015-06-25 Amazon Registry Services, Inc.
now

// nowruz : 2014-09-04 Asia Green IT System Bilgisayar San. ve Tic. Ltd. Sti.
nowruz

// nowtv : 2015-05-14 Starbucks (HK) Limited
nowtv

// nra : 2014-05-22 NRA Holdings Company, INC.
nra

// nrw : 2013-11-21 Minds + Machines GmbH
nrw

// ntt : 2014-10-31 NIPPON TELEGRAPH AND TELEPHONE CORPORATION
ntt

// nyc : 2014-01-23 The City of New York by and through the New York City Department of Information Technology & Telecommunications
nyc

// obi : 2014-09-25 OBI Group Holding SE & Co. KGaA
obi

// observer : 2015-04-30 Top Level Spectrum, Inc.
observer

// off : 2015-07-23 Johnson Shareholdings, Inc.
off

// office : 2015-03-12 Microsoft Corporation
office

// okinawa : 2013-12-05 BRregistry, Inc.
okinawa

// olayan : 2015-05-14 Crescent Holding GmbH
olayan

// olayangroup : 2015-05-14 Crescent Holding GmbH
olayangroup

// oldnavy : 2015-07-31 The Gap, Inc.
oldnavy

// ollo : 2015-06-04 Dish DBS Corporation
ollo

// omega : 2015-01-08 The Swatch Group Ltd
omega

// one : 2014-11-07 One.com A/S
one

// ong : 2014-03-06 Public Interest Registry
ong

// onl : 2013-09-16 I-Registry Ltd.
onl

// online : 2015-01-15 DotOnline Inc.
online

// onyourside : 2015-07-23 Nationwide Mutual Insurance Company
onyourside

// ooo : 2014-01-09 INFIBEAM AVENUES LIMITED
ooo

// open : 2015-07-31 American Express Travel Related Services Company, Inc.
open

// oracle : 2014-06-19 Oracle Corporation
oracle

// orange : 2015-03-12 Orange Brand Services Limited
orange

// organic : 2014-03-27 Afilias Limited
organic

// origins : 2015-10-01 The Estée Lauder Companies Inc.
origins

// osaka : 2014-09-04 Osaka Registry Co., Ltd.
osaka

// otsuka : 2013-10-11 Otsuka Holdings Co., Ltd.
otsuka

// ott : 2015-06-04 Dish DBS Corporation
ott

// ovh : 2014-01-16 MédiaBC
ovh

// page : 2014-12-04 Charleston Road Registry Inc.
page

// panasonic : 2015-07-30 Panasonic Corporation
panasonic

// paris : 2014-01-30 City of Paris
paris

// pars : 2014-09-04 Asia Green IT System Bilgisayar San. ve Tic. Ltd. Sti.
pars

// partners : 2013-12-05 Binky Moon, LLC
partners

// parts : 2013-12-05 Binky Moon, LLC
parts

// party : 2014-09-11 Blue Sky Registry Limited
party

// passagens : 2015-03-05 Travel Reservations SRL
passagens

// pay : 2015-08-27 Amazon Registry Services, Inc.
pay

// pccw : 2015-05-14 PCCW Enterprises Limited
pccw

// pet : 2015-05-07 Afilias Limited
pet

// pfizer : 2015-09-11 Pfizer Inc.
pfizer

// pharmacy : 2014-06-19 National Association of Boards of Pharmacy
pharmacy

// phd : 2016-07-28 Charleston Road Registry Inc.
phd

// philips : 2014-11-07 Koninklijke Philips N.V.
philips

// phone : 2016-06-02 Dish DBS Corporation
phone

// photo : 2013-11-14 UNR Corp.
photo

// photography : 2013-09-20 Binky Moon, LLC
photography

// photos : 2013-10-17 Binky Moon, LLC
photos

// physio : 2014-05-01 PhysBiz Pty Ltd
physio

// pics : 2013-11-14 UNR Corp.
pics

// pictet : 2014-06-26 Pictet Europe S.A.
pictet

// pictures : 2014-03-06 Binky Moon, LLC
pictures

// pid : 2015-01-08 Top Level Spectrum, Inc.
pid

// pin : 2014-12-18 Amazon Registry Services, Inc.
pin

// ping : 2015-06-11 Ping Registry Provider, Inc.
ping

// pink : 2013-10-01 Afilias Limited
pink

// pioneer : 2015-07-16 Pioneer Corporation
pioneer

// pizza : 2014-06-26 Binky Moon, LLC
pizza

// place : 2014-04-24 Binky Moon, LLC
place

// play : 2015-03-05 Charleston Road Registry Inc.
play

// playstation : 2015-07-02 Sony Interactive Entertainment Inc.
playstation

// plumbing : 2013-09-10 Binky Moon, LLC
plumbing

// plus : 2015-02-05 Binky Moon, LLC
plus

// pnc : 2015-07-02 PNC Domain Co., LLC
pnc

// pohl : 2014-06-23 Deutsche Vermögensberatung Aktiengesellschaft DVAG
pohl

// poker : 2014-07-03 Afilias Limited
poker

// politie : 2015-08-20 Politie Nederland
politie

// porn : 2014-10-16 ICM Registry PN LLC
porn

// pramerica : 2015-07-30 Prudential Financial, Inc.
pramerica

// praxi : 2013-12-05 Praxi S.p.A.
praxi

// press : 2014-04-03 DotPress Inc.
press

// prime : 2015-06-25 Amazon Registry Services, Inc.
prime

// prod : 2014-01-23 Charleston Road Registry Inc.
prod

// productions : 2013-12-05 Binky Moon, LLC
productions

// prof : 2014-07-24 Charleston Road Registry Inc.
prof

// progressive : 2015-07-23 Progressive Casualty Insurance Company
progressive

// promo : 2014-12-18 Afilias Limited
promo

// properties : 2013-12-05 Binky Moon, LLC
properties

// property : 2014-05-22 UNR Corp.
property

// protection : 2015-04-23 XYZ.COM LLC
protection

// pru : 2015-07-30 Prudential Financial, Inc.
pru

// prudential : 2015-07-30 Prudential Financial, Inc.
prudential

// pub : 2013-12-12 Dog Beach, LLC
pub

// pwc : 2015-10-29 PricewaterhouseCoopers LLP
pwc

// qpon : 2013-11-14 dotCOOL, Inc.
qpon

// quebec : 2013-12-19 PointQuébec Inc
quebec

// quest : 2015-03-26 XYZ.COM LLC
quest

// qvc : 2015-07-30 QVC, Inc.
qvc

// racing : 2014-12-04 Premier Registry Limited
racing

// radio : 2016-07-21 European Broadcasting Union (EBU)
radio

// raid : 2015-07-23 Johnson Shareholdings, Inc.
raid

// read : 2014-12-18 Amazon Registry Services, Inc.
read

// realestate : 2015-09-11 dotRealEstate LLC
realestate

// realtor : 2014-05-29 Real Estate Domains LLC
realtor

// realty : 2015-03-19 Fegistry, LLC
realty

// recipes : 2013-10-17 Binky Moon, LLC
recipes

// red : 2013-11-07 Afilias Limited
red

// redstone : 2014-10-31 Redstone Haute Couture Co., Ltd.
redstone

// redumbrella : 2015-03-26 Travelers TLD, LLC
redumbrella

// rehab : 2014-03-06 Dog Beach, LLC
rehab

// reise : 2014-03-13 Binky Moon, LLC
reise

// reisen : 2014-03-06 Binky Moon, LLC
reisen

// reit : 2014-09-04 National Association of Real Estate Investment Trusts, Inc.
reit

// reliance : 2015-04-02 Reliance Industries Limited
reliance

// ren : 2013-12-12 ZDNS International Limited
ren

// rent : 2014-12-04 XYZ.COM LLC
rent

// rentals : 2013-12-05 Binky Moon, LLC
rentals

// repair : 2013-11-07 Binky Moon, LLC
repair

// report : 2013-12-05 Binky Moon, LLC
report

// republican : 2014-03-20 Dog Beach, LLC
republican

// rest : 2013-12-19 Punto 2012 Sociedad Anonima Promotora de Inversion de Capital Variable
rest

// restaurant : 2014-07-03 Binky Moon, LLC
restaurant

// review : 2014-11-20 dot Review Limited
review

// reviews : 2013-09-13 Dog Beach, LLC
reviews

// rexroth : 2015-06-18 Robert Bosch GMBH
rexroth

// rich : 2013-11-21 I-Registry Ltd.
rich

// richardli : 2015-05-14 Pacific Century Asset Management (HK) Limited
richardli

// ricoh : 2014-11-20 Ricoh Company, Ltd.
ricoh

// ril : 2015-04-02 Reliance Industries Limited
ril

// rio : 2014-02-27 Empresa Municipal de Informática SA - IPLANRIO
rio

// rip : 2014-07-10 Dog Beach, LLC
rip

// rmit : 2015-11-19 Royal Melbourne Institute of Technology
rmit

// rocher : 2014-12-18 Ferrero Trading Lux S.A.
rocher

// rocks : 2013-11-14 Dog Beach, LLC
rocks

// rodeo : 2013-12-19 Minds + Machines Group Limited
rodeo

// rogers : 2015-08-06 Rogers Communications Canada Inc.
rogers

// room : 2014-12-18 Amazon Registry Services, Inc.
room

// rsvp : 2014-05-08 Charleston Road Registry Inc.
rsvp

// rugby : 2016-12-15 World Rugby Strategic Developments Limited
rugby

// ruhr : 2013-10-02 regiodot GmbH & Co. KG
ruhr

// run : 2015-03-19 Binky Moon, LLC
run

// rwe : 2015-04-02 RWE AG
rwe

// ryukyu : 2014-01-09 BRregistry, Inc.
ryukyu

// saarland : 2013-12-12 dotSaarland GmbH
saarland

// safe : 2014-12-18 Amazon Registry Services, Inc.
safe

// safety : 2015-01-08 Safety Registry Services, LLC.
safety

// sakura : 2014-12-18 SAKURA Internet Inc.
sakura

// sale : 2014-10-16 Dog Beach, LLC
sale

// salon : 2014-12-11 Binky Moon, LLC
salon

// samsclub : 2015-07-31 Wal-Mart Stores, Inc.
samsclub

// samsung : 2014-04-03 SAMSUNG SDS CO., LTD
samsung

// sandvik : 2014-11-13 Sandvik AB
sandvik

// sandvikcoromant : 2014-11-07 Sandvik AB
sandvikcoromant

// sanofi : 2014-10-09 Sanofi
sanofi

// sap : 2014-03-27 SAP AG
sap

// sarl : 2014-07-03 Binky Moon, LLC
sarl

// sas : 2015-04-02 Research IP LLC
sas

// save : 2015-06-25 Amazon Registry Services, Inc.
save

// saxo : 2014-10-31 Saxo Bank A/S
saxo

// sbi : 2015-03-12 STATE BANK OF INDIA
sbi

// sbs : 2014-11-07 SPECIAL BROADCASTING SERVICE CORPORATION
sbs

// sca : 2014-03-13 SVENSKA CELLULOSA AKTIEBOLAGET SCA (publ)
sca

// scb : 2014-02-20 The Siam Commercial Bank Public Company Limited ("SCB")
scb

// schaeffler : 2015-08-06 Schaeffler Technologies AG & Co. KG
schaeffler

// schmidt : 2014-04-03 SCHMIDT GROUPE S.A.S.
schmidt

// scholarships : 2014-04-24 Scholarships.com, LLC
scholarships

// school : 2014-12-18 Binky Moon, LLC
school

// schule : 2014-03-06 Binky Moon, LLC
schule

// schwarz : 2014-09-18 Schwarz Domains und Services GmbH & Co. KG
schwarz

// science : 2014-09-11 dot Science Limited
science

// scjohnson : 2015-07-23 Johnson Shareholdings, Inc.
scjohnson

// scot : 2014-01-23 Dot Scot Registry Limited
scot

// search : 2016-06-09 Charleston Road Registry Inc.
search

// seat : 2014-05-22 SEAT, S.A. (Sociedad Unipersonal)
seat

// secure : 2015-08-27 Amazon Registry Services, Inc.
secure

// security : 2015-05-14 XYZ.COM LLC
security

// seek : 2014-12-04 Seek Limited
seek

// select : 2015-10-08 Registry Services, LLC
select

// sener : 2014-10-24 Sener Ingeniería y Sistemas, S.A.
sener

// services : 2014-02-27 Binky Moon, LLC
services

// ses : 2015-07-23 SES
ses

// seven : 2015-08-06 Seven West Media Ltd
seven

// sew : 2014-07-17 SEW-EURODRIVE GmbH & Co KG
sew

// sex : 2014-11-13 ICM Registry SX LLC
sex

// sexy : 2013-09-11 UNR Corp.
sexy

// sfr : 2015-08-13 Societe Francaise du Radiotelephone - SFR
sfr

// shangrila : 2015-09-03 Shangri‐La International Hotel Management Limited
shangrila

// sharp : 2014-05-01 Sharp Corporation
sharp

// shaw : 2015-04-23 Shaw Cablesystems G.P.
shaw

// shell : 2015-07-30 Shell Information Technology International Inc
shell

// shia : 2014-09-04 Asia Green IT System Bilgisayar San. ve Tic. Ltd. Sti.
shia

// shiksha : 2013-11-14 Afilias Limited
shiksha

// shoes : 2013-10-02 Binky Moon, LLC
shoes

// shop : 2016-04-08 GMO Registry, Inc.
shop

// shopping : 2016-03-31 Binky Moon, LLC
shopping

// shouji : 2015-01-08 Beijing Qihu Keji Co., Ltd.
shouji

// show : 2015-03-05 Binky Moon, LLC
show

// showtime : 2015-08-06 CBS Domains Inc.
showtime

// shriram : 2014-01-23 Shriram Capital Ltd.
shriram

// silk : 2015-06-25 Amazon Registry Services, Inc.
silk

// sina : 2015-03-12 Sina Corporation
sina

// singles : 2013-08-27 Binky Moon, LLC
singles

// site : 2015-01-15 DotSite Inc.
site

// ski : 2015-04-09 Afilias Limited
ski

// skin : 2015-01-15 XYZ.COM LLC
skin

// sky : 2014-06-19 Sky International AG
sky

// skype : 2014-12-18 Microsoft Corporation
skype

// sling : 2015-07-30 DISH Technologies L.L.C.
sling

// smart : 2015-07-09 Smart Communications, Inc. (SMART)
smart

// smile : 2014-12-18 Amazon Registry Services, Inc.
smile

// sncf : 2015-02-19 Société Nationale des Chemins de fer Francais S N C F
sncf

// soccer : 2015-03-26 Binky Moon, LLC
soccer

// social : 2013-11-07 Dog Beach, LLC
social

// softbank : 2015-07-02 SoftBank Group Corp.
softbank

// software : 2014-03-20 Dog Beach, LLC
software

// sohu : 2013-12-19 Sohu.com Limited
sohu

// solar : 2013-11-07 Binky Moon, LLC
solar

// solutions : 2013-11-07 Binky Moon, LLC
solutions

// song : 2015-02-26 Amazon Registry Services, Inc.
song

// sony : 2015-01-08 Sony Corporation
sony

// soy : 2014-01-23 Charleston Road Registry Inc.
soy

// spa : 2019-09-19 Asia Spa and Wellness Promotion Council Limited
spa

// space : 2014-04-03 DotSpace Inc.
space

// sport : 2017-11-16 Global Association of International Sports Federations (GAISF)
sport

// spot : 2015-02-26 Amazon Registry Services, Inc.
spot

// spreadbetting : 2014-12-11 Dotspreadbetting Registry Limited
spreadbetting

// srl : 2015-05-07 InterNetX, Corp
srl

// stada : 2014-11-13 STADA Arzneimittel AG
stada

// staples : 2015-07-30 Staples, Inc.
staples

// star : 2015-01-08 Star India Private Limited
star

// statebank : 2015-03-12 STATE BANK OF INDIA
statebank

// statefarm : 2015-07-30 State Farm Mutual Automobile Insurance Company
statefarm

// stc : 2014-10-09 Saudi Telecom Company
stc

// stcgroup : 2014-10-09 Saudi Telecom Company
stcgroup

// stockholm : 2014-12-18 Stockholms kommun
stockholm

// storage : 2014-12-22 XYZ.COM LLC
storage

// store : 2015-04-09 DotStore Inc.
store

// stream : 2016-01-08 dot Stream Limited
stream

// studio : 2015-02-11 Dog Beach, LLC
studio

// study : 2014-12-11 OPEN UNIVERSITIES AUSTRALIA PTY LTD
study

// style : 2014-12-04 Binky Moon, LLC
style

// sucks : 2014-12-22 Vox Populi Registry Ltd.
sucks

// supplies : 2013-12-19 Binky Moon, LLC
supplies

// supply : 2013-12-19 Binky Moon, LLC
supply

// support : 2013-10-24 Binky Moon, LLC
support

// surf : 2014-01-09 Minds + Machines Group Limited
surf

// surgery : 2014-03-20 Binky Moon, LLC
surgery

// suzuki : 2014-02-20 SUZUKI MOTOR CORPORATION
suzuki

// swatch : 2015-01-08 The Swatch Group Ltd
swatch

// swiftcover : 2015-07-23 Swiftcover Insurance Services Limited
swiftcover

// swiss : 2014-10-16 Swiss Confederation
swiss

// sydney : 2014-09-18 State of New South Wales, Department of Premier and Cabinet
sydney

// systems : 2013-11-07 Binky Moon, LLC
systems

// tab : 2014-12-04 Tabcorp Holdings Limited
tab

// taipei : 2014-07-10 Taipei City Government
taipei

// talk : 2015-04-09 Amazon Registry Services, Inc.
talk

// taobao : 2015-01-15 Alibaba Group Holding Limited
taobao

// target : 2015-07-31 Target Domain Holdings, LLC
target

// tatamotors : 2015-03-12 Tata Motors Ltd
tatamotors

// tatar : 2014-04-24 Limited Liability Company "Coordination Center of Regional Domain of Tatarstan Republic"
tatar

// tattoo : 2013-08-30 UNR Corp.
tattoo

// tax : 2014-03-20 Binky Moon, LLC
tax

// taxi : 2015-03-19 Binky Moon, LLC
taxi

// tci : 2014-09-12 Asia Green IT System Bilgisayar San. ve Tic. Ltd. Sti.
tci

// tdk : 2015-06-11 TDK Corporation
tdk

// team : 2015-03-05 Binky Moon, LLC
team

// tech : 2015-01-30 Personals TLD Inc.
tech

// technology : 2013-09-13 Binky Moon, LLC
technology

// temasek : 2014-08-07 Temasek Holdings (Private) Limited
temasek

// tennis : 2014-12-04 Binky Moon, LLC
tennis

// teva : 2015-07-02 Teva Pharmaceutical Industries Limited
teva

// thd : 2015-04-02 Home Depot Product Authority, LLC
thd

// theater : 2015-03-19 Binky Moon, LLC
theater

// theatre : 2015-05-07 XYZ.COM LLC
theatre

// tiaa : 2015-07-23 Teachers Insurance and Annuity Association of America
tiaa

// tickets : 2015-02-05 Accent Media Limited
tickets

// tienda : 2013-11-14 Binky Moon, LLC
tienda

// tiffany : 2015-01-30 Tiffany and Company
tiffany

// tips : 2013-09-20 Binky Moon, LLC
tips

// tires : 2014-11-07 Binky Moon, LLC
tires

// tirol : 2014-04-24 punkt Tirol GmbH
tirol

// tjmaxx : 2015-07-16 The TJX Companies, Inc.
tjmaxx

// tjx : 2015-07-16 The TJX Companies, Inc.
tjx

// tkmaxx : 2015-07-16 The TJX Companies, Inc.
tkmaxx

// tmall : 2015-01-15 Alibaba Group Holding Limited
tmall

// today : 2013-09-20 Binky Moon, LLC
today

// tokyo : 2013-11-13 GMO Registry, Inc.
tokyo

// tools : 2013-11-21 Binky Moon, LLC
tools

// top : 2014-03-20 .TOP Registry
top

// toray : 2014-12-18 Toray Industries, Inc.
toray

// toshiba : 2014-04-10 TOSHIBA Corporation
toshiba

// total : 2015-08-06 Total SA
total

// tours : 2015-01-22 Binky Moon, LLC
tours

// town : 2014-03-06 Binky Moon, LLC
town

// toyota : 2015-04-23 TOYOTA MOTOR CORPORATION
toyota

// toys : 2014-03-06 Binky Moon, LLC
toys

// trade : 2014-01-23 Elite Registry Limited
trade

// trading : 2014-12-11 Dottrading Registry Limited
trading

// training : 2013-11-07 Binky Moon, LLC
training

// travel : 2015-10-09 Dog Beach, LLC
travel

// travelchannel : 2015-07-02 Lifestyle Domain Holdings, Inc.
travelchannel

// travelers : 2015-03-26 Travelers TLD, LLC
travelers

// travelersinsurance : 2015-03-26 Travelers TLD, LLC
travelersinsurance

// trust : 2014-10-16 NCC Group Domain Services, Inc.
trust

// trv : 2015-03-26 Travelers TLD, LLC
trv

// tube : 2015-06-11 Latin American Telecom LLC
tube

// tui : 2014-07-03 TUI AG
tui

// tunes : 2015-02-26 Amazon Registry Services, Inc.
tunes

// tushu : 2014-12-18 Amazon Registry Services, Inc.
tushu

// tvs : 2015-02-19 T V SUNDRAM IYENGAR  & SONS LIMITED
tvs

// ubank : 2015-08-20 National Australia Bank Limited
ubank

// ubs : 2014-12-11 UBS AG
ubs

// unicom : 2015-10-15 China United Network Communications Corporation Limited
unicom

// university : 2014-03-06 Binky Moon, LLC
university

// uno : 2013-09-11 DotSite Inc.
uno

// uol : 2014-05-01 UBN INTERNET LTDA.
uol

// ups : 2015-06-25 UPS Market Driver, Inc.
ups

// vacations : 2013-12-05 Binky Moon, LLC
vacations

// vana : 2014-12-11 Lifestyle Domain Holdings, Inc.
vana

// vanguard : 2015-09-03 The Vanguard Group, Inc.
vanguard

// vegas : 2014-01-16 Dot Vegas, Inc.
vegas

// ventures : 2013-08-27 Binky Moon, LLC
ventures

// verisign : 2015-08-13 VeriSign, Inc.
verisign

// versicherung : 2014-03-20 tldbox GmbH
versicherung

// vet : 2014-03-06 Dog Beach, LLC
vet

// viajes : 2013-10-17 Binky Moon, LLC
viajes

// video : 2014-10-16 Dog Beach, LLC
video

// vig : 2015-05-14 VIENNA INSURANCE GROUP AG Wiener Versicherung Gruppe
vig

// viking : 2015-04-02 Viking River Cruises (Bermuda) Ltd.
viking

// villas : 2013-12-05 Binky Moon, LLC
villas

// vin : 2015-06-18 Binky Moon, LLC
vin

// vip : 2015-01-22 Minds + Machines Group Limited
vip

// virgin : 2014-09-25 Virgin Enterprises Limited
virgin

// visa : 2015-07-30 Visa Worldwide Pte. Limited
visa

// vision : 2013-12-05 Binky Moon, LLC
vision

// viva : 2014-11-07 Saudi Telecom Company
viva

// vivo : 2015-07-31 Telefonica Brasil S.A.
vivo

// vlaanderen : 2014-02-06 DNS.be vzw
vlaanderen

// vodka : 2013-12-19 Minds + Machines Group Limited
vodka

// volkswagen : 2015-05-14 Volkswagen Group of America Inc.
volkswagen

// volvo : 2015-11-12 Volvo Holding Sverige Aktiebolag
volvo

// vote : 2013-11-21 Monolith Registry LLC
vote

// voting : 2013-11-13 Valuetainment Corp.
voting

// voto : 2013-11-21 Monolith Registry LLC
voto

// voyage : 2013-08-27 Binky Moon, LLC
voyage

// vuelos : 2015-03-05 Travel Reservations SRL
vuelos

// wales : 2014-05-08 Nominet UK
wales

// walmart : 2015-07-31 Wal-Mart Stores, Inc.
walmart

// walter : 2014-11-13 Sandvik AB
walter

// wang : 2013-10-24 Zodiac Wang Limited
wang

// wanggou : 2014-12-18 Amazon Registry Services, Inc.
wanggou

// watch : 2013-11-14 Binky Moon, LLC
watch

// watches : 2014-12-22 Richemont DNS Inc.
watches

// weather : 2015-01-08 International Business Machines Corporation
weather

// weatherchannel : 2015-03-12 International Business Machines Corporation
weatherchannel

// webcam : 2014-01-23 dot Webcam Limited
webcam

// weber : 2015-06-04 Saint-Gobain Weber SA
weber

// website : 2014-04-03 DotWebsite Inc.
website

// wedding : 2014-04-24 Minds + Machines Group Limited
wedding

// weibo : 2015-03-05 Sina Corporation
weibo

// weir : 2015-01-29 Weir Group IP Limited
weir

// whoswho : 2014-02-20 Who's Who Registry
whoswho

// wien : 2013-10-28 punkt.wien GmbH
wien

// wiki : 2013-11-07 Top Level Design, LLC
wiki

// williamhill : 2014-03-13 William Hill Organization Limited
williamhill

// win : 2014-11-20 First Registry Limited
win

// windows : 2014-12-18 Microsoft Corporation
windows

// wine : 2015-06-18 Binky Moon, LLC
wine

// winners : 2015-07-16 The TJX Companies, Inc.
winners

// wme : 2014-02-13 William Morris Endeavor Entertainment, LLC
wme

// wolterskluwer : 2015-08-06 Wolters Kluwer N.V.
wolterskluwer

// woodside : 2015-07-09 Woodside Petroleum Limited
woodside

// work : 2013-12-19 Minds + Machines Group Limited
work

// works : 2013-11-14 Binky Moon, LLC
works

// world : 2014-06-12 Binky Moon, LLC
world

// wow : 2015-10-08 Amazon Registry Services, Inc.
wow

// wtc : 2013-12-19 World Trade Centers Association, Inc.
wtc

// wtf : 2014-03-06 Binky Moon, LLC
wtf

// xbox : 2014-12-18 Microsoft Corporation
xbox

// xerox : 2014-10-24 Xerox DNHC LLC
xerox

// xfinity : 2015-07-09 Comcast IP Holdings I, LLC
xfinity

// xihuan : 2015-01-08 Beijing Qihu Keji Co., Ltd.
xihuan

// xin : 2014-12-11 Elegant Leader Limited
xin

// xn--11b4c3d : 2015-01-15 VeriSign Sarl
कॉम

// xn--1ck2e1b : 2015-02-26 Amazon Registry Services, Inc.
セール

// xn--1qqw23a : 2014-01-09 Guangzhou YU Wei Information Technology Co., Ltd.
佛山

// xn--30rr7y : 2014-06-12 Excellent First Limited
慈善

// xn--3bst00m : 2013-09-13 Eagle Horizon Limited
集团

// xn--3ds443g : 2013-09-08 TLD REGISTRY LIMITED OY
在线

// xn--3oq18vl8pn36a : 2015-07-02 Volkswagen (China) Investment Co., Ltd.
大众汽车

// xn--3pxu8k : 2015-01-15 VeriSign Sarl
点看

// xn--42c2d9a : 2015-01-15 VeriSign Sarl
คอม

// xn--45q11c : 2013-11-21 Zodiac Gemini Ltd
八卦

// xn--4gbrim : 2013-10-04 Fans TLD Limited
موقع

// xn--55qw42g : 2013-11-08 China Organizational Name Administration Center
公益

// xn--55qx5d : 2013-11-14 China Internet Network Information Center (CNNIC)
公司

// xn--5su34j936bgsg : 2015-09-03 Shangri‐La International Hotel Management Limited
香格里拉

// xn--5tzm5g : 2014-12-22 Global Website TLD Asia Limited
网站

// xn--6frz82g : 2013-09-23 Afilias Limited
移动

// xn--6qq986b3xl : 2013-09-13 Tycoon Treasure Limited
我爱你

// xn--80adxhks : 2013-12-19 Foundation for Assistance for Internet Technologies and Infrastructure Development (FAITID)
москва

// xn--80aqecdr1a : 2015-10-21 Pontificium Consilium de Comunicationibus Socialibus (PCCS) (Pontifical Council for Social Communication)
католик

// xn--80asehdb : 2013-07-14 CORE Association
онлайн

// xn--80aswg : 2013-07-14 CORE Association
сайт

// xn--8y0a063a : 2015-03-26 China United Network Communications Corporation Limited
联通

// xn--9dbq2a : 2015-01-15 VeriSign Sarl
קום

// xn--9et52u : 2014-06-12 RISE VICTORY LIMITED
时尚

// xn--9krt00a : 2015-03-12 Sina Corporation
微博

// xn--b4w605ferd : 2014-08-07 Temasek Holdings (Private) Limited
淡马锡

// xn--bck1b9a5dre4c : 2015-02-26 Amazon Registry Services, Inc.
ファッション

// xn--c1avg : 2013-11-14 Public Interest Registry
орг

// xn--c2br7g : 2015-01-15 VeriSign Sarl
नेट

// xn--cck2b3b : 2015-02-26 Amazon Registry Services, Inc.
ストア

// xn--cckwcxetd : 2019-12-19 Amazon Registry Services, Inc.
アマゾン

// xn--cg4bki : 2013-09-27 SAMSUNG SDS CO., LTD
삼성

// xn--czr694b : 2014-01-16 Internet DotTrademark Organisation Limited
商标

// xn--czrs0t : 2013-12-19 Binky Moon, LLC
商店

// xn--czru2d : 2013-11-21 Zodiac Aquarius Limited
商城

// xn--d1acj3b : 2013-11-20 The Foundation for Network Initiatives “The Smart Internet”
дети

// xn--eckvdtc9d : 2014-12-18 Amazon Registry Services, Inc.
ポイント

// xn--efvy88h : 2014-08-22 Guangzhou YU Wei Information Technology Co., Ltd.
新闻

// xn--fct429k : 2015-04-09 Amazon Registry Services, Inc.
家電

// xn--fhbei : 2015-01-15 VeriSign Sarl
كوم

// xn--fiq228c5hs : 2013-09-08 TLD REGISTRY LIMITED OY
中文网

// xn--fiq64b : 2013-10-14 CITIC Group Corporation
中信

// xn--fjq720a : 2014-05-22 Binky Moon, LLC
娱乐

// xn--flw351e : 2014-07-31 Charleston Road Registry Inc.
谷歌

// xn--fzys8d69uvgm : 2015-05-14 PCCW Enterprises Limited
電訊盈科

// xn--g2xx48c : 2015-01-30 Nawang Heli(Xiamen) Network Service Co., LTD.
购物

// xn--gckr3f0f : 2015-02-26 Amazon Registry Services, Inc.
クラウド

// xn--gk3at1e : 2015-10-08 Amazon Registry Services, Inc.
通販

// xn--hxt814e : 2014-05-15 Zodiac Taurus Limited
网店

// xn--i1b6b1a6a2e : 2013-11-14 Public Interest Registry
संगठन

// xn--imr513n : 2014-12-11 Internet DotTrademark Organisation Limited
餐厅

// xn--io0a7i : 2013-11-14 China Internet Network Information Center (CNNIC)
网络

// xn--j1aef : 2015-01-15 VeriSign Sarl
ком

// xn--jlq480n2rg : 2019-12-19 Amazon Registry Services, Inc.
亚马逊

// xn--jlq61u9w7b : 2015-01-08 Nokia Corporation
诺基亚

// xn--jvr189m : 2015-02-26 Amazon Registry Services, Inc.
食品

// xn--kcrx77d1x4a : 2014-11-07 Koninklijke Philips N.V.
飞利浦

// xn--kput3i : 2014-02-13 Beijing RITT-Net Technology Development Co., Ltd
手机

// xn--mgba3a3ejt : 2014-11-20 Aramco Services Company
ارامكو

// xn--mgba7c0bbn0a : 2015-05-14 Crescent Holding GmbH
العليان

// xn--mgbaakc7dvf : 2015-09-03 Emirates Telecommunications Corporation (trading as Etisalat)
اتصالات

// xn--mgbab2bd : 2013-10-31 CORE Association
بازار

// xn--mgbca7dzdo : 2015-07-30 Abu Dhabi Systems and Information Centre
ابوظبي

// xn--mgbi4ecexp : 2015-10-21 Pontificium Consilium de Comunicationibus Socialibus (PCCS) (Pontifical Council for Social Communication)
كاثوليك

// xn--mgbt3dhd : 2014-09-04 Asia Green IT System Bilgisayar San. ve Tic. Ltd. Sti.
همراه

// xn--mk1bu44c : 2015-01-15 VeriSign Sarl
닷컴

// xn--mxtq1m : 2014-03-06 Net-Chinese Co., Ltd.
政府

// xn--ngbc5azd : 2013-07-13 International Domain Registry Pty. Ltd.
شبكة

// xn--ngbe9e0a : 2014-12-04 Kuwait Finance House
بيتك

// xn--ngbrx : 2015-11-12 League of Arab States
عرب

// xn--nqv7f : 2013-11-14 Public Interest Registry
机构

// xn--nqv7fs00ema : 2013-11-14 Public Interest Registry
组织机构

// xn--nyqy26a : 2014-11-07 Stable Tone Limited
健康

// xn--otu796d : 2017-08-06 Jiang Yu Liang Cai Technology Company Limited
招聘

// xn--p1acf : 2013-12-12 Rusnames Limited
рус

// xn--pssy2u : 2015-01-15 VeriSign Sarl
大拿

// xn--q9jyb4c : 2013-09-17 Charleston Road Registry Inc.
みんな

// xn--qcka1pmc : 2014-07-31 Charleston Road Registry Inc.
グーグル

// xn--rhqv96g : 2013-09-11 Stable Tone Limited
世界

// xn--rovu88b : 2015-02-26 Amazon Registry Services, Inc.
書籍

// xn--ses554g : 2014-01-16 KNET Co., Ltd.
网址

// xn--t60b56a : 2015-01-15 VeriSign Sarl
닷넷

// xn--tckwe : 2015-01-15 VeriSign Sarl
コム

// xn--tiq49xqyj : 2015-10-21 Pontificium Consilium de Comunicationibus Socialibus (PCCS) (Pontifical Council for Social Communication)
天主教

// xn--unup4y : 2013-07-14 Binky Moon, LLC
游戏

// xn--vermgensberater-ctb : 2014-06-23 Deutsche Vermögensberatung Aktiengesellschaft DVAG
vermögensberater

// xn--vermgensberatung-pwb : 2014-06-23 Deutsche Vermögensberatung Aktiengesellschaft DVAG
vermögensberatung

// xn--vhquv : 2013-08-27 Binky Moon, LLC
企业

// xn--vuq861b : 2014-10-16 Beijing Tele-info Network Technology Co., Ltd.
信息

// xn--w4r85el8fhu5dnra : 2015-04-30 Kerry Trading Co. Limited
嘉里大酒店

// xn--w4rs40l : 2015-07-30 Kerry Trading Co. Limited
嘉里

// xn--xhq521b : 2013-11-14 Guangzhou YU Wei Information Technology Co., Ltd.
广东

// xn--zfr164b : 2013-11-08 China Organizational Name Administration Center
政务

// xyz : 2013-12-05 XYZ.COM LLC
xyz

// yachts : 2014-01-09 DERYachts, LLC
yachts

// yahoo : 2015-04-02 Yahoo! Domain Services Inc.
yahoo

// yamaxun : 2014-12-18 Amazon Registry Services, Inc.
yamaxun

// yandex : 2014-04-10 Yandex Europe B.V.
yandex

// yodobashi : 2014-11-20 YODOBASHI CAMERA CO.,LTD.
yodobashi

// yoga : 2014-05-29 Minds + Machines Group Limited
yoga

// yokohama : 2013-12-12 GMO Registry, Inc.
yokohama

// you : 2015-04-09 Amazon Registry Services, Inc.
you

// youtube : 2014-05-01 Charleston Road Registry Inc.
youtube

// yun : 2015-01-08 Beijing Qihu Keji Co., Ltd.
yun

// zappos : 2015-06-25 Amazon Registry Services, Inc.
zappos

// zara : 2014-11-07 Industria de Diseño Textil, S.A. (INDITEX, S.A.)
zara

// zero : 2014-12-18 Amazon Registry Services, Inc.
zero

// zip : 2014-05-08 Charleston Road Registry Inc.
zip

// zone : 2013-11-14 Binky Moon, LLC
zone

// zuerich : 2014-11-07 Kanton Zürich (Canton of Zurich)
zuerich


// ===END ICANN DOMAINS===
// ===BEGIN PRIVATE DOMAINS===
// (Note: these are in alphabetical order by company name)

// 1GB LLC : https://www.1gb.ua/
// Submitted by 1GB LLC <noc@1gb.com.ua>
cc.ua
inf.ua
ltd.ua

// 611coin : https://611project.org/
611.to

// Adobe : https://www.adobe.com/
// Submitted by Ian Boston <boston@adobe.com>
adobeaemcloud.com
adobeaemcloud.net
*.dev.adobeaemcloud.com

// Agnat sp. z o.o. : https://domena.pl
// Submitted by Przemyslaw Plewa <it-admin@domena.pl>
beep.pl

// alboto.ca : http://alboto.ca
// Submitted by Anton Avramov <avramov@alboto.ca>
barsy.ca

// Alces Software Ltd : http://alces-software.com
// Submitted by Mark J. Titorenko <mark.titorenko@alces-software.com>
*.compute.estate
*.alces.network

// all-inkl.com : https://all-inkl.com
// Submitted by Werner Kaltofen <wk@all-inkl.com>
kasserver.com

// Algorithmia, Inc. : algorithmia.com
// Submitted by Eli Perelman <eperelman@algorithmia.io>
*.algorithmia.com
!teams.algorithmia.com
!test.algorithmia.com

// Altervista: https://www.altervista.org
// Submitted by Carlo Cannas <tech_staff@altervista.it>
altervista.org

// alwaysdata : https://www.alwaysdata.com
// Submitted by Cyril <admin@alwaysdata.com>
alwaysdata.net

// Amazon CloudFront : https://aws.amazon.com/cloudfront/
// Submitted by Donavan Miller <donavanm@amazon.com>
cloudfront.net

// Amazon Elastic Compute Cloud : https://aws.amazon.com/ec2/
// Submitted by Luke Wells <psl-maintainers@amazon.com>
*.compute.amazonaws.com
*.compute-1.amazonaws.com
*.compute.amazonaws.com.cn
us-east-1.amazonaws.com

// Amazon Elastic Beanstalk : https://aws.amazon.com/elasticbeanstalk/
// Submitted by Luke Wells <psl-maintainers@amazon.com>
cn-north-1.eb.amazonaws.com.cn
cn-northwest-1.eb.amazonaws.com.cn
elasticbeanstalk.com
ap-northeast-1.elasticbeanstalk.com
ap-northeast-2.elasticbeanstalk.com
ap-northeast-3.elasticbeanstalk.com
ap-south-1.elasticbeanstalk.com
ap-southeast-1.elasticbeanstalk.com
ap-southeast-2.elasticbeanstalk.com
ca-central-1.elasticbeanstalk.com
eu-central-1.elasticbeanstalk.com
eu-west-1.elasticbeanstalk.com
eu-west-2.elasticbeanstalk.com
eu-west-3.elasticbeanstalk.com
sa-east-1.elasticbeanstalk.com
us-east-1.elasticbeanstalk.com
us-east-2.elasticbeanstalk.com
us-gov-west-1.elasticbeanstalk.com
us-west-1.elasticbeanstalk.com
us-west-2.elasticbeanstalk.com

// Amazon Elastic Load Balancing : https://aws.amazon.com/elasticloadbalancing/
// Submitted by Luke Wells <psl-maintainers@amazon.com>
*.elb.amazonaws.com
*.elb.amazonaws.com.cn

// Amazon S3 : https://aws.amazon.com/s3/
// Submitted by Luke Wells <psl-maintainers@amazon.com>
s3.amazonaws.com
s3-ap-northeast-1.amazonaws.com
s3-ap-northeast-2.amazonaws.com
s3-ap-south-1.amazonaws.com
s3-ap-southeast-1.amazonaws.com
s3-ap-southeast-2.amazonaws.com
s3-ca-central-1.amazonaws.com
s3-eu-central-1.amazonaws.com
s3-eu-west-1.amazonaws.com
s3-eu-west-2.amazonaws.com
s3-eu-west-3.amazonaws.com
s3-external-1.amazonaws.com
s3-fips-us-gov-west-1.amazonaws.com
s3-sa-east-1.amazonaws.com
s3-us-gov-west-1.amazonaws.com
s3-us-east-2.amazonaws.com
s3-us-west-1.amazonaws.com
s3-us-west-2.amazonaws.com
s3.ap-northeast-2.amazonaws.com
s3.ap-south-1.amazonaws.com
s3.cn-north-1.amazonaws.com.cn
s3.ca-central-1.amazonaws.com
s3.eu-central-1.amazonaws.com
s3.eu-west-2.amazonaws.com
s3.eu-west-3.amazonaws.com
s3.us-east-2.amazonaws.com
s3.dualstack.ap-northeast-1.amazonaws.com
s3.dualstack.ap-northeast-2.amazonaws.com
s3.dualstack.ap-south-1.amazonaws.com
s3.dualstack.ap-southeast-1.amazonaws.com
s3.dualstack.ap-southeast-2.amazonaws.com
s3.dualstack.ca-central-1.amazonaws.com
s3.dualstack.eu-central-1.amazonaws.com
s3.dualstack.eu-west-1.amazonaws.com
s3.dualstack.eu-west-2.amazonaws.com
s3.dualstack.eu-west-3.amazonaws.com
s3.dualstack.sa-east-1.amazonaws.com
s3.dualstack.us-east-1.amazonaws.com
s3.dualstack.us-east-2.amazonaws.com
s3-website-us-east-1.amazonaws.com
s3-website-us-west-1.amazonaws.com
s3-website-us-west-2.amazonaws.com
s3-website-ap-northeast-1.amazonaws.com
s3-website-ap-southeast-1.amazonaws.com
s3-website-ap-southeast-2.amazonaws.com
s3-website-eu-west-1.amazonaws.com
s3-website-sa-east-1.amazonaws.com
s3-website.ap-northeast-2.amazonaws.com
s3-website.ap-south-1.amazonaws.com
s3-website.ca-central-1.amazonaws.com
s3-website.eu-central-1.amazonaws.com
s3-website.eu-west-2.amazonaws.com
s3-website.eu-west-3.amazonaws.com
s3-website.us-east-2.amazonaws.com

// Amsterdam Wireless: https://www.amsterdamwireless.nl/
// Submitted by Imre Jonk <hostmaster@amsterdamwireless.nl>
amsw.nl

// Amune : https://amune.org/
// Submitted by Team Amune <cert@amune.org>
t3l3p0rt.net
tele.amune.org

// Apigee : https://apigee.com/
// Submitted by Apigee Security Team <security@apigee.com>
apigee.io

// Aptible : https://www.aptible.com/
// Submitted by Thomas Orozco <thomas@aptible.com>
on-aptible.com

// ASEINet : https://www.aseinet.com/
// Submitted by Asei SEKIGUCHI <mail@aseinet.com>
user.aseinet.ne.jp
gv.vc
d.gv.vc

// Asociación Amigos de la Informática "Euskalamiga" : http://encounter.eus/
// Submitted by Hector Martin <marcan@euskalencounter.org>
user.party.eus

// Association potager.org : https://potager.org/
// Submitted by Lunar <jardiniers@potager.org>
pimienta.org
poivron.org
potager.org
sweetpepper.org

// ASUSTOR Inc. : http://www.asustor.com
// Submitted by Vincent Tseng <vincenttseng@asustor.com>
myasustor.com

// AVM : https://avm.de
// Submitted by Andreas Weise <a.weise@avm.de>
myfritz.net

// AW AdvisorWebsites.com Software Inc : https://advisorwebsites.com
// Submitted by James Kennedy <domains@advisorwebsites.com>
*.awdev.ca
*.advisor.ws

// b-data GmbH : https://www.b-data.io
// Submitted by Olivier Benz <olivier.benz@b-data.ch>
b-data.io

// backplane : https://www.backplane.io
// Submitted by Anthony Voutas <anthony@backplane.io>
backplaneapp.io

// Balena : https://www.balena.io
// Submitted by Petros Angelatos <petrosagg@balena.io>
balena-devices.com

// Banzai Cloud
// Submitted by Janos Matyas <info@banzaicloud.com>
*.banzai.cloud
app.banzaicloud.io
*.backyards.banzaicloud.io


// BetaInABox
// Submitted by Adrian <adrian@betainabox.com>
betainabox.com

// BinaryLane : http://www.binarylane.com
// Submitted by Nathan O'Sullivan <nathan@mammoth.com.au>
bnr.la

// Blackbaud, Inc. : https://www.blackbaud.com
// Submitted by Paul Crowder <paul.crowder@blackbaud.com>
blackbaudcdn.net

// Boomla : https://boomla.com
// Submitted by Tibor Halter <thalter@boomla.com>
boomla.net

// Boxfuse : https://boxfuse.com
// Submitted by Axel Fontaine <axel@boxfuse.com>
boxfuse.io

// bplaced : https://www.bplaced.net/
// Submitted by Miroslav Bozic <security@bplaced.net>
square7.ch
bplaced.com
bplaced.de
square7.de
bplaced.net
square7.net

// BrowserSafetyMark
// Submitted by Dave Tharp <browsersafetymark.io@quicinc.com>
browsersafetymark.io

// Bytemark Hosting : https://www.bytemark.co.uk
// Submitted by Paul Cammish <paul.cammish@bytemark.co.uk>
uk0.bigv.io
dh.bytemark.co.uk
vm.bytemark.co.uk

// callidomus : https://www.callidomus.com/
// Submitted by Marcus Popp <admin@callidomus.com>
mycd.eu

// Carrd : https://carrd.co
// Submitted by AJ <aj@carrd.co>
carrd.co
crd.co
uwu.ai

// CentralNic : http://www.centralnic.com/names/domains
// Submitted by registry <gavin.brown@centralnic.com>
ae.org
br.com
cn.com
com.de
com.se
de.com
eu.com
gb.net
hu.net
jp.net
jpn.com
mex.com
ru.com
sa.com
se.net
uk.com
uk.net
us.com
za.bz
za.com

// No longer operated by CentralNic, these entries should be adopted and/or removed by current operators
// Submitted by Gavin Brown <gavin.brown@centralnic.com>
ar.com
gb.com
hu.com
kr.com
no.com
qc.com
uy.com

// Africa.com Web Solutions Ltd : https://registry.africa.com
// Submitted by Gavin Brown <gavin.brown@centralnic.com>
africa.com

// iDOT Services Limited : http://www.domain.gr.com
// Submitted by Gavin Brown <gavin.brown@centralnic.com>
gr.com

// Radix FZC : http://domains.in.net
// Submitted by Gavin Brown <gavin.brown@centralnic.com>
in.net
web.in

// US REGISTRY LLC : http://us.org
// Submitted by Gavin Brown <gavin.brown@centralnic.com>
us.org

// co.com Registry, LLC : https://registry.co.com
// Submitted by Gavin Brown <gavin.brown@centralnic.com>
co.com

// Roar Domains LLC : https://roar.basketball/
// Submitted by Gavin Brown <gavin.brown@centralnic.com>
aus.basketball
nz.basketball

// BRS Media : https://brsmedia.com/
// Submitted by Gavin Brown <gavin.brown@centralnic.com>
radio.am
radio.fm

// Globe Hosting SRL : https://www.globehosting.com/
// Submitted by Gavin Brown <gavin.brown@centralnic.com>
co.ro
shop.ro

// c.la : http://www.c.la/
c.la

// certmgr.org : https://certmgr.org
// Submitted by B. Blechschmidt <hostmaster@certmgr.org>
certmgr.org

// Citrix : https://citrix.com
// Submitted by Alex Stoddard <alex.stoddard@citrix.com>
xenapponazure.com

// Civilized Discourse Construction Kit, Inc. : https://www.discourse.org/
// Submitted by Rishabh Nambiar & Michael Brown <team@discourse.org>
discourse.group
discourse.team

// ClearVox : http://www.clearvox.nl/
// Submitted by Leon Rowland <leon@clearvox.nl>
virtueeldomein.nl

// Clever Cloud : https://www.clever-cloud.com/
// Submitted by Quentin Adam <noc@clever-cloud.com>
cleverapps.io

// Clerk : https://www.clerk.dev
// Submitted by Colin Sidoti <colin@clerk.dev>
*.lcl.dev
*.stg.dev

// Clic2000 : https://clic2000.fr
// Submitted by Mathilde Blanchemanche <mathilde@clic2000.fr>
clic2000.net

// Cloud66 : https://www.cloud66.com/
// Submitted by Khash Sajadi <khash@cloud66.com>
c66.me
cloud66.ws
cloud66.zone

// CloudAccess.net : https://www.cloudaccess.net/
// Submitted by Pawel Panek <noc@cloudaccess.net>
jdevcloud.com
wpdevcloud.com
cloudaccess.host
freesite.host
cloudaccess.net

// cloudControl : https://www.cloudcontrol.com/
// Submitted by Tobias Wilken <tw@cloudcontrol.com>
cloudcontrolled.com
cloudcontrolapp.com

// Cloudera, Inc. : https://www.cloudera.com/
// Submitted by Philip Langdale <security@cloudera.com>
cloudera.site

// Cloudflare, Inc. : https://www.cloudflare.com/
// Submitted by Cloudflare Team <publicsuffixlist@cloudflare.com>
pages.dev
trycloudflare.com
workers.dev

// Clovyr : https://clovyr.io
// Submitted by Patrick Nielsen <patrick@clovyr.io>
wnext.app

// co.ca : http://registry.co.ca/
co.ca

// Co & Co : https://co-co.nl/
// Submitted by Govert Versluis <govert@co-co.nl>
*.otap.co

// i-registry s.r.o. : http://www.i-registry.cz/
// Submitted by Martin Semrad <semrad@i-registry.cz>
co.cz

// CDN77.com : http://www.cdn77.com
// Submitted by Jan Krpes <jan.krpes@cdn77.com>
c.cdn77.org
cdn77-ssl.net
r.cdn77.net
rsc.cdn77.org
ssl.origin.cdn77-secure.org

// Cloud DNS Ltd : http://www.cloudns.net
// Submitted by Aleksander Hristov <noc@cloudns.net>
cloudns.asia
cloudns.biz
cloudns.club
cloudns.cc
cloudns.eu
cloudns.in
cloudns.info
cloudns.org
cloudns.pro
cloudns.pw
cloudns.us

// Cloudeity Inc : https://cloudeity.com
// Submitted by Stefan Dimitrov <contact@cloudeity.com>
cloudeity.net

// CNPY : https://cnpy.gdn
// Submitted by Angelo Gladding <angelo@lahacker.net>
cnpy.gdn

// CoDNS B.V.
co.nl
co.no

// Combell.com : https://www.combell.com
// Submitted by Thomas Wouters <thomas.wouters@combellgroup.com>
webhosting.be
hosting-cluster.nl

// Coordination Center for TLD RU and XN--P1AI : https://cctld.ru/en/domains/domens_ru/reserved/
// Submitted by George Georgievsky <gug@cctld.ru>
ac.ru
edu.ru
gov.ru
int.ru
mil.ru
test.ru

// COSIMO GmbH : http://www.cosimo.de
// Submitted by Rene Marticke <rmarticke@cosimo.de>
dyn.cosidns.de
dynamisches-dns.de
dnsupdater.de
internet-dns.de
l-o-g-i-n.de
dynamic-dns.info
feste-ip.net
knx-server.net
static-access.net

// Craynic, s.r.o. : http://www.craynic.com/
// Submitted by Ales Krajnik <ales.krajnik@craynic.com>
realm.cz

// Cryptonomic : https://cryptonomic.net/
// Submitted by Andrew Cady <public-suffix-list@cryptonomic.net>
*.cryptonomic.net

// Cupcake : https://cupcake.io/
// Submitted by Jonathan Rudenberg <jonathan@cupcake.io>
cupcake.is

// Curv UG : https://curv-labs.de/
// Submitted by Marvin Wiesner <Marvin@curv-labs.de>
curv.dev

// Customer OCI - Oracle Dyn https://cloud.oracle.com/home https://dyn.com/dns/
// Submitted by Gregory Drake <support@dyn.com>
// Note: This is intended to also include customer-oci.com due to wildcards implicitly including the current label
*.customer-oci.com
*.oci.customer-oci.com
*.ocp.customer-oci.com
*.ocs.customer-oci.com

// cyon GmbH : https://www.cyon.ch/
// Submitted by Dominic Luechinger <dol@cyon.ch>
cyon.link
cyon.site

// Danger Science Group: https://dangerscience.com/
// Submitted by Skylar MacDonald <skylar@dangerscience.com>
fnwk.site
folionetwork.site
platform0.app

// Daplie, Inc : https://daplie.com
// Submitted by AJ ONeal <aj@daplie.com>
daplie.me
localhost.daplie.me

// Datto, Inc. : https://www.datto.com/
// Submitted by Philipp Heckel <ph@datto.com>
dattolocal.com
dattorelay.com
dattoweb.com
mydatto.com
dattolocal.net
mydatto.net

// Dansk.net : http://www.dansk.net/
// Submitted by Anani Voule <digital@digital.co.dk>
biz.dk
co.dk
firm.dk
reg.dk
store.dk

// dappnode.io : https://dappnode.io/
// Submitted by Abel Boldu / DAppNode Team <community@dappnode.io>
dyndns.dappnode.io

// dapps.earth : https://dapps.earth/
// Submitted by Daniil Burdakov <icqkill@gmail.com>
*.dapps.earth
*.bzz.dapps.earth

// Dark, Inc. : https://darklang.com
// Submitted by Paul Biggar <ops@darklang.com>
builtwithdark.com

// Datawire, Inc : https://www.datawire.io
// Submitted by Richard Li <secalert@datawire.io>
edgestack.me

// Debian : https://www.debian.org/
// Submitted by Peter Palfrader / Debian Sysadmin Team <dsa-publicsuffixlist@debian.org>
debian.net

// deSEC : https://desec.io/
// Submitted by Peter Thomassen <peter@desec.io>
dedyn.io

// DNS Africa Ltd https://dns.business
// Submitted by Calvin Browne <calvin@dns.business>
jozi.biz

// DNShome : https://www.dnshome.de/
// Submitted by Norbert Auler <mail@dnshome.de>
dnshome.de

// DotArai : https://www.dotarai.com/
// Submitted by Atsadawat Netcharadsang <atsadawat@dotarai.co.th>
online.th
shop.th

// DrayTek Corp. : https://www.draytek.com/
// Submitted by Paul Fang <mis@draytek.com>
drayddns.com

// DreamHost : http://www.dreamhost.com/
// Submitted by Andrew Farmer <andrew.farmer@dreamhost.com>
dreamhosters.com

// Drobo : http://www.drobo.com/
// Submitted by Ricardo Padilha <rpadilha@drobo.com>
mydrobo.com

// Drud Holdings, LLC. : https://www.drud.com/
// Submitted by Kevin Bridges <kevin@drud.com>
drud.io
drud.us

// DuckDNS : http://www.duckdns.org/
// Submitted by Richard Harper <richard@duckdns.org>
duckdns.org

// Bip : https://bip.sh
// Submitted by Joel Kennedy <joel@bip.sh>
bip.sh

// bitbridge.net : Submitted by Craig Welch, abeliidev@gmail.com
bitbridge.net

// dy.fi : http://dy.fi/
// Submitted by Heikki Hannikainen <hessu@hes.iki.fi>
dy.fi
tunk.org

// DynDNS.com : http://www.dyndns.com/services/dns/dyndns/
dyndns-at-home.com
dyndns-at-work.com
dyndns-blog.com
dyndns-free.com
dyndns-home.com
dyndns-ip.com
dyndns-mail.com
dyndns-office.com
dyndns-pics.com
dyndns-remote.com
dyndns-server.com
dyndns-web.com
dyndns-wiki.com
dyndns-work.com
dyndns.biz
dyndns.info
dyndns.org
dyndns.tv
at-band-camp.net
ath.cx
barrel-of-knowledge.info
barrell-of-knowledge.info
better-than.tv
blogdns.com
blogdns.net
blogdns.org
blogsite.org
boldlygoingnowhere.org
broke-it.net
buyshouses.net
cechire.com
dnsalias.com
dnsalias.net
dnsalias.org
dnsdojo.com
dnsdojo.net
dnsdojo.org
does-it.net
doesntexist.com
doesntexist.org
dontexist.com
dontexist.net
dontexist.org
doomdns.com
doomdns.org
dvrdns.org
dyn-o-saur.com
dynalias.com
dynalias.net
dynalias.org
dynathome.net
dyndns.ws
endofinternet.net
endofinternet.org
endoftheinternet.org
est-a-la-maison.com
est-a-la-masion.com
est-le-patron.com
est-mon-blogueur.com
for-better.biz
for-more.biz
for-our.info
for-some.biz
for-the.biz
forgot.her.name
forgot.his.name
from-ak.com
from-al.com
from-ar.com
from-az.net
from-ca.com
from-co.net
from-ct.com
from-dc.com
from-de.com
from-fl.com
from-ga.com
from-hi.com
from-ia.com
from-id.com
from-il.com
from-in.com
from-ks.com
from-ky.com
from-la.net
from-ma.com
from-md.com
from-me.org
from-mi.com
from-mn.com
from-mo.com
from-ms.com
from-mt.com
from-nc.com
from-nd.com
from-ne.com
from-nh.com
from-nj.com
from-nm.com
from-nv.com
from-ny.net
from-oh.com
from-ok.com
from-or.com
from-pa.com
from-pr.com
from-ri.com
from-sc.com
from-sd.com
from-tn.com
from-tx.com
from-ut.com
from-va.com
from-vt.com
from-wa.com
from-wi.com
from-wv.com
from-wy.com
ftpaccess.cc
fuettertdasnetz.de
game-host.org
game-server.cc
getmyip.com
gets-it.net
go.dyndns.org
gotdns.com
gotdns.org
groks-the.info
groks-this.info
ham-radio-op.net
here-for-more.info
hobby-site.com
hobby-site.org
home.dyndns.org
homedns.org
homeftp.net
homeftp.org
homeip.net
homelinux.com
homelinux.net
homelinux.org
homeunix.com
homeunix.net
homeunix.org
iamallama.com
in-the-band.net
is-a-anarchist.com
is-a-blogger.com
is-a-bookkeeper.com
is-a-bruinsfan.org
is-a-bulls-fan.com
is-a-candidate.org
is-a-caterer.com
is-a-celticsfan.org
is-a-chef.com
is-a-chef.net
is-a-chef.org
is-a-conservative.com
is-a-cpa.com
is-a-cubicle-slave.com
is-a-democrat.com
is-a-designer.com
is-a-doctor.com
is-a-financialadvisor.com
is-a-geek.com
is-a-geek.net
is-a-geek.org
is-a-green.com
is-a-guru.com
is-a-hard-worker.com
is-a-hunter.com
is-a-knight.org
is-a-landscaper.com
is-a-lawyer.com
is-a-liberal.com
is-a-libertarian.com
is-a-linux-user.org
is-a-llama.com
is-a-musician.com
is-a-nascarfan.com
is-a-nurse.com
is-a-painter.com
is-a-patsfan.org
is-a-personaltrainer.com
is-a-photographer.com
is-a-player.com
is-a-republican.com
is-a-rockstar.com
is-a-socialist.com
is-a-soxfan.org
is-a-student.com
is-a-teacher.com
is-a-techie.com
is-a-therapist.com
is-an-accountant.com
is-an-actor.com
is-an-actress.com
is-an-anarchist.com
is-an-artist.com
is-an-engineer.com
is-an-entertainer.com
is-by.us
is-certified.com
is-found.org
is-gone.com
is-into-anime.com
is-into-cars.com
is-into-cartoons.com
is-into-games.com
is-leet.com
is-lost.org
is-not-certified.com
is-saved.org
is-slick.com
is-uberleet.com
is-very-bad.org
is-very-evil.org
is-very-good.org
is-very-nice.org
is-very-sweet.org
is-with-theband.com
isa-geek.com
isa-geek.net
isa-geek.org
isa-hockeynut.com
issmarterthanyou.com
isteingeek.de
istmein.de
kicks-ass.net
kicks-ass.org
knowsitall.info
land-4-sale.us
lebtimnetz.de
leitungsen.de
likes-pie.com
likescandy.com
merseine.nu
mine.nu
misconfused.org
mypets.ws
myphotos.cc
neat-url.com
office-on-the.net
on-the-web.tv
podzone.net
podzone.org
readmyblog.org
saves-the-whales.com
scrapper-site.net
scrapping.cc
selfip.biz
selfip.com
selfip.info
selfip.net
selfip.org
sells-for-less.com
sells-for-u.com
sells-it.net
sellsyourhome.org
servebbs.com
servebbs.net
servebbs.org
serveftp.net
serveftp.org
servegame.org
shacknet.nu
simple-url.com
space-to-rent.com
stuff-4-sale.org
stuff-4-sale.us
teaches-yoga.com
thruhere.net
traeumtgerade.de
webhop.biz
webhop.info
webhop.net
webhop.org
worse-than.tv
writesthisblog.com

// ddnss.de : https://www.ddnss.de/
// Submitted by Robert Niedziela <webmaster@ddnss.de>
ddnss.de
dyn.ddnss.de
dyndns.ddnss.de
dyndns1.de
dyn-ip24.de
home-webserver.de
dyn.home-webserver.de
myhome-server.de
ddnss.org

// Definima : http://www.definima.com/
// Submitted by Maxence Bitterli <maxence@definima.com>
definima.net
definima.io

// dnstrace.pro : https://dnstrace.pro/
// Submitted by Chris Partridge <chris@partridge.tech>
bci.dnstrace.pro

// Dynu.com : https://www.dynu.com/
// Submitted by Sue Ye <sue@dynu.com>
ddnsfree.com
ddnsgeek.com
giize.com
gleeze.com
kozow.com
loseyourip.com
ooguy.com
theworkpc.com
casacam.net
dynu.net
accesscam.org
camdvr.org
freeddns.org
mywire.org
webredirect.org
myddns.rocks
blogsite.xyz

// dynv6 : https://dynv6.com
// Submitted by Dominik Menke <dom@digineo.de>
dynv6.net

// E4YOU spol. s.r.o. : https://e4you.cz/
// Submitted by Vladimir Dudr <info@e4you.cz>
e4.cz

// En root‽ : https://en-root.org
// Submitted by Emmanuel Raviart <emmanuel@raviart.com>
en-root.fr

// Enalean SAS: https://www.enalean.com
// Submitted by Thomas Cottier <thomas.cottier@enalean.com>
mytuleap.com

// ECG Robotics, Inc: https://ecgrobotics.org
// Submitted by <frc1533@ecgrobotics.org>
onred.one
staging.onred.one

// One.com: https://www.one.com/
// Submitted by Jacob Bunk Nielsen <jbn@one.com>
service.one

// Enonic : http://enonic.com/
// Submitted by Erik Kaareng-Sunde <esu@enonic.com>
enonic.io
customer.enonic.io

// EU.org https://eu.org/
// Submitted by Pierre Beyssac <hostmaster@eu.org>
eu.org
al.eu.org
asso.eu.org
at.eu.org
au.eu.org
be.eu.org
bg.eu.org
ca.eu.org
cd.eu.org
ch.eu.org
cn.eu.org
cy.eu.org
cz.eu.org
de.eu.org
dk.eu.org
edu.eu.org
ee.eu.org
es.eu.org
fi.eu.org
fr.eu.org
gr.eu.org
hr.eu.org
hu.eu.org
ie.eu.org
il.eu.org
in.eu.org
int.eu.org
is.eu.org
it.eu.org
jp.eu.org
kr.eu.org
lt.eu.org
lu.eu.org
lv.eu.org
mc.eu.org
me.eu.org
mk.eu.org
mt.eu.org
my.eu.org
net.eu.org
ng.eu.org
nl.eu.org
no.eu.org
nz.eu.org
paris.eu.org
pl.eu.org
pt.eu.org
q-a.eu.org
ro.eu.org
ru.eu.org
se.eu.org
si.eu.org
sk.eu.org
tr.eu.org
uk.eu.org
us.eu.org

// Evennode : http://www.evennode.com/
// Submitted by Michal Kralik <support@evennode.com>
eu-1.evennode.com
eu-2.evennode.com
eu-3.evennode.com
eu-4.evennode.com
us-1.evennode.com
us-2.evennode.com
us-3.evennode.com
us-4.evennode.com

// eDirect Corp. : https://hosting.url.com.tw/
// Submitted by C.S. chang <cschang@corp.url.com.tw>
twmail.cc
twmail.net
twmail.org
mymailer.com.tw
url.tw

// Fabrica Technologies, Inc. : https://www.fabrica.dev/
// Submitted by Eric Jiang <eric@fabrica.dev>
onfabrica.com

// Facebook, Inc.
// Submitted by Peter Ruibal <public-suffix@fb.com>
apps.fbsbx.com

// FAITID : https://faitid.org/
// Submitted by Maxim Alzoba <tech.contact@faitid.org>
// https://www.flexireg.net/stat_info
ru.net
adygeya.ru
bashkiria.ru
bir.ru
cbg.ru
com.ru
dagestan.ru
grozny.ru
kalmykia.ru
kustanai.ru
marine.ru
mordovia.ru
msk.ru
mytis.ru
nalchik.ru
nov.ru
pyatigorsk.ru
spb.ru
vladikavkaz.ru
vladimir.ru
abkhazia.su
adygeya.su
aktyubinsk.su
arkhangelsk.su
armenia.su
ashgabad.su
azerbaijan.su
balashov.su
bashkiria.su
bryansk.su
bukhara.su
chimkent.su
dagestan.su
east-kazakhstan.su
exnet.su
georgia.su
grozny.su
ivanovo.su
jambyl.su
kalmykia.su
kaluga.su
karacol.su
karaganda.su
karelia.su
khakassia.su
krasnodar.su
kurgan.su
kustanai.su
lenug.su
mangyshlak.su
mordovia.su
msk.su
murmansk.su
nalchik.su
navoi.su
north-kazakhstan.su
nov.su
obninsk.su
penza.su
pokrovsk.su
sochi.su
spb.su
tashkent.su
termez.su
togliatti.su
troitsk.su
tselinograd.su
tula.su
tuva.su
vladikavkaz.su
vladimir.su
vologda.su

// Fancy Bits, LLC : http://getchannels.com
// Submitted by Aman Gupta <aman@getchannels.com>
channelsdvr.net
u.channelsdvr.net

// Fastly Inc. : http://www.fastly.com/
// Submitted by Fastly Security <security@fastly.com>
fastly-terrarium.com
fastlylb.net
map.fastlylb.net
freetls.fastly.net
map.fastly.net
a.prod.fastly.net
global.prod.fastly.net
a.ssl.fastly.net
b.ssl.fastly.net
global.ssl.fastly.net

// FASTVPS EESTI OU : https://fastvps.ru/
// Submitted by Likhachev Vasiliy <lihachev@fastvps.ru>
fastvps-server.com
fastvps.host
myfast.host
fastvps.site
myfast.space

// Featherhead : https://featherhead.xyz/
// Submitted by Simon Menke <simon@featherhead.xyz>
fhapp.xyz

// Fedora : https://fedoraproject.org/
// submitted by Patrick Uiterwijk <puiterwijk@fedoraproject.org>
fedorainfracloud.org
fedorapeople.org
cloud.fedoraproject.org
app.os.fedoraproject.org
app.os.stg.fedoraproject.org

// FearWorks Media Ltd. : https://fearworksmedia.co.uk
// submitted by Keith Fairley <domains@fearworksmedia.co.uk>
conn.uk
copro.uk
couk.me
ukco.me

// Fermax : https://fermax.com/
// submitted by Koen Van Isterdael <k.vanisterdael@fermax.be>
mydobiss.com

// Filegear Inc. : https://www.filegear.com
// Submitted by Jason Zhu <jason@owtware.com>
filegear.me
filegear-au.me
filegear-de.me
filegear-gb.me
filegear-ie.me
filegear-jp.me
filegear-sg.me

// Firebase, Inc.
// Submitted by Chris Raynor <chris@firebase.com>
firebaseapp.com

// fly.io: https://fly.io
// Submitted by Kurt Mackey <kurt@fly.io>
fly.dev
edgeapp.net
shw.io

// Flynn : https://flynn.io
// Submitted by Jonathan Rudenberg <jonathan@flynn.io>
flynnhosting.net

// Frederik Braun https://frederik-braun.com
// Submitted by Frederik Braun <fb@frederik-braun.com>
0e.vc

// Freebox : http://www.freebox.fr
// Submitted by Romain Fliedel <rfliedel@freebox.fr>
freebox-os.com
freeboxos.com
fbx-os.fr
fbxos.fr
freebox-os.fr
freeboxos.fr

// freedesktop.org : https://www.freedesktop.org
// Submitted by Daniel Stone <daniel@fooishbar.org>
freedesktop.org

// FunkFeuer - Verein zur Förderung freier Netze : https://www.funkfeuer.at
// Submitted by Daniel A. Maierhofer <vorstand@funkfeuer.at>
wien.funkfeuer.at

// Futureweb OG : http://www.futureweb.at
// Submitted by Andreas Schnederle-Wagner <schnederle@futureweb.at>
*.futurecms.at
*.ex.futurecms.at
*.in.futurecms.at
futurehosting.at
futuremailing.at
*.ex.ortsinfo.at
*.kunden.ortsinfo.at
*.statics.cloud

// GDS : https://www.gov.uk/service-manual/operations/operating-servicegovuk-subdomains
// Submitted by David Illsley <david.illsley@digital.cabinet-office.gov.uk>
service.gov.uk

// Gehirn Inc. : https://www.gehirn.co.jp/
// Submitted by Kohei YOSHIDA <tech@gehirn.co.jp>
gehirn.ne.jp
usercontent.jp

// Gentlent, Inc. : https://www.gentlent.com
// Submitted by Tom Klein <tom@gentlent.com>
gentapps.com
gentlentapis.com
lab.ms

// GitHub, Inc.
// Submitted by Patrick Toomey <security@github.com>
github.io
githubusercontent.com

// GitLab, Inc.
// Submitted by Alex Hanselka <alex@gitlab.com>
gitlab.io

// Gitplac.si - https://gitplac.si
// Submitted by Aljaž Starc <me@aljaxus.eu>
gitapp.si
gitpage.si

// Glitch, Inc : https://glitch.com
// Submitted by Mads Hartmann <mads@glitch.com>
glitch.me

// GMO Pepabo, Inc. : https://pepabo.com/
// Submitted by dojineko <admin@pepabo.com>
lolipop.io

// GOV.UK Platform as a Service : https://www.cloud.service.gov.uk/
// Submitted by Tom Whitwell <tom.whitwell@digital.cabinet-office.gov.uk>
cloudapps.digital
london.cloudapps.digital

// GOV.UK Pay : https://www.payments.service.gov.uk/
// Submitted by Richard Baker <richard.baker@digital.cabinet-office.gov.uk>
pymnt.uk

// UKHomeOffice : https://www.gov.uk/government/organisations/home-office
// Submitted by Jon Shanks <jon.shanks@digital.homeoffice.gov.uk>
homeoffice.gov.uk

// GlobeHosting, Inc.
// Submitted by Zoltan Egresi <egresi@globehosting.com>
ro.im

// GoIP DNS Services : http://www.goip.de
// Submitted by Christian Poulter <milchstrasse@goip.de>
goip.de

// Google, Inc.
// Submitted by Eduardo Vela <evn@google.com>
run.app
a.run.app
web.app
*.0emm.com
appspot.com
*.r.appspot.com
codespot.com
googleapis.com
googlecode.com
pagespeedmobilizer.com
publishproxy.com
withgoogle.com
withyoutube.com
cloudfunctions.net
cloud.goog
translate.goog

blogspot.ae
blogspot.al
blogspot.am
blogspot.ba
blogspot.be
blogspot.bg
blogspot.bj
blogspot.ca
blogspot.cf
blogspot.ch
blogspot.cl
blogspot.co.at
blogspot.co.id
blogspot.co.il
blogspot.co.ke
blogspot.co.nz
blogspot.co.uk
blogspot.co.za
blogspot.com
blogspot.com.ar
blogspot.com.au
blogspot.com.br
blogspot.com.by
blogspot.com.co
blogspot.com.cy
blogspot.com.ee
blogspot.com.eg
blogspot.com.es
blogspot.com.mt
blogspot.com.ng
blogspot.com.tr
blogspot.com.uy
blogspot.cv
blogspot.cz
blogspot.de
blogspot.dk
blogspot.fi
blogspot.fr
blogspot.gr
blogspot.hk
blogspot.hr
blogspot.hu
blogspot.ie
blogspot.in
blogspot.is
blogspot.it
blogspot.jp
blogspot.kr
blogspot.li
blogspot.lt
blogspot.lu
blogspot.md
blogspot.mk
blogspot.mr
blogspot.mx
blogspot.my
blogspot.nl
blogspot.no
blogspot.pe
blogspot.pt
blogspot.qa
blogspot.re
blogspot.ro
blogspot.rs
blogspot.ru
blogspot.se
blogspot.sg
blogspot.si
blogspot.sk
blogspot.sn
blogspot.td
blogspot.tw
blogspot.ug
blogspot.vn
<<<<<<< HEAD
cloudfunctions.net
cloud.goog
codespot.com
googleapis.com
googlecode.com
pagespeedmobilizer.com
publishproxy.com
translate.goog
withgoogle.com
withyoutube.com
=======
>>>>>>> 3dd03799

// Aaron Marais' Gitlab pages: https://lab.aaronleem.co.za
// Submitted by Aaron Marais <its_me@aaronleem.co.za>
graphox.us

// Group 53, LLC : https://www.group53.com
// Submitted by Tyler Todd <noc@nova53.net>
awsmppl.com

// Hakaran group: http://hakaran.cz
// Submited by Arseniy Sokolov <security@hakaran.cz>
fin.ci
free.hr
caa.li
ua.rs
conf.se

// Handshake : https://handshake.org
// Submitted by Mike Damm <md@md.vc>
hs.zone
hs.run

// Hashbang : https://hashbang.sh
hashbang.sh

// Hasura : https://hasura.io
// Submitted by Shahidh K Muhammed <shahidh@hasura.io>
hasura.app
hasura-app.io

// Hepforge : https://www.hepforge.org
// Submitted by David Grellscheid <admin@hepforge.org>
hepforge.org

// Heroku : https://www.heroku.com/
// Submitted by Tom Maher <tmaher@heroku.com>
herokuapp.com
herokussl.com

// Hibernating Rhinos
// Submitted by Oren Eini <oren@ravendb.net>
myravendb.com
ravendb.community
ravendb.me
development.run
ravendb.run

// HOSTBIP REGISTRY : https://www.hostbip.com/
// Submitted by Atanunu Igbunuroghene <publicsuffixlist@hostbip.com>
bpl.biz
orx.biz
ng.city
biz.gl
ng.ink
col.ng
firm.ng
gen.ng
ltd.ng
ngo.ng
ng.school
sch.so

// HostyHosting (hostyhosting.com)
hostyhosting.io

// Häkkinen.fi
// Submitted by Eero Häkkinen <Eero+psl@Häkkinen.fi>
häkkinen.fi

// Ici la Lune : http://www.icilalune.com/
// Submitted by Simon Morvan <simon@icilalune.com>
*.moonscale.io
moonscale.net

// iki.fi
// Submitted by Hannu Aronsson <haa@iki.fi>
iki.fi

// Individual Network Berlin e.V. : https://www.in-berlin.de/
// Submitted by Christian Seitz <chris@in-berlin.de>
dyn-berlin.de
in-berlin.de
in-brb.de
in-butter.de
in-dsl.de
in-dsl.net
in-dsl.org
in-vpn.de
in-vpn.net
in-vpn.org

// info.at : http://www.info.at/
biz.at
info.at

// info.cx : http://info.cx
// Submitted by Jacob Slater <whois@igloo.to>
info.cx

// Interlegis : http://www.interlegis.leg.br
// Submitted by Gabriel Ferreira <registrobr@interlegis.leg.br>
ac.leg.br
al.leg.br
am.leg.br
ap.leg.br
ba.leg.br
ce.leg.br
df.leg.br
es.leg.br
go.leg.br
ma.leg.br
mg.leg.br
ms.leg.br
mt.leg.br
pa.leg.br
pb.leg.br
pe.leg.br
pi.leg.br
pr.leg.br
rj.leg.br
rn.leg.br
ro.leg.br
rr.leg.br
rs.leg.br
sc.leg.br
se.leg.br
sp.leg.br
to.leg.br

// intermetrics GmbH : https://pixolino.com/
// Submitted by Wolfgang Schwarz <admin@intermetrics.de>
pixolino.com

// Internet-Pro, LLP: https://netangels.ru/
// Submited by Vasiliy Sheredeko <piphon@gmail.com>
na4u.ru

// iopsys software solutions AB : https://iopsys.eu/
// Submitted by Roman Azarenko <roman.azarenko@iopsys.eu>
iopsys.se

// IPiFony Systems, Inc. : https://www.ipifony.com/
// Submitted by Matthew Hardeman <mhardeman@ipifony.com>
ipifony.net

// IServ GmbH : https://iserv.eu
// Submitted by Kim-Alexander Brodowski <info@iserv.eu>
mein-iserv.de
schulserver.de
test-iserv.de
iserv.dev

// I-O DATA DEVICE, INC. : http://www.iodata.com/
// Submitted by Yuji Minagawa <domains-admin@iodata.jp>
iobb.net

//Jelastic, Inc. : https://jelastic.com/
// Submited by Ihor Kolodyuk <ik@jelastic.com>
mel.cloudlets.com.au
cloud.interhostsolutions.be
users.scale.virtualcloud.com.br
mycloud.by
alp1.ae.flow.ch
appengine.flow.ch
es-1.axarnet.cloud
diadem.cloud
vip.jelastic.cloud
jele.cloud
it1.eur.aruba.jenv-aruba.cloud
it1.jenv-aruba.cloud
it1-eur.jenv-arubabiz.cloud
primetel.cloud
uk.primetel.cloud
ca.reclaim.cloud
uk.reclaim.cloud
us.reclaim.cloud
ch.trendhosting.cloud
de.trendhosting.cloud
jele.club
clicketcloud.com
ams.cloudswitches.com
au.cloudswitches.com
sg.cloudswitches.com
dopaas.com
elastyco.com
nv.elastyco.com
hidora.com
paas.hosted-by-previder.com
rag-cloud.hosteur.com
rag-cloud-ch.hosteur.com
jcloud.ik-server.com
jcloud-ver-jpc.ik-server.com
demo.jelastic.com
kilatiron.com
paas.massivegrid.com
jed.wafaicloud.com
lon.wafaicloud.com
ryd.wafaicloud.com
j.scaleforce.com.cy
jelastic.dogado.eu
paas.leviracloud.eu
fi.cloudplatform.fi
demo.datacenter.fi
paas.datacenter.fi
jele.host
mircloud.host
jele.io
ocs.opusinteractive.io
cloud.unispace.io
cloud-de.unispace.io
cloud-fr1.unispace.io
jc.neen.it
cloud.jelastic.open.tim.it
jcloud.kz
upaas.kazteleport.kz
jl.serv.net.mx
cloudjiffy.net
fra1-de.cloudjiffy.net
west1-us.cloudjiffy.net
ams1.jls.docktera.net
jls-sto1.elastx.net
jls-sto2.elastx.net
jls-sto3.elastx.net
fr-1.paas.massivegrid.net
lon-1.paas.massivegrid.net
lon-2.paas.massivegrid.net
ny-1.paas.massivegrid.net
ny-2.paas.massivegrid.net
sg-1.paas.massivegrid.net
jelastic.saveincloud.net
nordeste-idc.saveincloud.net
j.scaleforce.net
jelastic.tsukaeru.net
atl.jelastic.vps-host.net
njs.jelastic.vps-host.net
unicloud.pl
mircloud.ru
jelastic.regruhosting.ru
enscaled.sg
jele.site
jelastic.team
j.layershift.co.uk
phx.enscaled.us
mircloud.us

// Jino : https://www.jino.ru
// Submitted by Sergey Ulyashin <ulyashin@jino.ru>
myjino.ru
*.hosting.myjino.ru
*.landing.myjino.ru
*.spectrum.myjino.ru
*.vps.myjino.ru

// Joyent : https://www.joyent.com/
// Submitted by Brian Bennett <brian.bennett@joyent.com>
*.triton.zone
*.cns.joyent.com

// JS.ORG : http://dns.js.org
// Submitted by Stefan Keim <admin@js.org>
js.org

// KaasHosting : http://www.kaashosting.nl/
// Submitted by Wouter Bakker <hostmaster@kaashosting.nl>
kaas.gg
khplay.nl

// Keyweb AG : https://www.keyweb.de
// Submitted by Martin Dannehl <postmaster@keymachine.de>
keymachine.de

// KingHost : https://king.host
// Submitted by Felipe Keller Braz <felipebraz@kinghost.com.br>
kinghost.net
uni5.net

// KnightPoint Systems, LLC : http://www.knightpoint.com/
// Submitted by Roy Keene <rkeene@knightpoint.com>
knightpoint.systems

// KUROKU LTD : https://kuroku.ltd/
// Submitted by DisposaBoy <security@oya.to>
oya.to

// .KRD : http://nic.krd/data/krd/Registration%20Policy.pdf
co.krd
edu.krd

// LCube - Professional hosting e.K. : https://www.lcube-webhosting.de
// Submitted by Lars Laehn <info@lcube.de>
git-repos.de
lcube-server.de
svn-repos.de

// Leadpages : https://www.leadpages.net
// Submitted by Greg Dallavalle <domains@leadpages.net>
leadpages.co
lpages.co
lpusercontent.com

// Lelux.fi : https://lelux.fi/
// Submitted by Lelux Admin <publisuffix@lelux.site>
lelux.site

// Lifetime Hosting : https://Lifetime.Hosting/
// Submitted by Mike Fillator <support@lifetime.hosting>
co.business
co.education
co.events
co.financial
co.network
co.place
co.technology

// Lightmaker Property Manager, Inc. : https://app.lmpm.com/
// Submitted by Greg Holland <greg.holland@lmpm.com>
app.lmpm.com

// Linki Tools UG : https://linki.tools
// Submitted by Paulo Matos <pmatos@linki.tools>
linkitools.space

// linkyard ldt: https://www.linkyard.ch/
// Submitted by Mario Siegenthaler <mario.siegenthaler@linkyard.ch>
linkyard.cloud
linkyard-cloud.ch

// Linode : https://linode.com
// Submitted by <security@linode.com>
members.linode.com
*.nodebalancer.linode.com
*.linodeobjects.com

// LiquidNet Ltd : http://www.liquidnetlimited.com/
// Submitted by Victor Velchev <admin@liquidnetlimited.com>
we.bs

// localzone.xyz
// Submitted by Kenny Niehage <hello@yahe.sh>
localzone.xyz

// Log'in Line : https://www.loginline.com/
// Submitted by Rémi Mach <remi.mach@loginline.com>
loginline.app
loginline.dev
loginline.io
loginline.services
loginline.site

// LubMAN UMCS Sp. z o.o : https://lubman.pl/
// Submitted by Ireneusz Maliszewski <ireneusz.maliszewski@lubman.pl>
krasnik.pl
leczna.pl
lubartow.pl
lublin.pl
poniatowa.pl
swidnik.pl

// Lug.org.uk : https://lug.org.uk
// Submitted by Jon Spriggs <admin@lug.org.uk>
uklugs.org
glug.org.uk
lug.org.uk
lugs.org.uk

// Lukanet Ltd : https://lukanet.com
// Submitted by Anton Avramov <register@lukanet.com>
barsy.bg
barsy.co.uk
barsyonline.co.uk
barsycenter.com
barsyonline.com
barsy.club
barsy.de
barsy.eu
barsy.in
barsy.info
barsy.io
barsy.me
barsy.menu
barsy.mobi
barsy.net
barsy.online
barsy.org
barsy.pro
barsy.pub
barsy.shop
barsy.site
barsy.support
barsy.uk

// Magento Commerce
// Submitted by Damien Tournoud <dtournoud@magento.cloud>
*.magentosite.cloud

// May First - People Link : https://mayfirst.org/
// Submitted by Jamie McClelland <info@mayfirst.org>
mayfirst.info
mayfirst.org

// Mail.Ru Group : https://hb.cldmail.ru
// Submitted by Ilya Zaretskiy <zaretskiy@corp.mail.ru>
hb.cldmail.ru

// mcpe.me : https://mcpe.me
// Submitted by Noa Heyl <hi@noa.dev>
mcpe.me

// McHost : https://mchost.ru
// Submitted by Evgeniy Subbotin <e.subbotin@mchost.ru>
mcdir.ru
vps.mcdir.ru

// Memset hosting : https://www.memset.com
// Submitted by Tom Whitwell <domains@memset.com>
miniserver.com
memset.net

// MetaCentrum, CESNET z.s.p.o. : https://www.metacentrum.cz/en/
// Submitted by Zdeněk Šustr <zdenek.sustr@cesnet.cz>
*.cloud.metacentrum.cz
custom.metacentrum.cz

// MetaCentrum, CESNET z.s.p.o. : https://www.metacentrum.cz/en/
// Submitted by Radim Janča <janca@cesnet.cz>
flt.cloud.muni.cz
usr.cloud.muni.cz

// Meteor Development Group : https://www.meteor.com/hosting
// Submitted by Pierre Carrier <pierre@meteor.com>
meteorapp.com
eu.meteorapp.com

// Michau Enterprises Limited : http://www.co.pl/
co.pl

// Microsoft Corporation : http://microsoft.com
// Submitted by Mostafa Elzeiny <moelzein@microsoft.com>
*.azurecontainer.io
azurewebsites.net
azure-mobile.net
cloudapp.net

// minion.systems : http://minion.systems
// Submitted by Robert Böttinger <r@minion.systems>
csx.cc

// MobileEducation, LLC : https://joinforte.com
// Submitted by Grayson Martin <grayson.martin@mobileeducation.us>
forte.id

// Mozilla Corporation : https://mozilla.com
// Submitted by Ben Francis <bfrancis@mozilla.com>
mozilla-iot.org

// Mozilla Foundation : https://mozilla.org/
// Submitted by glob <glob@mozilla.com>
bmoattachments.org

// MSK-IX : https://www.msk-ix.ru/
// Submitted by Khannanov Roman <r.khannanov@msk-ix.ru>
net.ru
org.ru
pp.ru

// Mythic Beasts : https://www.mythic-beasts.com
// Submitted by Paul Cammish <kelduum@mythic-beasts.com>
hostedpi.com
customer.mythic-beasts.com
lynx.mythic-beasts.com
ocelot.mythic-beasts.com
onza.mythic-beasts.com
sphinx.mythic-beasts.com
vs.mythic-beasts.com
x.mythic-beasts.com
yali.mythic-beasts.com
cust.retrosnub.co.uk

// Nabu Casa : https://www.nabucasa.com
// Submitted by Paulus Schoutsen <infra@nabucasa.com>
ui.nabu.casa

// Names.of.London : https://names.of.london/
// Submitted by James Stevens <registry@names.of.london> or <james@jrcs.net>
pony.club
of.fashion
on.fashion
of.football
in.london
of.london
for.men
and.mom
for.mom
for.one
for.sale
of.work
to.work

// NCTU.ME : https://nctu.me/
// Submitted by Tocknicsu <admin@nctu.me>
nctu.me

// Netlify : https://www.netlify.com
// Submitted by Jessica Parsons <jessica@netlify.com>
netlify.app

// Neustar Inc.
// Submitted by Trung Tran <Trung.Tran@neustar.biz>
4u.com

// ngrok : https://ngrok.com/
// Submitted by Alan Shreve <alan@ngrok.com>
ngrok.io

// Nimbus Hosting Ltd. : https://www.nimbushosting.co.uk/
// Submitted by Nicholas Ford <nick@nimbushosting.co.uk>
nh-serv.co.uk

// NFSN, Inc. : https://www.NearlyFreeSpeech.NET/
// Submitted by Jeff Wheelhouse <support@nearlyfreespeech.net>
nfshost.com

// Now-DNS : https://now-dns.com
// Submitted by Steve Russell <steve@now-dns.com>
dnsking.ch
mypi.co
n4t.co
001www.com
ddnslive.com
myiphost.com
forumz.info
16-b.it
32-b.it
64-b.it
soundcast.me
tcp4.me
dnsup.net
hicam.net
now-dns.net
ownip.net
vpndns.net
dynserv.org
now-dns.org
x443.pw
now-dns.top
ntdll.top
freeddns.us
crafting.xyz
zapto.xyz

// nsupdate.info : https://www.nsupdate.info/
// Submitted by Thomas Waldmann <info@nsupdate.info>
nsupdate.info
nerdpol.ovh

// No-IP.com : https://noip.com/
// Submitted by Deven Reza <publicsuffixlist@noip.com>
blogsyte.com
brasilia.me
cable-modem.org
ciscofreak.com
collegefan.org
couchpotatofries.org
damnserver.com
ddns.me
ditchyourip.com
dnsfor.me
dnsiskinky.com
dvrcam.info
dynns.com
eating-organic.net
fantasyleague.cc
geekgalaxy.com
golffan.us
health-carereform.com
homesecuritymac.com
homesecuritypc.com
hopto.me
ilovecollege.info
loginto.me
mlbfan.org
mmafan.biz
myactivedirectory.com
mydissent.net
myeffect.net
mymediapc.net
mypsx.net
mysecuritycamera.com
mysecuritycamera.net
mysecuritycamera.org
net-freaks.com
nflfan.org
nhlfan.net
no-ip.ca
no-ip.co.uk
no-ip.net
noip.us
onthewifi.com
pgafan.net
point2this.com
pointto.us
privatizehealthinsurance.net
quicksytes.com
read-books.org
securitytactics.com
serveexchange.com
servehumour.com
servep2p.com
servesarcasm.com
stufftoread.com
ufcfan.org
unusualperson.com
workisboring.com
3utilities.com
bounceme.net
ddns.net
ddnsking.com
gotdns.ch
hopto.org
myftp.biz
myftp.org
myvnc.com
no-ip.biz
no-ip.info
no-ip.org
noip.me
redirectme.net
servebeer.com
serveblog.net
servecounterstrike.com
serveftp.com
servegame.com
servehalflife.com
servehttp.com
serveirc.com
serveminecraft.net
servemp3.com
servepics.com
servequake.com
sytes.net
webhop.me
zapto.org

// NodeArt : https://nodeart.io
// Submitted by Konstantin Nosov <Nosov@nodeart.io>
stage.nodeart.io

// Nodum B.V. : https://nodum.io/
// Submitted by Wietse Wind <hello+publicsuffixlist@nodum.io>
nodum.co
nodum.io

// Nucleos Inc. : https://nucleos.com
// Submitted by Piotr Zduniak <piotr@nucleos.com>
pcloud.host

// NYC.mn : http://www.information.nyc.mn
// Submitted by Matthew Brown <mattbrown@nyc.mn>
nyc.mn

// NymNom : https://nymnom.com/
// Submitted by NymNom <psl@nymnom.com>
nom.ae
nom.af
nom.ai
nom.al
nym.by
nom.bz
nym.bz
nom.cl
nym.ec
nom.gd
nom.ge
nom.gl
nym.gr
nom.gt
nym.gy
nym.hk
nom.hn
nym.ie
nom.im
nom.ke
nym.kz
nym.la
nym.lc
nom.li
nym.li
nym.lt
nym.lu
nom.lv
nym.me
nom.mk
nym.mn
nym.mx
nom.nu
nym.nz
nym.pe
nym.pt
nom.pw
nom.qa
nym.ro
nom.rs
nom.si
nym.sk
nom.st
nym.su
nym.sx
nom.tj
nym.tw
nom.ug
nom.uy
nom.vc
nom.vg

// Observable, Inc. : https://observablehq.com
// Submitted by Mike Bostock <dns@observablehq.com>
static.observableusercontent.com

// Octopodal Solutions, LLC. : https://ulterius.io/
// Submitted by Andrew Sampson <andrew@ulterius.io>
cya.gg

// OMG.LOL : <https://omg.lol>
// Submitted by Adam Newbold <adam@omg.lol>
omg.lol

// Omnibond Systems, LLC. : https://www.omnibond.com
// Submitted by Cole Estep <cole@omnibond.com>
cloudycluster.net

// OmniWe Limited: https://omniwe.com
// Submitted by Vicary Archangel <vicary@omniwe.com>
omniwe.site

// One Fold Media : http://www.onefoldmedia.com/
// Submitted by Eddie Jones <eddie@onefoldmedia.com>
nid.io

// Open Social : https://www.getopensocial.com/
// Submitted by Alexander Varwijk <security@getopensocial.com>
opensocial.site

// OpenCraft GmbH : http://opencraft.com/
// Submitted by Sven Marnach <sven@opencraft.com>
opencraft.hosting

// Opera Software, A.S.A.
// Submitted by Yngve Pettersen <yngve@opera.com>
operaunite.com

// Oursky Limited : https://skygear.io/
// Submited by Skygear Developer <hello@skygear.io>
skygearapp.com

// OutSystems
// Submitted by Duarte Santos <domain-admin@outsystemscloud.com>
outsystemscloud.com

// OwnProvider GmbH: http://www.ownprovider.com
// Submitted by Jan Moennich <jan.moennich@ownprovider.com>
ownprovider.com
own.pm

// OwO : https://whats-th.is/
// Submitted by Dean Sheather <dean@deansheather.com>
*.owo.codes

// OX : http://www.ox.rs
// Submitted by Adam Grand <webmaster@mail.ox.rs>
ox.rs

// oy.lc
// Submitted by Charly Coste <changaco@changaco.oy.lc>
oy.lc

// Pagefog : https://pagefog.com/
// Submitted by Derek Myers <derek@pagefog.com>
pgfog.com

// Pagefront : https://www.pagefronthq.com/
// Submitted by Jason Kriss <jason@pagefronthq.com>
pagefrontapp.com

// PageXL : https://pagexl.com
// Submitted by Yann Guichard <yann@pagexl.com>
pagexl.com

// pcarrier.ca Software Inc: https://pcarrier.ca/
// Submitted by Pierre Carrier <pc@rrier.ca>
bar0.net
bar1.net
bar2.net
rdv.to

// .pl domains (grandfathered)
art.pl
gliwice.pl
krakow.pl
poznan.pl
wroc.pl
zakopane.pl

// Pantheon Systems, Inc. : https://pantheon.io/
// Submitted by Gary Dylina <gary@pantheon.io>
pantheonsite.io
gotpantheon.com

// Peplink | Pepwave : http://peplink.com/
// Submitted by Steve Leung <steveleung@peplink.com>
mypep.link

// Perspecta : https://perspecta.com/
// Submitted by Kenneth Van Alstyne <kvanalstyne@perspecta.com>
perspecta.cloud

// Planet-Work : https://www.planet-work.com/
// Submitted by Frédéric VANNIÈRE <f.vanniere@planet-work.com>
on-web.fr

// Platform.sh : https://platform.sh
// Submitted by Nikola Kotur <nikola@platform.sh>
bc.platform.sh
ent.platform.sh
eu.platform.sh
us.platform.sh
*.platformsh.site

// Platter: https://platter.dev
// Submitted by Patrick Flor <patrick@platter.dev>
platter-app.com
platter-app.dev
platterp.us

// Plesk : https://www.plesk.com/
// Submitted by Anton Akhtyamov <program-managers@plesk.com>
pdns.page
plesk.page
pleskns.com

// Port53 : https://port53.io/
// Submitted by Maximilian Schieder <maxi@zeug.co>
dyn53.io

// Positive Codes Technology Company : http://co.bn/faq.html
// Submitted by Zulfais <pc@co.bn>
co.bn

// prgmr.com : https://prgmr.com/
// Submitted by Sarah Newman <owner@prgmr.com>
xen.prgmr.com

// priv.at : http://www.nic.priv.at/
// Submitted by registry <lendl@nic.at>
priv.at

// privacytools.io : https://www.privacytools.io/
// Submitted by Jonah Aragon <jonah@privacytools.io>
prvcy.page

// Protocol Labs : https://protocol.ai/
// Submitted by Michael Burns <noc@protocol.ai>
*.dweb.link

// Protonet GmbH : http://protonet.io
// Submitted by Martin Meier <admin@protonet.io>
protonet.io

// Publication Presse Communication SARL : https://ppcom.fr
// Submitted by Yaacov Akiba Slama <admin@chirurgiens-dentistes-en-france.fr>
chirurgiens-dentistes-en-france.fr
byen.site

// pubtls.org: https://www.pubtls.org
// Submitted by Kor Nielsen <kor@pubtls.org>
pubtls.org

// Qualifio : https://qualifio.com/
// Submitted by Xavier De Cock <xdecock@gmail.com>
qualifioapp.com

// QuickBackend: https://www.quickbackend.com
// Submitted by Dani Biro <dani@pymet.com>
qbuser.com

// Redstar Consultants : https://www.redstarconsultants.com/
// Submitted by Jons Slemmer <jons@redstarconsultants.com>
instantcloud.cn

// Russian Academy of Sciences
// Submitted by Tech Support <support@rasnet.ru>
ras.ru

// QA2
// Submitted by Daniel Dent (https://www.danieldent.com/)
qa2.com

// QCX
// Submitted by Cassandra Beelen <cassandra@beelen.one>
qcx.io
*.sys.qcx.io

// QNAP System Inc : https://www.qnap.com
// Submitted by Nick Chang <nickchang@qnap.com>
dev-myqnapcloud.com
alpha-myqnapcloud.com
myqnapcloud.com

// Quip : https://quip.com
// Submitted by Patrick Linehan <plinehan@quip.com>
*.quipelements.com

// Qutheory LLC : http://qutheory.io
// Submitted by Jonas Schwartz <jonas@qutheory.io>
vapor.cloud
vaporcloud.io

// Rackmaze LLC : https://www.rackmaze.com
// Submitted by Kirill Pertsev <kika@rackmaze.com>
rackmaze.com
rackmaze.net

// Rakuten Games, Inc : https://dev.viberplay.io
// Submitted by Joshua Zhang <public-suffix@rgames.jp>
g.vbrplsbx.io

// Rancher Labs, Inc : https://rancher.com
// Submitted by Vincent Fiduccia <domains@rancher.com>
*.on-k3s.io
*.on-rancher.cloud
*.on-rio.io

// Read The Docs, Inc : https://www.readthedocs.org
// Submitted by David Fischer <team@readthedocs.org>
readthedocs.io

// Red Hat, Inc. OpenShift : https://openshift.redhat.com/
// Submitted by Tim Kramer <tkramer@rhcloud.com>
rhcloud.com

// Render : https://render.com
// Submitted by Anurag Goel <dev@render.com>
app.render.com
onrender.com

// Repl.it : https://repl.it
// Submitted by Mason Clayton <mason@repl.it>
repl.co
repl.run

// Resin.io : https://resin.io
// Submitted by Tim Perry <tim@resin.io>
resindevice.io
devices.resinstaging.io

// RethinkDB : https://www.rethinkdb.com/
// Submitted by Chris Kastorff <info@rethinkdb.com>
hzc.io

// Revitalised Limited : http://www.revitalised.co.uk
// Submitted by Jack Price <jack@revitalised.co.uk>
wellbeingzone.eu
ptplus.fit
wellbeingzone.co.uk

// Rochester Institute of Technology : http://www.rit.edu/
// Submitted by Jennifer Herting <jchits@rit.edu>
git-pages.rit.edu

// Sandstorm Development Group, Inc. : https://sandcats.io/
// Submitted by Asheesh Laroia <asheesh@sandstorm.io>
sandcats.io

// SBE network solutions GmbH : https://www.sbe.de/
// Submitted by Norman Meilick <nm@sbe.de>
logoip.de
logoip.com

// schokokeks.org GbR : https://schokokeks.org/
// Submitted by Hanno Böck <hanno@schokokeks.org>
schokokeks.net

// Scottish Government: https://www.gov.scot
// Submitted by Martin Ellis <martin.ellis@gov.scot>
gov.scot

// Scry Security : http://www.scrysec.com
// Submitted by Shante Adam <shante@skyhat.io>
scrysec.com

// Securepoint GmbH : https://www.securepoint.de
// Submitted by Erik Anders <erik.anders@securepoint.de>
firewall-gateway.com
firewall-gateway.de
my-gateway.de
my-router.de
spdns.de
spdns.eu
firewall-gateway.net
my-firewall.org
myfirewall.org
spdns.org

// Seidat : https://www.seidat.com
// Submitted by Artem Kondratev <accounts@seidat.com>
seidat.net

// Senseering GmbH : https://www.senseering.de
// Submitted by Felix Mönckemeyer <f.moenckemeyer@senseering.de>
senseering.net

// Service Online LLC : http://drs.ua/
// Submitted by Serhii Bulakh <support@drs.ua>
biz.ua
co.ua
pp.ua

// ShiftEdit : https://shiftedit.net/
// Submitted by Adam Jimenez <adam@shiftcreate.com>
shiftedit.io

// Shopblocks : http://www.shopblocks.com/
// Submitted by Alex Bowers <alex@shopblocks.com>
myshopblocks.com

// Shopit : https://www.shopitcommerce.com/
// Submitted by Craig McMahon <craig@shopitcommerce.com>
shopitsite.com

// shopware AG : https://shopware.com
// Submitted by Jens Küper <cloud@shopware.com>
shopware.store

// Siemens Mobility GmbH
// Submitted by Oliver Graebner <security@mo-siemens.io>
mo-siemens.io

// SinaAppEngine : http://sae.sina.com.cn/
// Submitted by SinaAppEngine <saesupport@sinacloud.com>
1kapp.com
appchizi.com
applinzi.com
sinaapp.com
vipsinaapp.com

// Siteleaf : https://www.siteleaf.com/
// Submitted by Skylar Challand <support@siteleaf.com>
siteleaf.net

// Skyhat : http://www.skyhat.io
// Submitted by Shante Adam <shante@skyhat.io>
bounty-full.com
alpha.bounty-full.com
beta.bounty-full.com

// Small Technology Foundation : https://small-tech.org
// Submitted by Aral Balkan <aral@small-tech.org>
small-web.org

// Stackhero : https://www.stackhero.io
// Submitted by Adrien Gillon <adrien+public-suffix-list@stackhero.io>
stackhero-network.com

// staticland : https://static.land
// Submitted by Seth Vincent <sethvincent@gmail.com>
static.land
dev.static.land
sites.static.land

// Sony Interactive Entertainment LLC : https://sie.com/
// Submitted by David Coles <david.coles@sony.com>
playstation-cloud.com

// SourceLair PC : https://www.sourcelair.com
// Submitted by Antonis Kalipetis <akalipetis@sourcelair.com>
apps.lair.io
*.stolos.io

// SpaceKit : https://www.spacekit.io/
// Submitted by Reza Akhavan <spacekit.io@gmail.com>
spacekit.io

// SpeedPartner GmbH: https://www.speedpartner.de/
// Submitted by Stefan Neufeind <info@speedpartner.de>
customer.speedpartner.de

// Standard Library : https://stdlib.com
// Submitted by Jacob Lee <jacob@stdlib.com>
api.stdlib.com

// Storj Labs Inc. : https://storj.io/
// Submitted by Philip Hutchins <hostmaster@storj.io>
storj.farm

// Studenten Net Twente : http://www.snt.utwente.nl/
// Submitted by Silke Hofstra <syscom@snt.utwente.nl>
utwente.io

// Student-Run Computing Facility : https://www.srcf.net/
// Submitted by Edwin Balani <sysadmins@srcf.net>
soc.srcf.net
user.srcf.net

// Sub 6 Limited: http://www.sub6.com
// Submitted by Dan Miller <dm@sub6.com>
temp-dns.com

// Swisscom Application Cloud: https://developer.swisscom.com
// Submitted by Matthias.Winzeler <matthias.winzeler@swisscom.com>
applicationcloud.io
scapp.io

// Symfony, SAS : https://symfony.com/
// Submitted by Fabien Potencier <fabien@symfony.com>
*.s5y.io
*.sensiosite.cloud

// Syncloud : https://syncloud.org
// Submitted by Boris Rybalkin <syncloud@syncloud.it>
syncloud.it

// Synology, Inc. : https://www.synology.com/
// Submitted by Rony Weng <ronyweng@synology.com>
diskstation.me
dscloud.biz
dscloud.me
dscloud.mobi
dsmynas.com
dsmynas.net
dsmynas.org
familyds.com
familyds.net
familyds.org
i234.me
myds.me
synology.me
vpnplus.to
direct.quickconnect.to

// TAIFUN Software AG : http://taifun-software.de
// Submitted by Bjoern Henke <dev-server@taifun-software.de>
taifun-dns.de

// TASK geographical domains (www.task.gda.pl/uslugi/dns)
gda.pl
gdansk.pl
gdynia.pl
med.pl
sopot.pl

// Teckids e.V. : https://www.teckids.org
// Submitted by Dominik George <dominik.george@teckids.org>
edugit.org

// Telebit : https://telebit.cloud
// Submitted by AJ ONeal <aj@telebit.cloud>
telebit.app
telebit.io
*.telebit.xyz

// The Gwiddle Foundation : https://gwiddlefoundation.org.uk
// Submitted by Joshua Bayfield <joshua.bayfield@gwiddlefoundation.org.uk>
gwiddle.co.uk

// Thingdust AG : https://thingdust.com/
// Submitted by Adrian Imboden <adi@thingdust.com>
thingdustdata.com
cust.dev.thingdust.io
cust.disrec.thingdust.io
cust.prod.thingdust.io
cust.testing.thingdust.io
*.firenet.ch
*.svc.firenet.ch

// Tlon.io : https://tlon.io
// Submitted by Mark Staarink <mark@tlon.io>
arvo.network
azimuth.network
tlon.network

// TownNews.com : http://www.townnews.com
// Submitted by Dustin Ward <dward@townnews.com>
bloxcms.com
townnews-staging.com

// TrafficPlex GmbH : https://www.trafficplex.de/
// Submitted by Phillipp Röll <phillipp.roell@trafficplex.de>
12hp.at
2ix.at
4lima.at
lima-city.at
12hp.ch
2ix.ch
4lima.ch
lima-city.ch
trafficplex.cloud
de.cool
12hp.de
2ix.de
4lima.de
lima-city.de
1337.pictures
clan.rip
lima-city.rocks
webspace.rocks
lima.zone

// TransIP : https://www.transip.nl
// Submitted by Rory Breuk <rbreuk@transip.nl>
*.transurl.be
*.transurl.eu
*.transurl.nl

// TuxFamily : http://tuxfamily.org
// Submitted by TuxFamily administrators <adm@staff.tuxfamily.org>
tuxfamily.org

// TwoDNS : https://www.twodns.de/
// Submitted by TwoDNS-Support <support@two-dns.de>
dd-dns.de
diskstation.eu
diskstation.org
dray-dns.de
draydns.de
dyn-vpn.de
dynvpn.de
mein-vigor.de
my-vigor.de
my-wan.de
syno-ds.de
synology-diskstation.de
synology-ds.de

// Uberspace : https://uberspace.de
// Submitted by Moritz Werner <mwerner@jonaspasche.com>
uber.space
*.uberspace.de

// UDR Limited : http://www.udr.hk.com
// Submitted by registry <hostmaster@udr.hk.com>
hk.com
hk.org
ltd.hk
inc.hk

// United Gameserver GmbH : https://united-gameserver.de
// Submitted by Stefan Schwarz <sysadm@united-gameserver.de>
virtualuser.de
virtual-user.de

// urown.net : https://urown.net
// Submitted by Hostmaster <hostmaster@urown.net>
urown.cloud
dnsupdate.info

// .US
// Submitted by Ed Moore <Ed.Moore@lib.de.us>
lib.de.us

// VeryPositive SIA : http://very.lv
// Submitted by Danko Aleksejevs <danko@very.lv>
2038.io

// Vercel, Inc : https://vercel.com/
// Submitted by Connor Davis <security@vercel.com>
vercel.app
vercel.dev
now.sh

// Viprinet Europe GmbH : http://www.viprinet.com
// Submitted by Simon Kissel <hostmaster@viprinet.com>
router.management

// Virtual-Info : https://www.virtual-info.info/
// Submitted by Adnan RIHAN <hostmaster@v-info.info>
v-info.info

// Voorloper.com: https://voorloper.com
// Submitted by Nathan van Bakel <info@voorloper.com>
voorloper.cloud

// Voxel.sh DNS : https://voxel.sh/dns/
// Submitted by Mia Rehlinger <dns@voxel.sh>
neko.am
nyaa.am
be.ax
cat.ax
es.ax
eu.ax
gg.ax
mc.ax
us.ax
xy.ax
nl.ci
xx.gl
app.gp
blog.gt
de.gt
to.gt
be.gy
cc.hn
blog.kg
io.kg
jp.kg
tv.kg
uk.kg
us.kg
de.ls
at.md
de.md
jp.md
to.md
uwu.nu
indie.porn
vxl.sh
ch.tc
me.tc
we.tc
nyan.to
at.vg
blog.vu
dev.vu
me.vu

// V.UA Domain Administrator : https://domain.v.ua/
// Submitted by Serhii Rostilo <sergey@rostilo.kiev.ua>
v.ua

// Waffle Computer Inc., Ltd. : https://docs.waffleinfo.com
// Submitted by Masayuki Note <masa@blade.wafflecell.com>
wafflecell.com

// WapBlog.ID : https://www.wapblog.id
// Submitted by Fajar Sodik <official@wapblog.id>
idnblogger.com
indowapblog.com
bloghp.id
wblog.id
wbq.me
fastblog.net

// WebHare bv: https://www.webhare.com/
// Submitted by Arnold Hendriks <info@webhare.com>
*.webhare.dev

// WeDeploy by Liferay, Inc. : https://www.wedeploy.com
// Submitted by Henrique Vicente <security@wedeploy.com>
wedeploy.io
wedeploy.me
wedeploy.sh

// Western Digital Technologies, Inc : https://www.wdc.com
// Submitted by Jung Jin <jungseok.jin@wdc.com>
remotewd.com

// WIARD Enterprises : https://wiardweb.com
// Submitted by Kidd Hustle <kiddhustle@wiardweb.com>
pages.wiardweb.com

// Wikimedia Labs : https://wikitech.wikimedia.org
// Submitted by Arturo Borrero Gonzalez <aborrero@wikimedia.org>
wmflabs.org
toolforge.org
wmcloud.org

// WISP : https://wisp.gg
// Submitted by Stepan Fedotov <stepan@wisp.gg>
panel.gg
daemon.panel.gg

// WoltLab GmbH : https://www.woltlab.com
// Submitted by Tim Düsterhus <security@woltlab.cloud>
myforum.community
community-pro.de
diskussionsbereich.de
community-pro.net
meinforum.net

// www.com.vc : http://www.com.vc
// Submitted by Li Hui <lihui@sinopub.com>
cn.vu

// XenonCloud GbR: https://xenoncloud.net
// Submitted by Julian Uphoff <publicsuffixlist@xenoncloud.net>
half.host

// XnBay Technology : http://www.xnbay.com/
// Submitted by XnBay Developer <developer.xncloud@gmail.com>
xnbay.com
u2.xnbay.com
u2-local.xnbay.com

// XS4ALL Internet bv : https://www.xs4all.nl/
// Submitted by Daniel Mostertman <unixbeheer+publicsuffix@xs4all.net>
cistron.nl
demon.nl
xs4all.space

// Yandex.Cloud LLC: https://cloud.yandex.com
// Submitted by Alexander Lodin <security+psl@yandex-team.ru>
yandexcloud.net
storage.yandexcloud.net
website.yandexcloud.net

// YesCourse Pty Ltd : https://yescourse.com
// Submitted by Atul Bhouraskar <atul@yescourse.com>
official.academy

// Yola : https://www.yola.com/
// Submitted by Stefano Rivera <stefano@yola.com>
yolasite.com

// Yombo : https://yombo.net
// Submitted by Mitch Schwenk <mitch@yombo.net>
ybo.faith
yombo.me
homelink.one
ybo.party
ybo.review
ybo.science
ybo.trade

// Yunohost : https://yunohost.org
// Submitted by Valentin Grimaud <security@yunohost.org>
nohost.me
noho.st

// ZaNiC : http://www.za.net/
// Submitted by registry <hostmaster@nic.za.net>
za.net
za.org

// Zine EOOD : https://zine.bg/
// Submitted by Martin Angelov <martin@zine.bg>
bss.design

// Zitcom A/S : https://www.zitcom.dk
// Submitted by Emil Stahl <esp@zitcom.dk>
basicserver.io
virtualserver.io
enterprisecloud.nu

// Mintere : https://mintere.com/
// Submitted by Ben Aubin <security@mintere.com>
mintere.site

// Cityhost LLC  : https://cityhost.ua
// Submitted by Maksym Rivtin <support@cityhost.net.ua>
cx.ua

// WP Engine : https://wpengine.com/
// Submitted by Michael Smith <michael.smith@wpengine.com>
// Submitted by Brandon DuRette <brandon.durette@wpengine.com>
wpenginepowered.com
js.wpenginepowered.com

// Impertrix Solutions : <https://impertrixcdn.com>
// Submitted by Zhixiang Zhao <csuite@impertrix.com>
impertrixcdn.com
impertrix.com

// GignoSystemJapan: http://gsj.bz
// Submitted by GignoSystemJapan <kakutou-ec@gsj.bz>
gsj.bz
// ===END PRIVATE DOMAINS===<|MERGE_RESOLUTION|>--- conflicted
+++ resolved
@@ -7110,11 +7110,7 @@
 
 // newGTLDs
 
-<<<<<<< HEAD
-// List of new gTLDs imported from https://www.icann.org/resources/registries/gtlds/v2/gtlds.json on 2020-09-17T17:33:58Z
-=======
 // List of new gTLDs imported from https://www.icann.org/resources/registries/gtlds/v2/gtlds.json on 2020-10-08T17:45:32Z
->>>>>>> 3dd03799
 // This list is auto-generated, don't edit it manually.
 // aaa : 2015-02-26 American Automobile Association, Inc.
 aaa
@@ -12013,19 +12009,6 @@
 blogspot.tw
 blogspot.ug
 blogspot.vn
-<<<<<<< HEAD
-cloudfunctions.net
-cloud.goog
-codespot.com
-googleapis.com
-googlecode.com
-pagespeedmobilizer.com
-publishproxy.com
-translate.goog
-withgoogle.com
-withyoutube.com
-=======
->>>>>>> 3dd03799
 
 // Aaron Marais' Gitlab pages: https://lab.aaronleem.co.za
 // Submitted by Aaron Marais <its_me@aaronleem.co.za>
