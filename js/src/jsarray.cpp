/* -*- Mode: C++; tab-width: 8; indent-tabs-mode: nil; c-basic-offset: 4 -*-
 * vim: set sw=4 ts=8 et tw=78:
 *
 * ***** BEGIN LICENSE BLOCK *****
 * Version: MPL 1.1/GPL 2.0/LGPL 2.1
 *
 * The contents of this file are subject to the Mozilla Public License Version
 * 1.1 (the "License"); you may not use this file except in compliance with
 * the License. You may obtain a copy of the License at
 * http://www.mozilla.org/MPL/
 *
 * Software distributed under the License is distributed on an "AS IS" basis,
 * WITHOUT WARRANTY OF ANY KIND, either express or implied. See the License
 * for the specific language governing rights and limitations under the
 * License.
 *
 * The Original Code is Mozilla Communicator client code, released
 * March 31, 1998.
 *
 * The Initial Developer of the Original Code is
 * Netscape Communications Corporation.
 * Portions created by the Initial Developer are Copyright (C) 1998
 * the Initial Developer. All Rights Reserved.
 *
 * Contributor(s):
 *
 * Alternatively, the contents of this file may be used under the terms of
 * either of the GNU General Public License Version 2 or later (the "GPL"),
 * or the GNU Lesser General Public License Version 2.1 or later (the "LGPL"),
 * in which case the provisions of the GPL or the LGPL are applicable instead
 * of those above. If you wish to allow use of your version of this file only
 * under the terms of either the GPL or the LGPL, and not to allow others to
 * use your version of this file under the terms of the MPL, indicate your
 * decision by deleting the provisions above and replace them with the notice
 * and other provisions required by the GPL or the LGPL. If you do not delete
 * the provisions above, a recipient may use your version of this file under
 * the terms of any one of the MPL, the GPL or the LGPL.
 *
 * ***** END LICENSE BLOCK ***** */

/*
 * JS array class.
 *
 * Array objects begin as "dense" arrays, optimized for index-only property
 * access over a vector of slots with high load factor.  Array methods
 * optimize for denseness by testing that the object's class is
 * &ArrayClass, and can then directly manipulate the slots for efficiency.
 *
 * We track these pieces of metadata for arrays in dense mode:
 *  - The array's length property as a uint32, accessible with
 *    getArrayLength(), setArrayLength().
 *  - The number of element slots (capacity), gettable with
 *    getDenseArrayCapacity().
 *  - The array's initialized length, accessible with
 *    getDenseArrayInitializedLength().
 *
 * In dense mode, holes in the array are represented by
 * MagicValue(JS_ARRAY_HOLE) invalid values.
 *
 * NB: the capacity and length of a dense array are entirely unrelated!  The
 * length may be greater than, less than, or equal to the capacity. The first
 * case may occur when the user writes "new Array(100), in which case the
 * length is 100 while the capacity remains 0 (indices below length and above
 * capacity must be treated as holes). See array_length_setter for another
 * explanation of how the first case may occur.
 *
 * The initialized length of a dense array specifies the number of elements
 * that have been initialized. All elements above the initialized length are
 * holes in the array, and the memory for all elements between the initialized
 * length and capacity is left uninitialized. When type inference is disabled,
 * the initialized length always equals the array's capacity. When inference is
 * enabled, the initialized length is some value less than or equal to both the
 * array's length and the array's capacity.
 *
 * With inference enabled, there is flexibility in exactly the value the
 * initialized length must hold, e.g. if an array has length 5, capacity 10,
 * completely empty, it is valid for the initialized length to be any value
 * between zero and 5, as long as the in memory values below the initialized
 * length have been initialized with a hole value. However, in such cases we
 * want to keep the initialized length as small as possible: if the array is
 * known to have no hole values below its initialized length, then it is a
 * "packed" array and can be accessed much faster by JIT code.
 *
 * Arrays are converted to use SlowArrayClass when any of these conditions
 * are met:
 *  - there are more than MIN_SPARSE_INDEX slots total and the load factor
 *    (COUNT / capacity) is less than 0.25
 *  - a property is set that is not indexed (and not "length")
 *  - a property is defined that has non-default property attributes.
 *
 * Dense arrays do not track property creation order, so unlike other native
 * objects and slow arrays, enumerating an array does not necessarily visit the
 * properties in the order they were created.  We could instead maintain the
 * scope to track property enumeration order, but still use the fast slot
 * access.  That would have the same memory cost as just using a
 * SlowArrayClass, but have the same performance characteristics as a dense
 * array for slot accesses, at some cost in code complexity.
 */
#include <limits.h>
#include <stdlib.h>
#include <string.h>

#include "mozilla/RangedPtr.h"

#include "jstypes.h"
#include "jsstdint.h"
#include "jsutil.h"

#include "jsapi.h"
#include "jsarray.h"
#include "jsatom.h"
#include "jsbool.h"
#include "jsbuiltins.h"
#include "jscntxt.h"
#include "jsversion.h"
#include "jsfun.h"
#include "jsgc.h"
#include "jsgcmark.h"
#include "jsinterp.h"
#include "jsiter.h"
#include "jslock.h"
#include "jsnum.h"
#include "jsobj.h"
#include "jsscope.h"
#include "jsstr.h"
#include "jstracer.h"
#include "jswrapper.h"
#include "methodjit/MethodJIT.h"
#include "methodjit/StubCalls.h"
#include "methodjit/StubCalls-inl.h"

#include "vm/ArgumentsObject.h"

#include "jsarrayinlines.h"
#include "jsatominlines.h"
#include "jscntxtinlines.h"
#include "jsobjinlines.h"
#include "jsscopeinlines.h"
#include "jscntxtinlines.h"
#include "jsstrinlines.h"

#include "vm/ArgumentsObject-inl.h"
#include "vm/Stack-inl.h"

using namespace mozilla;
using namespace js;
using namespace js::gc;
using namespace js::types;

JSBool
js_GetLengthProperty(JSContext *cx, JSObject *obj, jsuint *lengthp)
{
    if (obj->isArray()) {
        *lengthp = obj->getArrayLength();
        return true;
    }

    if (obj->isArguments()) {
        ArgumentsObject *argsobj = obj->asArguments();
        if (!argsobj->hasOverriddenLength()) {
            *lengthp = argsobj->initialLength();
            return true;
        }
    }

    AutoValueRooter tvr(cx);
    if (!obj->getProperty(cx, cx->runtime->atomState.lengthAtom, tvr.addr()))
        return false;

    if (tvr.value().isInt32()) {
        *lengthp = jsuint(jsint(tvr.value().toInt32())); /* jsuint cast does ToUint32 */
        return true;
    }

    JS_STATIC_ASSERT(sizeof(jsuint) == sizeof(uint32_t));
    return ValueToECMAUint32(cx, tvr.value(), (uint32_t *)lengthp);
}

namespace js {

/*
 * Determine if the id represents an array index or an XML property index.
 *
 * An id is an array index according to ECMA by (15.4):
 *
 * "Array objects give special treatment to a certain class of property names.
 * A property name P (in the form of a string value) is an array index if and
 * only if ToString(ToUint32(P)) is equal to P and ToUint32(P) is not equal
 * to 2^32-1."
 *
 * This means the largest allowed index is actually 2^32-2 (4294967294).  
 * 
 * In our implementation, it would be sufficient to check for JSVAL_IS_INT(id)
 * except that by using signed 31-bit integers we miss the top half of the
 * valid range. This function checks the string representation itself; note
 * that calling a standard conversion routine might allow strings such as
 * "08" or "4.0" as array indices, which they are not.
 *
 */
bool
StringIsArrayIndex(JSLinearString *str, jsuint *indexp)
{
    const jschar *s = str->chars();
    uint32 length = str->length();
    const jschar *end = s + length;

    if (length == 0 || length > (sizeof("4294967294") - 1) || !JS7_ISDEC(*s))
        return false;

    uint32 c = 0, previous = 0;    
    uint32 index = JS7_UNDEC(*s++);

    /* Don't allow leading zeros. */
    if (index == 0 && s != end)
        return false;

    for (; s < end; s++) {
        if (!JS7_ISDEC(*s))
            return false;

        previous = index;
        c = JS7_UNDEC(*s);
        index = 10 * index + c;
    }

    /* Make sure we didn't overflow. */
    if (previous < (MAX_ARRAY_INDEX / 10) || (previous == (MAX_ARRAY_INDEX / 10) && 
        c <= (MAX_ARRAY_INDEX % 10))) {
        JS_ASSERT(index <= MAX_ARRAY_INDEX);
        *indexp = index;
        return true;
    }
    
    return false;
}

}

static JSBool
BigIndexToId(JSContext *cx, JSObject *obj, jsuint index, JSBool createAtom,
             jsid *idp)
{
    JS_STATIC_ASSERT((jsuint)-1 == 4294967295U);
    JS_ASSERT(index > JSID_INT_MAX);

    jschar buf[10];
    jschar *start = ArrayEnd(buf);
    do {
        --start;
        *start = (jschar)('0' + index % 10);
        index /= 10;
    } while (index != 0);

    /*
     * Skip the atomization if the class is known to store atoms corresponding
     * to big indexes together with elements. In such case we know that the
     * array does not have an element at the given index if its atom does not
     * exist.  Dense arrays don't use atoms for any indexes, though it would be
     * rare to see them have a big index in any case.
     */
    JSAtom *atom;
    if (!createAtom && (obj->isSlowArray() || obj->isArguments() || obj->isObject())) {
        atom = js_GetExistingStringAtom(cx, start, ArrayEnd(buf) - start);
        if (!atom) {
            *idp = JSID_VOID;
            return JS_TRUE;
        }
    } else {
        atom = js_AtomizeChars(cx, start, ArrayEnd(buf) - start);
        if (!atom)
            return JS_FALSE;
    }

    *idp = ATOM_TO_JSID(atom);
    return JS_TRUE;
}

bool
JSObject::willBeSparseDenseArray(uintN requiredCapacity, uintN newElementsHint)
{
    JS_ASSERT(isDenseArray());
    JS_ASSERT(requiredCapacity > MIN_SPARSE_INDEX);

    uintN cap = getDenseArrayCapacity();
    JS_ASSERT(requiredCapacity >= cap);

    if (requiredCapacity >= JSObject::NELEMENTS_LIMIT)
        return true;

    uintN minimalDenseCount = requiredCapacity / 4;
    if (newElementsHint >= minimalDenseCount)
        return false;
    minimalDenseCount -= newElementsHint;

    if (minimalDenseCount > cap)
        return true;

    uintN len = getDenseArrayInitializedLength();
    const Value *elems = getDenseArrayElements();
    for (uintN i = 0; i < len; i++) {
        if (!elems[i].isMagic(JS_ARRAY_HOLE) && !--minimalDenseCount)
            return false;
    }
    return true;
}

static bool
ReallyBigIndexToId(JSContext* cx, jsdouble index, jsid* idp)
{
    return js_ValueToStringId(cx, DoubleValue(index), idp);
}

static bool
IndexToId(JSContext* cx, JSObject* obj, jsdouble index, JSBool* hole, jsid* idp,
          JSBool createAtom = JS_FALSE)
{
    if (index <= JSID_INT_MAX) {
        *idp = INT_TO_JSID(int(index));
        return JS_TRUE;
    }

    if (index <= jsuint(-1)) {
        if (!BigIndexToId(cx, obj, jsuint(index), createAtom, idp))
            return JS_FALSE;
        if (hole && JSID_IS_VOID(*idp))
            *hole = JS_TRUE;
        return JS_TRUE;
    }

    return ReallyBigIndexToId(cx, index, idp);
}

bool
JSObject::arrayGetOwnDataElement(JSContext *cx, size_t i, Value *vp)
{
    JS_ASSERT(isArray());

    if (isDenseArray()) {
        if (i >= getArrayLength())
            vp->setMagic(JS_ARRAY_HOLE);
        else
            *vp = getDenseArrayElement(uint32(i));
        return true;
    }

    JSBool hole;
    jsid id;
    if (!IndexToId(cx, this, i, &hole, &id))
        return false;

    const Shape *shape = nativeLookup(cx, id);
    if (!shape || !shape->isDataDescriptor())
        vp->setMagic(JS_ARRAY_HOLE);
    else
        *vp = getSlot(shape->slot());
    return true;
}

/*
 * If the property at the given index exists, get its value into location
 * pointed by vp and set *hole to false. Otherwise set *hole to true and *vp
 * to JSVAL_VOID. This function assumes that the location pointed by vp is
 * properly rooted and can be used as GC-protected storage for temporaries.
 */
static JSBool
GetElement(JSContext *cx, JSObject *obj, jsdouble index, JSBool *hole, Value *vp)
{
    JS_ASSERT(index >= 0);
    if (obj->isDenseArray() && index < obj->getDenseArrayInitializedLength() &&
        !(*vp = obj->getDenseArrayElement(uint32(index))).isMagic(JS_ARRAY_HOLE)) {
        *hole = JS_FALSE;
        return JS_TRUE;
    }
    if (obj->isArguments()) {
        if (obj->asArguments()->getElement(uint32(index), vp)) {
            *hole = JS_FALSE;
            return true;
        }
    }

    AutoIdRooter idr(cx);

    *hole = JS_FALSE;
    if (!IndexToId(cx, obj, index, hole, idr.addr()))
        return JS_FALSE;
    if (*hole) {
        vp->setUndefined();
        return JS_TRUE;
    }

    JSObject *obj2;
    JSProperty *prop;
    if (!obj->lookupGeneric(cx, idr.id(), &obj2, &prop))
        return JS_FALSE;
    if (!prop) {
        *hole = JS_TRUE;
        vp->setUndefined();
    } else {
        if (!obj->getGeneric(cx, idr.id(), vp))
            return JS_FALSE;
        *hole = JS_FALSE;
    }
    return JS_TRUE;
}

namespace js {

static bool
GetElementsSlow(JSContext *cx, JSObject *aobj, uint32 length, Value *vp)
{
    for (uint32 i = 0; i < length; i++) {
        if (!aobj->getElement(cx, i, &vp[i]))
            return false;
    }

    return true;
}

bool
GetElements(JSContext *cx, JSObject *aobj, jsuint length, Value *vp)
{
    if (aobj->isDenseArray() && length <= aobj->getDenseArrayInitializedLength() &&
        !js_PrototypeHasIndexedProperties(cx, aobj)) {
        /* The prototype does not have indexed properties so hole = undefined */
        const Value *srcbeg = aobj->getDenseArrayElements();
        const Value *srcend = srcbeg + length;
        const Value *src = srcbeg;
        for (Value *dst = vp; src < srcend; ++dst, ++src)
            *dst = src->isMagic(JS_ARRAY_HOLE) ? UndefinedValue() : *src;
        return true;
    }

    if (aobj->isArguments()) {
        ArgumentsObject *argsobj = aobj->asArguments();
        if (!argsobj->hasOverriddenLength()) {
            if (argsobj->getElements(0, length, vp))
                return true;
        }
    }

    return GetElementsSlow(cx, aobj, length, vp);
}

}

/*
 * Set the value of the property at the given index to v assuming v is rooted.
 */
static JSBool
SetArrayElement(JSContext *cx, JSObject *obj, jsdouble index, const Value &v)
{
    JS_ASSERT(index >= 0);

    if (obj->isDenseArray()) {
        /* Predicted/prefetched code should favor the remains-dense case. */
        JSObject::EnsureDenseResult result = JSObject::ED_SPARSE;
        do {
            if (index > jsuint(-1))
                break;
            jsuint idx = jsuint(index);
            result = obj->ensureDenseArrayElements(cx, idx, 1);
            if (result != JSObject::ED_OK)
                break;
            if (idx >= obj->getArrayLength())
                obj->setDenseArrayLength(idx + 1);
            obj->setDenseArrayElementWithType(cx, idx, v);
            return true;
        } while (false);

        if (result == JSObject::ED_FAILED)
            return false;
        JS_ASSERT(result == JSObject::ED_SPARSE);
        if (!obj->makeDenseArraySlow(cx))
            return JS_FALSE;
    }

    AutoIdRooter idr(cx);

    if (!IndexToId(cx, obj, index, NULL, idr.addr(), JS_TRUE))
        return JS_FALSE;
    JS_ASSERT(!JSID_IS_VOID(idr.id()));

    Value tmp = v;
    return obj->setProperty(cx, idr.id(), &tmp, true);
}

#ifdef JS_TRACER
JSBool JS_FASTCALL
js_EnsureDenseArrayCapacity(JSContext *cx, JSObject *obj, jsint i)
{
#ifdef DEBUG
    Class *origObjClasp = obj->getClass();
#endif
    jsuint u = jsuint(i);
    JSBool ret = (obj->ensureDenseArrayElements(cx, u, 1) == JSObject::ED_OK);

    /* Partially check the CallInfo's storeAccSet is correct. */
    JS_ASSERT(obj->getClass() == origObjClasp);
    return ret;
}
/* This function and its callees do not touch any object's .clasp field. */
JS_DEFINE_CALLINFO_3(extern, BOOL, js_EnsureDenseArrayCapacity, CONTEXT, OBJECT, INT32,
                     0, nanojit::ACCSET_STORE_ANY & ~tjit::ACCSET_OBJ_CLASP)
#endif

/*
 * Delete the element |index| from |obj|. If |strict|, do a strict
 * deletion: throw if the property is not configurable.
 *
 * - Return 1 if the deletion succeeds (that is, ES5's [[Delete]] would
 *   return true)
 *
 * - Return 0 if the deletion fails because the property is not
 *   configurable (that is, [[Delete]] would return false). Note that if
 *   |strict| is true we will throw, not return zero.
 *
 * - Return -1 if an exception occurs (that is, [[Delete]] would throw).
 */
static int
DeleteArrayElement(JSContext *cx, JSObject *obj, jsdouble index, bool strict)
{
    JS_ASSERT(index >= 0);
    if (obj->isDenseArray()) {
        if (index <= jsuint(-1)) {
            jsuint idx = jsuint(index);
            if (idx < obj->getDenseArrayInitializedLength()) {
                obj->markDenseArrayNotPacked(cx);
                obj->setDenseArrayElement(idx, MagicValue(JS_ARRAY_HOLE));
                if (!js_SuppressDeletedElement(cx, obj, idx))
                    return -1;
            }
        }
        return 1;
    }

    AutoIdRooter idr(cx);

    if (!IndexToId(cx, obj, index, NULL, idr.addr()))
        return -1;
    if (JSID_IS_VOID(idr.id()))
        return 1;

    Value v;
    if (!obj->deleteProperty(cx, idr.id(), &v, strict))
        return -1;
    return v.isTrue() ? 1 : 0;
}

/*
 * When hole is true, delete the property at the given index. Otherwise set
 * its value to v assuming v is rooted.
 */
static JSBool
SetOrDeleteArrayElement(JSContext *cx, JSObject *obj, jsdouble index,
                        JSBool hole, const Value &v)
{
    if (hole) {
        JS_ASSERT(v.isUndefined());
        return DeleteArrayElement(cx, obj, index, true) >= 0;
    }
    return SetArrayElement(cx, obj, index, v);
}

JSBool
js_SetLengthProperty(JSContext *cx, JSObject *obj, jsdouble length)
{
    Value v;
    jsid id;

    v.setNumber(length);
    id = ATOM_TO_JSID(cx->runtime->atomState.lengthAtom);
    /* We don't support read-only array length yet. */
    return obj->setProperty(cx, id, &v, false);
}

/*
 * Since SpiderMonkey supports cross-class prototype-based delegation, we have
 * to be careful about the length getter and setter being called on an object
 * not of Array class. For the getter, we search obj's prototype chain for the
 * array that caused this getter to be invoked. In the setter case to overcome
 * the JSPROP_SHARED attribute, we must define a shadowing length property.
 */
static JSBool
array_length_getter(JSContext *cx, JSObject *obj, jsid id, Value *vp)
{
    do {
        if (obj->isArray()) {
            vp->setNumber(obj->getArrayLength());
            return JS_TRUE;
        }
    } while ((obj = obj->getProto()) != NULL);
    return JS_TRUE;
}

static JSBool
array_length_setter(JSContext *cx, JSObject *obj, jsid id, JSBool strict, Value *vp)
{
    if (!obj->isArray()) {
        jsid lengthId = ATOM_TO_JSID(cx->runtime->atomState.lengthAtom);

        return obj->defineProperty(cx, lengthId, *vp, NULL, NULL, JSPROP_ENUMERATE);
    }

    uint32 newlen;
    if (!ValueToECMAUint32(cx, *vp, &newlen))
        return false;

    jsdouble d;
    if (!ToNumber(cx, *vp, &d))
        return false;

    if (d != newlen) {
        JS_ReportErrorNumber(cx, js_GetErrorMessage, NULL, JSMSG_BAD_ARRAY_LENGTH);
        return false;
    }

    uint32 oldlen = obj->getArrayLength();
    if (oldlen == newlen)
        return true;

    vp->setNumber(newlen);
    if (oldlen < newlen) {
        obj->setArrayLength(cx, newlen);
        return true;
    }

    if (obj->isDenseArray()) {
        /*
         * Don't reallocate if we're not actually shrinking our slots. If we do
         * shrink slots here, shrink the initialized length too.  This permits us
         * us to disregard length when reading from arrays as long we are within
         * the initialized capacity.
         */
        jsuint oldcap = obj->getDenseArrayCapacity();
        if (oldcap > newlen)
            obj->shrinkElements(cx, newlen);
        jsuint oldinit = obj->getDenseArrayInitializedLength();
        if (oldinit > newlen)
            obj->setDenseArrayInitializedLength(newlen);
    } else if (oldlen - newlen < (1 << 24)) {
        do {
            --oldlen;
            if (!JS_CHECK_OPERATION_LIMIT(cx)) {
                obj->setArrayLength(cx, oldlen + 1);
                return false;
            }
            int deletion = DeleteArrayElement(cx, obj, oldlen, strict);
            if (deletion <= 0) {
                obj->setArrayLength(cx, oldlen + 1);
                return deletion >= 0;
            }
        } while (oldlen != newlen);
    } else {
        /*
         * We are going to remove a lot of indexes in a presumably sparse
         * array. So instead of looping through indexes between newlen and
         * oldlen, we iterate through all properties and remove those that
         * correspond to indexes in the half-open range [newlen, oldlen).  See
         * bug 322135.
         */
        JSObject *iter = JS_NewPropertyIterator(cx, obj);
        if (!iter)
            return false;

        /* Protect iter against GC under JSObject::deleteProperty. */
        AutoObjectRooter tvr(cx, iter);

        jsuint gap = oldlen - newlen;
        for (;;) {
            if (!JS_CHECK_OPERATION_LIMIT(cx) || !JS_NextProperty(cx, iter, &id))
                return false;
            if (JSID_IS_VOID(id))
                break;
            jsuint index;
            Value junk;
            if (js_IdIsIndex(id, &index) && index - newlen < gap &&
                !obj->deleteProperty(cx, id, &junk, false)) {
                return false;
            }
        }
    }

    obj->setArrayLength(cx, newlen);
    return true;
}

/* Returns true if the dense array has an own property at the index. */
static inline bool
IsDenseArrayIndex(JSObject *obj, uint32 index)
{
    JS_ASSERT(obj->isDenseArray());

    return index < obj->getDenseArrayInitializedLength() &&
           !obj->getDenseArrayElement(index).isMagic(JS_ARRAY_HOLE);
}

/*
 * We have only indexed properties up to initialized length, plus the
 * length property. For all else, we delegate to the prototype.
 */
static inline bool
IsDenseArrayId(JSContext *cx, JSObject *obj, jsid id)
{
    JS_ASSERT(obj->isDenseArray());

    uint32 i;
    return JSID_IS_ATOM(id, cx->runtime->atomState.lengthAtom) ||
           (js_IdIsIndex(id, &i) && IsDenseArrayIndex(obj, i));
}

static JSBool
array_lookupGeneric(JSContext *cx, JSObject *obj, jsid id, JSObject **objp,
                    JSProperty **propp)
{
    if (!obj->isDenseArray())
        return js_LookupProperty(cx, obj, id, objp, propp);

    if (IsDenseArrayId(cx, obj, id)) {
        *propp = (JSProperty *) 1;  /* non-null to indicate found */
        *objp = obj;
        return JS_TRUE;
    }

    JSObject *proto = obj->getProto();
    if (!proto) {
        *objp = NULL;
        *propp = NULL;
        return JS_TRUE;
    }
    return proto->lookupGeneric(cx, id, objp, propp);
}

static JSBool
array_lookupProperty(JSContext *cx, JSObject *obj, PropertyName *name, JSObject **objp,
                     JSProperty **propp)
{
    return array_lookupGeneric(cx, obj, ATOM_TO_JSID(name), objp, propp);
}

static JSBool
array_lookupElement(JSContext *cx, JSObject *obj, uint32 index, JSObject **objp,
                    JSProperty **propp)
{
    if (!obj->isDenseArray())
        return js_LookupElement(cx, obj, index, objp, propp);

    if (IsDenseArrayIndex(obj, index)) {
        *propp = (JSProperty *) 1;  /* non-null to indicate found */
        *objp = obj;
        return true;
    }

    if (JSObject *proto = obj->getProto())
        return proto->lookupElement(cx, index, objp, propp);

    *objp = NULL;
    *propp = NULL;
    return true;
}

static JSBool
array_lookupSpecial(JSContext *cx, JSObject *obj, SpecialId sid, JSObject **objp,
                    JSProperty **propp)
{
    return array_lookupGeneric(cx, obj, SPECIALID_TO_JSID(sid), objp, propp);
}

JSBool
js_GetDenseArrayElementValue(JSContext *cx, JSObject *obj, jsid id, Value *vp)
{
    JS_ASSERT(obj->isDenseArray());

    uint32 i;
    if (!js_IdIsIndex(id, &i)) {
        JS_ASSERT(JSID_IS_ATOM(id, cx->runtime->atomState.lengthAtom));
        vp->setNumber(obj->getArrayLength());
        return JS_TRUE;
    }
    *vp = obj->getDenseArrayElement(i);
    return JS_TRUE;
}

static JSBool
array_getGeneric(JSContext *cx, JSObject *obj, JSObject *receiver, jsid id, Value *vp)
{
    uint32 i;

    if (JSID_IS_ATOM(id, cx->runtime->atomState.lengthAtom)) {
        vp->setNumber(obj->getArrayLength());
        return JS_TRUE;
    }

    if (JSID_IS_ATOM(id, cx->runtime->atomState.protoAtom)) {
        vp->setObjectOrNull(obj->getProto());
        return JS_TRUE;
    }

    if (!obj->isDenseArray())
        return js_GetProperty(cx, obj, id, vp);

    if (!js_IdIsIndex(id, &i) || i >= obj->getDenseArrayInitializedLength() ||
        obj->getDenseArrayElement(i).isMagic(JS_ARRAY_HOLE)) {
        JSObject *obj2;
        JSProperty *prop;
        const Shape *shape;

        JSObject *proto = obj->getProto();
        if (!proto) {
            vp->setUndefined();
            return JS_TRUE;
        }

        vp->setUndefined();
        if (!LookupPropertyWithFlags(cx, proto, id, cx->resolveFlags, &obj2, &prop))
            return JS_FALSE;

        if (prop && obj2->isNative()) {
            shape = (const Shape *) prop;
            if (!js_NativeGet(cx, obj, obj2, shape, JSGET_METHOD_BARRIER, vp))
                return JS_FALSE;
        }
        return JS_TRUE;
    }

    *vp = obj->getDenseArrayElement(i);

    /* Type information for dense array elements must be correct. */
    JS_ASSERT_IF(!obj->hasSingletonType(),
                 js::types::TypeHasProperty(cx, obj->type(), JSID_VOID, *vp));

    return JS_TRUE;
}

static JSBool
array_getProperty(JSContext *cx, JSObject *obj, JSObject *receiver, PropertyName *name, Value *vp)
{
    return array_getGeneric(cx, obj, receiver, ATOM_TO_JSID(name), vp);
}

static JSBool
array_getElement(JSContext *cx, JSObject *obj, JSObject *receiver, uint32 index, Value *vp)
{
    if (!obj->isDenseArray())
        return js_GetElement(cx, obj, index, vp);

    if (index < obj->getDenseArrayCapacity() &&
        !obj->getDenseArrayElement(index).isMagic(JS_ARRAY_HOLE))
    {
        *vp = obj->getDenseArrayElement(index);
        return true;
    }

    JSObject *proto = obj->getProto();
    if (!proto) {
        vp->setUndefined();
        return true;
    }

    vp->setUndefined();

    jsid id;
    if (!IndexToId(cx, index, &id))
        return false;

    JSObject *obj2;
    JSProperty *prop;
    if (!LookupPropertyWithFlags(cx, proto, id, cx->resolveFlags, &obj2, &prop))
        return false;

    if (!prop || !obj2->isNative())
        return true;

    const Shape *shape = (const Shape *) prop;
    return js_NativeGet(cx, obj, obj2, shape, JSGET_METHOD_BARRIER, vp);
}

static JSBool
array_getSpecial(JSContext *cx, JSObject *obj, JSObject *receiver, SpecialId sid, Value *vp)
{
    return array_getGeneric(cx, obj, receiver, SPECIALID_TO_JSID(sid), vp);
}

static JSBool
slowarray_addProperty(JSContext *cx, JSObject *obj, jsid id, Value *vp)
{
    jsuint index, length;

    if (!js_IdIsIndex(id, &index))
        return JS_TRUE;
    length = obj->getArrayLength();
    if (index >= length)
        obj->setArrayLength(cx, index + 1);
    return JS_TRUE;
}

static JSType
array_typeOf(JSContext *cx, JSObject *obj)
{
    return JSTYPE_OBJECT;
}

static JSBool
array_setProperty(JSContext *cx, JSObject *obj, jsid id, Value *vp, JSBool strict)
{
    uint32 i;

    if (JSID_IS_ATOM(id, cx->runtime->atomState.lengthAtom))
        return array_length_setter(cx, obj, id, strict, vp);

    if (!obj->isDenseArray())
        return js_SetPropertyHelper(cx, obj, id, 0, vp, strict);

    do {
        if (!js_IdIsIndex(id, &i))
            break;
        if (js_PrototypeHasIndexedProperties(cx, obj))
            break;

        JSObject::EnsureDenseResult result = obj->ensureDenseArrayElements(cx, i, 1);
        if (result != JSObject::ED_OK) {
            if (result == JSObject::ED_FAILED)
                return false;
            JS_ASSERT(result == JSObject::ED_SPARSE);
            break;
        }

        if (i >= obj->getArrayLength())
            obj->setDenseArrayLength(i + 1);
        obj->setDenseArrayElementWithType(cx, i, *vp);
        return true;
    } while (false);

    if (!obj->makeDenseArraySlow(cx))
        return false;
    return js_SetPropertyHelper(cx, obj, id, 0, vp, strict);
}

static JSBool
array_setElement(JSContext *cx, JSObject *obj, uint32 index, Value *vp, JSBool strict)
{
    jsid id;
    if (!IndexToId(cx, index, &id))
        return false;

    if (!obj->isDenseArray())
        return js_SetPropertyHelper(cx, obj, id, 0, vp, strict);

    do {
        /*
         * UINT32_MAX is not an array index and must not affect the length
         * property, so specifically reject it.
         */
        if (index == UINT32_MAX)
            break;
        if (js_PrototypeHasIndexedProperties(cx, obj))
            break;

        JSObject::EnsureDenseResult result = obj->ensureDenseArrayElements(cx, index, 1);
        if (result != JSObject::ED_OK) {
            if (result == JSObject::ED_FAILED)
                return false;
            JS_ASSERT(result == JSObject::ED_SPARSE);
            break;
        }

        if (index >= obj->getArrayLength())
            obj->setDenseArrayLength(index + 1);
        obj->setDenseArrayElementWithType(cx, index, *vp);
        return true;
    } while (false);

    if (!obj->makeDenseArraySlow(cx))
        return false;
    return js_SetPropertyHelper(cx, obj, id, 0, vp, strict);
}

static JSBool
array_setSpecial(JSContext *cx, JSObject *obj, SpecialId sid, Value *vp, JSBool strict)
{
    return array_setProperty(cx, obj, SPECIALID_TO_JSID(sid), vp, strict);
}

JSBool
js_PrototypeHasIndexedProperties(JSContext *cx, JSObject *obj)
{
    /*
     * Walk up the prototype chain and see if this indexed element already
     * exists. If we hit the end of the prototype chain, it's safe to set the
     * element on the original object.
     */
    while ((obj = obj->getProto()) != NULL) {
        /*
         * If the prototype is a non-native object (possibly a dense array), or
         * a native object (possibly a slow array) that has indexed properties,
         * return true.
         */
        if (!obj->isNative())
            return JS_TRUE;
        if (obj->isIndexed())
            return JS_TRUE;
    }
    return JS_FALSE;
}

namespace js {

/* non-static for direct definition of array elements within the engine */
JSBool
array_defineProperty(JSContext *cx, JSObject *obj, jsid id, const Value *value,
                     JSPropertyOp getter, StrictPropertyOp setter, uintN attrs)
{
    if (JSID_IS_ATOM(id, cx->runtime->atomState.lengthAtom))
        return JS_TRUE;

    if (!obj->isDenseArray())
        return js_DefineProperty(cx, obj, id, value, getter, setter, attrs);

    do {
        uint32 i = 0;       // init to shut GCC up
        bool isIndex = js_IdIsIndex(id, &i);
        if (!isIndex || attrs != JSPROP_ENUMERATE)
            break;

        JSObject::EnsureDenseResult result = obj->ensureDenseArrayElements(cx, i, 1);
        if (result != JSObject::ED_OK) {
            if (result == JSObject::ED_FAILED)
                return false;
            JS_ASSERT(result == JSObject::ED_SPARSE);
            break;
        }

        if (i >= obj->getArrayLength())
            obj->setDenseArrayLength(i + 1);
        obj->setDenseArrayElementWithType(cx, i, *value);
        return true;
    } while (false);

    if (!obj->makeDenseArraySlow(cx))
        return false;
    return js_DefineProperty(cx, obj, id, value, getter, setter, attrs);
}

/* non-static for direct definition of array elements within the engine */
JSBool
array_defineElement(JSContext *cx, JSObject *obj, uint32 index, const Value *value,
                    PropertyOp getter, StrictPropertyOp setter, uintN attrs)
{
    if (!obj->isDenseArray())
        return js_DefineElement(cx, obj, index, value, getter, setter, attrs);

    jsid id;
    if (!IndexToId(cx, index, &id))
        return false;

    do {
        /*
         * UINT32_MAX is not an array index and must not affect the length
         * property, so specifically reject it.
         */
        if (attrs != JSPROP_ENUMERATE || index == UINT32_MAX)
            break;

        JSObject::EnsureDenseResult result = obj->ensureDenseArrayElements(cx, index, 1);
        if (result != JSObject::ED_OK) {
            if (result == JSObject::ED_FAILED)
                return false;
            JS_ASSERT(result == JSObject::ED_SPARSE);
            break;
        }

        if (index >= obj->getArrayLength())
            obj->setDenseArrayLength(index + 1);
        obj->setDenseArrayElementWithType(cx, index, *value);
        return true;
    } while (false);

    if (!obj->makeDenseArraySlow(cx))
        return false;
    return js_DefineElement(cx, obj, index, value, getter, setter, attrs);
}

} // namespace js

static JSBool
array_defineSpecial(JSContext *cx, JSObject *obj, SpecialId sid, const Value *value,
                    PropertyOp getter, StrictPropertyOp setter, uintN attrs)
{
    return array_defineProperty(cx, obj, SPECIALID_TO_JSID(sid), value, getter, setter, attrs);
}

static JSBool
array_getAttributes(JSContext *cx, JSObject *obj, jsid id, uintN *attrsp)
{
    *attrsp = JSID_IS_ATOM(id, cx->runtime->atomState.lengthAtom)
        ? JSPROP_PERMANENT : JSPROP_ENUMERATE;
    return JS_TRUE;
}

static JSBool
array_getElementAttributes(JSContext *cx, JSObject *obj, uint32 index, uintN *attrsp)
{
    *attrsp = JSPROP_ENUMERATE;
    return true;
}

static JSBool
array_getSpecialAttributes(JSContext *cx, JSObject *obj, SpecialId sid, uintN *attrsp)
{
    return array_getAttributes(cx, obj, SPECIALID_TO_JSID(sid), attrsp);
}

static JSBool
array_setAttributes(JSContext *cx, JSObject *obj, jsid id, uintN *attrsp)
{
    JS_ReportErrorNumber(cx, js_GetErrorMessage, NULL, JSMSG_CANT_SET_ARRAY_ATTRS);
    return false;
}

static JSBool
array_setElementAttributes(JSContext *cx, JSObject *obj, uint32 index, uintN *attrsp)
{
    JS_ReportErrorNumber(cx, js_GetErrorMessage, NULL, JSMSG_CANT_SET_ARRAY_ATTRS);
    return false;
}

static JSBool
array_setSpecialAttributes(JSContext *cx, JSObject *obj, SpecialId sid, uintN *attrsp)
{
    return array_setAttributes(cx, obj, SPECIALID_TO_JSID(sid), attrsp);
}

namespace js {

/* non-static for direct deletion of array elements within the engine */
JSBool
array_deleteProperty(JSContext *cx, JSObject *obj, jsid id, Value *rval, JSBool strict)
{
    uint32 i;

    if (!obj->isDenseArray())
        return js_DeleteProperty(cx, obj, id, rval, strict);

    if (JSID_IS_ATOM(id, cx->runtime->atomState.lengthAtom)) {
        rval->setBoolean(false);
        return true;
    }

    if (js_IdIsIndex(id, &i) && i < obj->getDenseArrayInitializedLength()) {
        obj->markDenseArrayNotPacked(cx);
        obj->setDenseArrayElement(i, MagicValue(JS_ARRAY_HOLE));
    }

    if (!js_SuppressDeletedProperty(cx, obj, id))
        return false;

    rval->setBoolean(true);
    return true;
}

/* non-static for direct deletion of array elements within the engine */
JSBool
array_deleteElement(JSContext *cx, JSObject *obj, uint32 index, Value *rval, JSBool strict)
{
    if (!obj->isDenseArray())
        return js_DeleteElement(cx, obj, index, rval, strict);

    if (index < obj->getDenseArrayInitializedLength()) {
        obj->markDenseArrayNotPacked(cx);
        obj->setDenseArrayElement(index, MagicValue(JS_ARRAY_HOLE));
    }

    if (!js_SuppressDeletedElement(cx, obj, index))
        return false;

    rval->setBoolean(true);
    return true;
}

} // namespace js

static JSBool
array_deleteSpecial(JSContext *cx, JSObject *obj, SpecialId sid, Value *rval, JSBool strict)
{
    return array_deleteProperty(cx, obj, SPECIALID_TO_JSID(sid), rval, strict);
}

static void
array_trace(JSTracer *trc, JSObject *obj)
{
    JS_ASSERT(obj->isDenseArray());

    uint32 initLength = obj->getDenseArrayInitializedLength();
    MarkValueRange(trc, initLength, obj->getDenseArrayElements(), "element");
}

static JSBool
array_fix(JSContext *cx, JSObject *obj, bool *success, AutoIdVector *props)
{
    JS_ASSERT(obj->isDenseArray());

    /*
     * We must slowify dense arrays; otherwise, we'd need to detect assignments to holes,
     * since that is effectively adding a new property to the array.
     */
    if (!obj->makeDenseArraySlow(cx) ||
        !GetPropertyNames(cx, obj, JSITER_HIDDEN | JSITER_OWNONLY, props))
        return false;

    *success = true;
    return true;
}

Class js::ArrayClass = {
    "Array",
    Class::NON_NATIVE | JSCLASS_HAS_CACHED_PROTO(JSProto_Array),
    JS_PropertyStub,         /* addProperty */
    JS_PropertyStub,         /* delProperty */
    JS_PropertyStub,         /* getProperty */
    JS_StrictPropertyStub,   /* setProperty */
    JS_EnumerateStub,
    JS_ResolveStub,
    JS_ConvertStub,
    NULL,
    NULL,           /* reserved0   */
    NULL,           /* checkAccess */
    NULL,           /* call        */
    NULL,           /* construct   */
    NULL,           /* xdrObject   */
    NULL,           /* hasInstance */
    array_trace,    /* trace       */
    JS_NULL_CLASS_EXT,
    {
        array_lookupGeneric,
        array_lookupProperty,
        array_lookupElement,
        array_lookupSpecial,
        array_defineProperty,
        array_defineProperty,
        array_defineElement,
        array_defineSpecial,
        array_getGeneric,
        array_getProperty,
        array_getElement,
        array_getSpecial,
        array_setProperty,
        array_setProperty,
        array_setElement,
        array_setSpecial,
        array_getAttributes,
        array_getAttributes,
        array_getElementAttributes,
        array_getSpecialAttributes,
        array_setAttributes,
        array_setAttributes,
        array_setElementAttributes,
        array_setSpecialAttributes,
        array_deleteProperty,
        array_deleteProperty,
        array_deleteElement,
        array_deleteSpecial,
        NULL,       /* enumerate      */
        array_typeOf,
        array_fix,
        NULL,       /* thisObject     */
        NULL,       /* clear          */
    }
};

Class js::SlowArrayClass = {
    "Array",
    JSCLASS_HAS_CACHED_PROTO(JSProto_Array),
    slowarray_addProperty,
    JS_PropertyStub,         /* delProperty */
    JS_PropertyStub,         /* getProperty */
    JS_StrictPropertyStub,   /* setProperty */
    JS_EnumerateStub,
    JS_ResolveStub,
    JS_ConvertStub
};

bool
JSObject::allocateSlowArrayElements(JSContext *cx)
{
    JS_ASSERT(hasClass(&js::SlowArrayClass));
    JS_ASSERT(elements == emptyObjectElements);

    ObjectElements *header = cx->new_<ObjectElements>(0);
    if (!header)
        return false;

    elements = header->elements();
    return true;
}

static bool
AddLengthProperty(JSContext *cx, JSObject *obj)
{
    /*
     * Add the 'length' property for a newly created or converted slow array,
     * and update the elements to be an empty array owned by the object.
     * The shared emptyObjectElements singleton cannot be used for slow arrays,
     * as accesses to 'length' will use the elements header.
     */

    const jsid lengthId = ATOM_TO_JSID(cx->runtime->atomState.lengthAtom);
    JS_ASSERT(!obj->nativeLookup(cx, lengthId));

    if (!obj->allocateSlowArrayElements(cx))
        return false;

    return obj->addProperty(cx, lengthId, array_length_getter, array_length_setter,
                            SHAPE_INVALID_SLOT, JSPROP_PERMANENT | JSPROP_SHARED, 0, 0);
}

/*
 * Convert an array object from fast-and-dense to slow-and-flexible.
 */
JSBool
JSObject::makeDenseArraySlow(JSContext *cx)
{
    JS_ASSERT(isDenseArray());

    MarkTypeObjectFlags(cx, this,
                        OBJECT_FLAG_NON_PACKED_ARRAY |
                        OBJECT_FLAG_NON_DENSE_ARRAY);

    uint32 arrayCapacity = getDenseArrayCapacity();
    uint32 arrayInitialized = getDenseArrayInitializedLength();

    /*
     * Get an allocated array of the existing elements, evicting from the fixed
     * slots if necessary.
     */
    if (!hasDynamicElements()) {
        if (!growElements(cx, arrayCapacity))
            return false;
        JS_ASSERT(hasDynamicElements());
    }

    /*
     * Save old map now, before calling InitScopeForObject. We'll have to undo
     * on error. This is gross, but a better way is not obvious. Note: the
     * exact contents of the array are not preserved on error.
     */
    js::Shape *oldShape = lastProperty();
    shape_ = NULL;

    /* Create a native scope. */
    gc::AllocKind kind = getAllocKind();
    if (!InitScopeForObject(cx, this, &SlowArrayClass, oldShape->getObjectParent(),
                            getProto()->getNewType(cx), kind)) {
        setLastPropertyInfallible(oldShape);
        return false;
    }

    /* Take ownership of the dense elements, reset to an empty dense array. */
    Value *elems = elements;
    elements = emptyObjectElements;

    /* Root all values in the array during conversion. */
    AutoValueArray autoArray(cx, elements, arrayInitialized);

    /*
     * Begin with the length property to share more of the property tree.
     * The getter/setter here will directly access the object's private value.
     */
    if (!AddLengthProperty(cx, this)) {
        setLastPropertyInfallible(oldShape);
        cx->free_(getElementsHeader());
        elements = elems;
        return false;
    }

    /*
     * Create new properties pointing to existing elements. Pack the array to
     * remove holes, so that shapes use successive slots (as for other objects).
     */
    uint32 next = 0;
    for (uint32 i = 0; i < arrayInitialized; i++) {
        /* Dense array indexes can always fit in a jsid. */
        jsid id;
        JS_ALWAYS_TRUE(ValueToId(cx, Int32Value(i), &id));

        if (elems[i].isMagic(JS_ARRAY_HOLE))
            continue;

        if (!addDataProperty(cx, id, next, JSPROP_ENUMERATE)) {
            JS_ALWAYS_TRUE(setLastProperty(cx, oldShape));
            cx->free_(getElementsHeader());
            elements = elems;
            return false;
        }

        setSlot(next, elems[i]);

        next++;
    }

    ObjectElements *oldheader = ObjectElements::fromElements(elems);

    getElementsHeader()->length = oldheader->length;
    cx->free_(oldheader);

    return true;
}

#if JS_HAS_TOSOURCE
class ArraySharpDetector
{
    JSContext *cx;
    jschar *chars;
    JSHashEntry *he;
    bool sharp;

  public:
    ArraySharpDetector(JSContext *cx)
      : cx(cx),
        chars(NULL),
        he(NULL),
        sharp(false)
    {}

    bool init(JSObject *obj) {
        he = js_EnterSharpObject(cx, obj, NULL, &chars);
        if (!he)
            return false;
        sharp = IS_SHARP(he);
        return true;
    }

    bool initiallySharp() const {
        JS_ASSERT_IF(sharp, hasSharpChars());
        return sharp;
    }

    void makeSharp() {
        MAKE_SHARP(he);
    }

    bool hasSharpChars() const {
        return chars != NULL;
    }

    jschar *takeSharpChars() {
        jschar *ret = chars;
        chars = NULL;
        return ret;
    }

    ~ArraySharpDetector() {
        if (chars)
            cx->free_(chars);
        if (he && !sharp)
            js_LeaveSharpObject(cx, NULL);
    }
};

static JSBool
array_toSource(JSContext *cx, uintN argc, Value *vp)
{
    JS_CHECK_RECURSION(cx, return false);

    CallArgs args = CallArgsFromVp(argc, vp);
    JSObject *obj = ToObject(cx, &args.thisv());
    if (!obj)
        return false;
    if (!obj->isArray())
        return HandleNonGenericMethodClassMismatch(cx, args, array_toSource, &ArrayClass);

    ArraySharpDetector detector(cx);
    if (!detector.init(obj))
        return false;

    StringBuffer sb(cx);

#if JS_HAS_SHARP_VARS
    if (detector.initiallySharp()) {
        jschar *chars = detector.takeSharpChars();
        sb.replaceRawBuffer(chars, js_strlen(chars));
        goto make_string;
    } else if (detector.hasSharpChars()) {
        detector.makeSharp();
        jschar *chars = detector.takeSharpChars();
        sb.replaceRawBuffer(chars, js_strlen(chars));
    }
#else
    if (detector.initiallySharp()) {
        if (!sb.append("[]"))
            return false;
        goto make_string;
    }
#endif

    if (!sb.append('['))
        return false;

    jsuint length;
    if (!js_GetLengthProperty(cx, obj, &length))
        return false;

    for (jsuint index = 0; index < length; index++) {
        JSBool hole;
        Value tmp;
        if (!JS_CHECK_OPERATION_LIMIT(cx) ||
            !GetElement(cx, obj, index, &hole, &tmp)) {
            return false;
        }

        /* Get element's character string. */
        JSString *str;
        if (hole) {
            str = cx->runtime->emptyString;
        } else {
            str = js_ValueToSource(cx, tmp);
            if (!str)
                return false;
        }

        /* Append element to buffer. */
        if (!sb.append(str))
            return false;
        if (index + 1 != length) {
            if (!sb.append(", "))
                return false;
        } else if (hole) {
            if (!sb.append(','))
                return false;
        }
    }

    /* Finalize the buffer. */
    if (!sb.append(']'))
        return false;

  make_string:
    JSString *str = sb.finishString();
    if (!str)
        return false;

    args.rval().setString(str);
    return true;
}
#endif

class AutoArrayCycleDetector
{
    JSContext *cx;
    JSObject *obj;
    uint32 genBefore;
    BusyArraysSet::AddPtr hashPointer;
    bool cycle;
    JS_DECL_USE_GUARD_OBJECT_NOTIFIER

  public:
    AutoArrayCycleDetector(JSContext *cx, JSObject *obj JS_GUARD_OBJECT_NOTIFIER_PARAM)
      : cx(cx),
        obj(obj),
        cycle(true)
    {
        JS_GUARD_OBJECT_NOTIFIER_INIT;
    }

    bool init()
    {
        BusyArraysSet &set = cx->busyArrays;
        hashPointer = set.lookupForAdd(obj);
        if (!hashPointer) {
            if (!set.add(hashPointer, obj))
                return false;
            cycle = false;
            genBefore = set.generation();
        }
        return true;
    }

    ~AutoArrayCycleDetector()
    {
        if (!cycle) {
            if (genBefore == cx->busyArrays.generation())
                cx->busyArrays.remove(hashPointer);
            else
                cx->busyArrays.remove(obj);
        }
    }

    bool foundCycle() { return cycle; }

  protected:
};

static JSBool
array_toString_sub(JSContext *cx, JSObject *obj, JSBool locale,
                   JSString *sepstr, Value *rval)
{
    static const jschar comma = ',';
    const jschar *sep;
    size_t seplen;
    if (sepstr) {
        seplen = sepstr->length();
        sep = sepstr->getChars(cx);
        if (!sep)
            return false;
    } else {
        sep = &comma;
        seplen = 1;
    }

    AutoArrayCycleDetector detector(cx, obj);
    if (!detector.init())
        return false;

    if (detector.foundCycle()) {
        rval->setString(cx->runtime->atomState.emptyAtom);
        return true;
    }

    jsuint length;
    if (!js_GetLengthProperty(cx, obj, &length))
        return false;

    StringBuffer sb(cx);

    if (!locale && !seplen && obj->isDenseArray() && !js_PrototypeHasIndexedProperties(cx, obj)) {
        /* Elements beyond the initialized length are 'undefined' and thus can be ignored. */
        const Value *beg = obj->getDenseArrayElements();
        const Value *end = beg + Min(length, obj->getDenseArrayInitializedLength());
        for (const Value *vp = beg; vp != end; ++vp) {
            if (!JS_CHECK_OPERATION_LIMIT(cx))
                return false;

            if (!vp->isMagic(JS_ARRAY_HOLE) && !vp->isNullOrUndefined()) {
                if (!ValueToStringBuffer(cx, *vp, sb))
                    return false;
            }
        }
    } else {
        for (jsuint index = 0; index < length; index++) {
            if (!JS_CHECK_OPERATION_LIMIT(cx))
                return false;

            JSBool hole;
            if (!GetElement(cx, obj, index, &hole, rval))
                return false;

            if (!hole && !rval->isNullOrUndefined()) {
                if (locale) {
                    JSObject *robj = ToObject(cx, rval);
                    if (!robj)
                        return false;
                    jsid id = ATOM_TO_JSID(cx->runtime->atomState.toLocaleStringAtom);
                    if (!robj->callMethod(cx, id, 0, NULL, rval))
                        return false;
                }
                if (!ValueToStringBuffer(cx, *rval, sb))
                    return false;
            }

            if (index + 1 != length) {
                if (!sb.append(sep, seplen))
                    return false;
            }
        }
    }

    JSString *str = sb.finishString();
    if (!str)
        return false;
    rval->setString(str);
    return true;
}

/* ES5 15.4.4.2. NB: The algorithm here differs from the one in ES3. */
static JSBool
array_toString(JSContext *cx, uintN argc, Value *vp)
{
    JS_CHECK_RECURSION(cx, return false);

    JSObject *obj = ToObject(cx, &vp[1]);
    if (!obj)
        return false;

    Value &join = vp[0];
    if (!obj->getProperty(cx, cx->runtime->atomState.joinAtom, &join))
        return false;

    if (!js_IsCallable(join)) {
        JSString *str = obj_toStringHelper(cx, obj);
        if (!str)
            return false;
        vp->setString(str);
        return true;
    }

    LeaveTrace(cx);
    InvokeArgsGuard args;
    if (!cx->stack.pushInvokeArgs(cx, 0, &args))
        return false;

    args.calleev() = join;
    args.thisv().setObject(*obj);

    /* Do the call. */
    if (!Invoke(cx, args))
        return false;
    *vp = args.rval();
    return true;
}

static JSBool
array_toLocaleString(JSContext *cx, uintN argc, Value *vp)
{
    JS_CHECK_RECURSION(cx, return false);

    JSObject *obj = ToObject(cx, &vp[1]);
    if (!obj)
        return false;

    /*
     *  Passing comma here as the separator. Need a way to get a
     *  locale-specific version.
     */
    return array_toString_sub(cx, obj, JS_TRUE, NULL, vp);
}

static inline bool
InitArrayTypes(JSContext *cx, TypeObject *type, const Value *vector, unsigned count)
{
    if (cx->typeInferenceEnabled() && !type->unknownProperties()) {
        AutoEnterTypeInference enter(cx);

        TypeSet *types = type->getProperty(cx, JSID_VOID, true);
        if (!types)
            return false;

        for (unsigned i = 0; i < count; i++) {
            if (vector[i].isMagic(JS_ARRAY_HOLE))
                continue;
            Type valtype = GetValueType(cx, vector[i]);
            types->addType(cx, valtype);
        }
    }
    return true;
}

static JSBool
InitArrayElements(JSContext *cx, JSObject *obj, jsuint start, jsuint count, const Value *vector, bool updateTypes)
{
    JS_ASSERT(count <= MAX_ARRAY_INDEX);

    if (count == 0)
        return JS_TRUE;

    if (updateTypes && !InitArrayTypes(cx, obj->getType(cx), vector, count))
        return JS_FALSE;

    /*
     * Optimize for dense arrays so long as adding the given set of elements
     * wouldn't otherwise make the array slow.
     */
    do {
        if (!obj->isDenseArray())
            break;
        if (js_PrototypeHasIndexedProperties(cx, obj))
            break;

        JSObject::EnsureDenseResult result = obj->ensureDenseArrayElements(cx, start, count);
        if (result != JSObject::ED_OK) {
            if (result == JSObject::ED_FAILED)
                return false;
            JS_ASSERT(result == JSObject::ED_SPARSE);
            break;
        }
        jsuint newlen = start + count;
        if (newlen > obj->getArrayLength())
            obj->setDenseArrayLength(newlen);

        JS_ASSERT(count < UINT32_MAX / sizeof(Value));
        obj->copyDenseArrayElements(start, vector, count);
        JS_ASSERT_IF(count != 0, !obj->getDenseArrayElement(newlen - 1).isMagic(JS_ARRAY_HOLE));
        return true;
    } while (false);

    const Value* end = vector + count;
    while (vector < end && start <= MAX_ARRAY_INDEX) {
        if (!JS_CHECK_OPERATION_LIMIT(cx) ||
            !SetArrayElement(cx, obj, start++, *vector++)) {
            return JS_FALSE;
        }
    }

    if (vector == end)
        return JS_TRUE;

    /* Finish out any remaining elements past the max array index. */
    if (obj->isDenseArray() && !obj->makeDenseArraySlow(cx))
        return JS_FALSE;

    JS_ASSERT(start == MAX_ARRAY_INDEX + 1);
    AutoValueRooter tvr(cx);
    AutoIdRooter idr(cx);
    Value idval = DoubleValue(MAX_ARRAY_INDEX + 1);
    do {
        *tvr.addr() = *vector++;
        if (!js_ValueToStringId(cx, idval, idr.addr()) ||
            !obj->setProperty(cx, idr.id(), tvr.addr(), true)) {
            return JS_FALSE;
        }
        idval.getDoubleRef() += 1;
    } while (vector != end);

    return JS_TRUE;
}

#if 0
static JSBool
InitArrayObject(JSContext *cx, JSObject *obj, jsuint length, const Value *vector)
{
    JS_ASSERT(obj->isArray());

    JS_ASSERT(obj->isDenseArray());
    obj->setArrayLength(cx, length);
    if (!vector || !length)
        return true;

    if (!InitArrayTypes(cx, obj->getType(cx), vector, length))
        return false;

    /* Avoid ensureDenseArrayElements to skip sparse array checks there. */
    if (!obj->ensureElements(cx, length))
        return false;

    obj->setDenseArrayInitializedLength(length);

    bool hole = false;
    for (jsuint i = 0; i < length; i++) {
        obj->setDenseArrayElement(i, vector[i]);
        hole |= vector[i].isMagic(JS_ARRAY_HOLE);
    }
    if (hole)
        obj->markDenseArrayNotPacked(cx);

    return true;
}
#endif

/*
 * Perl-inspired join, reverse, and sort.
 */
static JSBool
array_join(JSContext *cx, uintN argc, Value *vp)
{
    JS_CHECK_RECURSION(cx, return false);

    JSString *str;
    if (argc == 0 || vp[2].isUndefined()) {
        str = NULL;
    } else {
        str = js_ValueToString(cx, vp[2]);
        if (!str)
            return JS_FALSE;
        vp[2].setString(str);
    }
    JSObject *obj = ToObject(cx, &vp[1]);
    if (!obj)
        return false;
    return array_toString_sub(cx, obj, JS_FALSE, str, vp);
}

static JSBool
array_reverse(JSContext *cx, uintN argc, Value *vp)
{
    JSObject *obj = ToObject(cx, &vp[1]);
    if (!obj)
        return false;

    jsuint len;
    if (!js_GetLengthProperty(cx, obj, &len))
        return false;
    vp->setObject(*obj);

    do {
        if (!obj->isDenseArray())
            break;
        if (js_PrototypeHasIndexedProperties(cx, obj))
            break;

        /* An empty array or an array with no elements is already reversed. */
        if (len == 0 || obj->getDenseArrayCapacity() == 0)
            return true;

        /*
         * It's actually surprisingly complicated to reverse an array due to the
         * orthogonality of array length and array capacity while handling
         * leading and trailing holes correctly.  Reversing seems less likely to
         * be a common operation than other array mass-mutation methods, so for
         * now just take a probably-small memory hit (in the absence of too many
         * holes in the array at its start) and ensure that the capacity is
         * sufficient to hold all the elements in the array if it were full.
         */
        JSObject::EnsureDenseResult result = obj->ensureDenseArrayElements(cx, len, 0);
        if (result != JSObject::ED_OK) {
            if (result == JSObject::ED_FAILED)
                return false;
            JS_ASSERT(result == JSObject::ED_SPARSE);
            break;
        }

        /* Fill out the array's initialized length to its proper length. */
        obj->ensureDenseArrayInitializedLength(cx, len, 0);

        uint32 lo = 0, hi = len - 1;
        for (; lo < hi; lo++, hi--) {
            Value origlo = obj->getDenseArrayElement(lo);
            Value orighi = obj->getDenseArrayElement(hi);
            obj->setDenseArrayElement(lo, orighi);
            if (orighi.isMagic(JS_ARRAY_HOLE) &&
                !js_SuppressDeletedProperty(cx, obj, INT_TO_JSID(lo))) {
                return false;
            }
            obj->setDenseArrayElement(hi, origlo);
            if (origlo.isMagic(JS_ARRAY_HOLE) &&
                !js_SuppressDeletedProperty(cx, obj, INT_TO_JSID(hi))) {
                return false;
            }
        }

        /*
         * Per ECMA-262, don't update the length of the array, even if the new
         * array has trailing holes (and thus the original array began with
         * holes).
         */
        return true;
    } while (false);

    AutoValueRooter tvr(cx);
    for (jsuint i = 0, half = len / 2; i < half; i++) {
        JSBool hole, hole2;
        if (!JS_CHECK_OPERATION_LIMIT(cx) ||
            !GetElement(cx, obj, i, &hole, tvr.addr()) ||
            !GetElement(cx, obj, len - i - 1, &hole2, vp) ||
            !SetOrDeleteArrayElement(cx, obj, len - i - 1, hole, tvr.value()) ||
            !SetOrDeleteArrayElement(cx, obj, i, hole2, *vp)) {
            return false;
        }
    }
    vp->setObject(*obj);
    return true;
}

typedef struct MSortArgs {
    size_t       elsize;
    JSComparator cmp;
    void         *arg;
    JSBool       isValue;
} MSortArgs;

/* Helper function for js_MergeSort. */
static JSBool
MergeArrays(MSortArgs *msa, void *src, void *dest, size_t run1, size_t run2)
{
    void *arg, *a, *b, *c;
    size_t elsize, runtotal;
    int cmp_result;
    JSComparator cmp;
    JSBool isValue;

    runtotal = run1 + run2;

    elsize = msa->elsize;
    cmp = msa->cmp;
    arg = msa->arg;
    isValue = msa->isValue;

#define CALL_CMP(a, b) \
    if (!cmp(arg, (a), (b), &cmp_result)) return JS_FALSE;

    /* Copy runs already in sorted order. */
    b = (char *)src + run1 * elsize;
    a = (char *)b - elsize;
    CALL_CMP(a, b);
    if (cmp_result <= 0) {
        memcpy(dest, src, runtotal * elsize);
        return JS_TRUE;
    }

#define COPY_ONE(p,q,n) \
    (isValue ? (void)(*(Value*)p = *(Value*)q) : (void)memcpy(p, q, n))

    a = src;
    c = dest;
    for (; runtotal != 0; runtotal--) {
        JSBool from_a = run2 == 0;
        if (!from_a && run1 != 0) {
            CALL_CMP(a,b);
            from_a = cmp_result <= 0;
        }

        if (from_a) {
            COPY_ONE(c, a, elsize);
            run1--;
            a = (char *)a + elsize;
        } else {
            COPY_ONE(c, b, elsize);
            run2--;
            b = (char *)b + elsize;
        }
        c = (char *)c + elsize;
    }
#undef COPY_ONE
#undef CALL_CMP

    return JS_TRUE;
}

/*
 * This sort is stable, i.e. sequence of equal elements is preserved.
 * See also bug #224128.
 */
bool
js_MergeSort(void *src, size_t nel, size_t elsize,
             JSComparator cmp, void *arg, void *tmp,
             JSMergeSortElemType elemType)
{
    void *swap, *vec1, *vec2;
    MSortArgs msa;
    size_t i, j, lo, hi, run;
    int cmp_result;

    JS_ASSERT_IF(JS_SORTING_VALUES, elsize == sizeof(Value));
    bool isValue = elemType == JS_SORTING_VALUES;

    /* Avoid memcpy overhead for word-sized and word-aligned elements. */
#define COPY_ONE(p,q,n) \
    (isValue ? (void)(*(Value*)p = *(Value*)q) : (void)memcpy(p, q, n))
#define CALL_CMP(a, b) \
    if (!cmp(arg, (a), (b), &cmp_result)) return JS_FALSE;
#define INS_SORT_INT 4

    /*
     * Apply insertion sort to small chunks to reduce the number of merge
     * passes needed.
     */
    for (lo = 0; lo < nel; lo += INS_SORT_INT) {
        hi = lo + INS_SORT_INT;
        if (hi >= nel)
            hi = nel;
        for (i = lo + 1; i < hi; i++) {
            vec1 = (char *)src + i * elsize;
            vec2 = (char *)vec1 - elsize;
            for (j = i; j > lo; j--) {
                CALL_CMP(vec2, vec1);
                /* "<=" instead of "<" insures the sort is stable */
                if (cmp_result <= 0) {
                    break;
                }

                /* Swap elements, using "tmp" as tmp storage */
                COPY_ONE(tmp, vec2, elsize);
                COPY_ONE(vec2, vec1, elsize);
                COPY_ONE(vec1, tmp, elsize);
                vec1 = vec2;
                vec2 = (char *)vec1 - elsize;
            }
        }
    }
#undef CALL_CMP
#undef COPY_ONE

    msa.elsize = elsize;
    msa.cmp = cmp;
    msa.arg = arg;
    msa.isValue = isValue;

    vec1 = src;
    vec2 = tmp;
    for (run = INS_SORT_INT; run < nel; run *= 2) {
        for (lo = 0; lo < nel; lo += 2 * run) {
            hi = lo + run;
            if (hi >= nel) {
                memcpy((char *)vec2 + lo * elsize, (char *)vec1 + lo * elsize,
                       (nel - lo) * elsize);
                break;
            }
            if (!MergeArrays(&msa, (char *)vec1 + lo * elsize,
                             (char *)vec2 + lo * elsize, run,
                             hi + run > nel ? nel - hi : run)) {
                return JS_FALSE;
            }
        }
        swap = vec1;
        vec1 = vec2;
        vec2 = swap;
    }
    if (src != vec1)
        memcpy(src, tmp, nel * elsize);

    return JS_TRUE;
}

struct CompareArgs
{
    JSContext          *context;
    InvokeArgsGuard    args;
    Value              fval;

    CompareArgs(JSContext *cx, Value fval)
      : context(cx), fval(fval)
    {}
};

static JS_REQUIRES_STACK JSBool
sort_compare(void *arg, const void *a, const void *b, int *result)
{
    const Value *av = (const Value *)a, *bv = (const Value *)b;
    CompareArgs *ca = (CompareArgs *) arg;
    JSContext *cx = ca->context;

    /*
     * array_sort deals with holes and undefs on its own and they should not
     * come here.
     */
    JS_ASSERT(!av->isMagic() && !av->isUndefined());
    JS_ASSERT(!av->isMagic() && !bv->isUndefined());

    if (!JS_CHECK_OPERATION_LIMIT(cx))
        return JS_FALSE;

    InvokeArgsGuard &args = ca->args;
    if (!args.pushed() && !cx->stack.pushInvokeArgs(cx, 2, &args))
        return JS_FALSE;
        
    args.calleeHasBeenReset();
    args.calleev() = ca->fval;
    args.thisv() = UndefinedValue();
    args[0] = *av;
    args[1] = *bv;

    if (!Invoke(cx, args))
        return JS_FALSE;

    jsdouble cmp;
    if (!ToNumber(cx, args.rval(), &cmp))
        return JS_FALSE;

    /* Clamp cmp to -1, 0, 1. */
    *result = 0;
    if (!JSDOUBLE_IS_NaN(cmp) && cmp != 0)
        *result = cmp > 0 ? 1 : -1;

    /*
     * XXX else report some kind of error here?  ECMA talks about 'consistent
     * compare functions' that don't return NaN, but is silent about what the
     * result should be.  So we currently ignore it.
     */

    return JS_TRUE;
}

typedef JSBool (JS_REQUIRES_STACK *JSRedComparator)(void*, const void*,
                                                    const void*, int *);

static inline JS_IGNORE_STACK JSComparator
comparator_stack_cast(JSRedComparator func)
{
    return func;
}

static int
sort_compare_strings(void *arg, const void *a, const void *b, int *result)
{
    JSContext *cx = (JSContext *)arg;
    JSString *astr = ((const Value *)a)->toString();
    JSString *bstr = ((const Value *)b)->toString();
    return JS_CHECK_OPERATION_LIMIT(cx) && CompareStrings(cx, astr, bstr, result);
}

JSBool
js::array_sort(JSContext *cx, uintN argc, Value *vp)
{
    jsuint len, newlen, i, undefs;
    size_t elemsize;
    JSString *str;

    Value *argv = JS_ARGV(cx, vp);
    Value fval;
    if (argc > 0 && !argv[0].isUndefined()) {
        if (argv[0].isPrimitive()) {
            JS_ReportErrorNumber(cx, js_GetErrorMessage, NULL, JSMSG_BAD_SORT_ARG);
            return false;
        }
        fval = argv[0];     /* non-default compare function */
    } else {
        fval.setNull();
    }

    JSObject *obj = ToObject(cx, &vp[1]);
    if (!obj)
        return false;
    if (!js_GetLengthProperty(cx, obj, &len))
        return false;
    if (len == 0) {
        vp->setObject(*obj);
        return true;
    }

    /*
     * We need a temporary array of 2 * len Value to hold the array elements
     * and the scratch space for merge sort. Check that its size does not
     * overflow size_t, which would allow for indexing beyond the end of the
     * malloc'd vector.
     */
#if JS_BITS_PER_WORD == 32
    if (size_t(len) > size_t(-1) / (2 * sizeof(Value))) {
        js_ReportAllocationOverflow(cx);
        return false;
    }
#endif

    /*
     * Initialize vec as a root. We will clear elements of vec one by
     * one while increasing the rooted amount of vec when we know that the
     * property at the corresponding index exists and its value must be rooted.
     *
     * In this way when sorting a huge mostly sparse array we will not
     * access the tail of vec corresponding to properties that do not
     * exist, allowing OS to avoiding committing RAM. See bug 330812.
     */
    {
        Value *vec = (Value *) cx->malloc_(2 * size_t(len) * sizeof(Value));
        if (!vec)
            return false;

        DEFINE_LOCAL_CLASS_OF_STATIC_FUNCTION(AutoFreeVector) {
            JSContext *const cx;
            Value *&vec;
           public:
            AutoFreeVector(JSContext *cx, Value *&vec) : cx(cx), vec(vec) { }
            ~AutoFreeVector() {
                cx->free_(vec);
            }
        } free_(cx, vec);

        AutoArrayRooter tvr(cx, 0, vec);

        /*
         * By ECMA 262, 15.4.4.11, a property that does not exist (which we
         * call a "hole") is always greater than an existing property with
         * value undefined and that is always greater than any other property.
         * Thus to sort holes and undefs we simply count them, sort the rest
         * of elements, append undefs after them and then make holes after
         * undefs.
         */
        undefs = 0;
        newlen = 0;
        bool allStrings = true;
        for (i = 0; i < len; i++) {
            if (!JS_CHECK_OPERATION_LIMIT(cx))
                return false;

            /* Clear vec[newlen] before including it in the rooted set. */
            JSBool hole;
            vec[newlen].setNull();
            tvr.changeLength(newlen + 1);
            if (!GetElement(cx, obj, i, &hole, &vec[newlen]))
                return false;

            if (hole)
                continue;

            if (vec[newlen].isUndefined()) {
                ++undefs;
                continue;
            }

            allStrings = allStrings && vec[newlen].isString();

            ++newlen;
        }

        if (newlen == 0) {
            vp->setObject(*obj);
            return true; /* The array has only holes and undefs. */
        }

        /*
         * The first newlen elements of vec are copied from the array object
         * (above). The remaining newlen positions are used as GC-rooted scratch
         * space for mergesort. We must clear the space before including it to
         * the root set covered by tvr.count.
         */
        Value *mergesort_tmp = vec + newlen;
        MakeRangeGCSafe(mergesort_tmp, newlen);
        tvr.changeLength(newlen * 2);

        /* Here len == 2 * (newlen + undefs + number_of_holes). */
        if (fval.isNull()) {
            /*
             * Sort using the default comparator converting all elements to
             * strings.
             */
            if (allStrings) {
                elemsize = sizeof(Value);
            } else {
                /*
                 * To avoid string conversion on each compare we do it only once
                 * prior to sorting. But we also need the space for the original
                 * values to recover the sorting result. To reuse
                 * sort_compare_strings we move the original values to the odd
                 * indexes in vec, put the string conversion results in the even
                 * indexes and pass 2 * sizeof(Value) as an element size to the
                 * sorting function. In this way sort_compare_strings will only
                 * see the string values when it casts the compare arguments as
                 * pointers to Value.
                 *
                 * This requires doubling the temporary storage including the
                 * scratch space for the merge sort. Since vec already contains
                 * the rooted scratch space for newlen elements at the tail, we
                 * can use it to rearrange and convert to strings first and try
                 * realloc only when we know that we successfully converted all
                 * the elements.
                 */
#if JS_BITS_PER_WORD == 32
                if (size_t(newlen) > size_t(-1) / (4 * sizeof(Value))) {
                    js_ReportAllocationOverflow(cx);
                    return false;
                }
#endif

                /*
                 * Rearrange and string-convert the elements of the vector from
                 * the tail here and, after sorting, move the results back
                 * starting from the start to prevent overwrite the existing
                 * elements.
                 */
                i = newlen;
                do {
                    --i;
                    if (!JS_CHECK_OPERATION_LIMIT(cx))
                        return false;
                    const Value &v = vec[i];
                    str = js_ValueToString(cx, v);
                    if (!str)
                        return false;
                    // Copying v must come first, because the following line overwrites v
                    // when i == 0.
                    vec[2 * i + 1] = v;
                    vec[2 * i].setString(str);
                } while (i != 0);

                JS_ASSERT(tvr.array == vec);
                vec = (Value *) cx->realloc_(vec, 4 * size_t(newlen) * sizeof(Value));
                if (!vec) {
                    vec = tvr.array;  /* N.B. AutoFreeVector */
                    return false;
                }
                mergesort_tmp = vec + 2 * newlen;
                MakeRangeGCSafe(mergesort_tmp, 2 * newlen);
                tvr.changeArray(vec, newlen * 4);
                elemsize = 2 * sizeof(Value);
            }
            if (!js_MergeSort(vec, size_t(newlen), elemsize,
                              sort_compare_strings, cx, mergesort_tmp,
                              JS_SORTING_GENERIC)) {
                return false;
            }
            if (!allStrings) {
                /*
                 * We want to make the following loop fast and to unroot the
                 * cached results of toString invocations before the operation
                 * callback has a chance to run the GC. For this reason we do
                 * not call JS_CHECK_OPERATION_LIMIT in the loop.
                 */
                i = 0;
                do {
                    vec[i] = vec[2 * i + 1];
                } while (++i != newlen);
            }
        } else {
            CompareArgs ca(cx, fval);
            if (!js_MergeSort(vec, size_t(newlen), sizeof(Value),
                              comparator_stack_cast(sort_compare),
                              &ca, mergesort_tmp,
                              JS_SORTING_VALUES)) {
                return false;
            }
        }

        /*
         * We no longer need to root the scratch space for the merge sort, so
         * unroot it now to make the job of a potential GC under
         * InitArrayElements easier.
         */
        tvr.changeLength(newlen);
        if (!InitArrayElements(cx, obj, 0, newlen, vec, false))
            return false;
    }

    /* Set undefs that sorted after the rest of elements. */
    while (undefs != 0) {
        --undefs;
        if (!JS_CHECK_OPERATION_LIMIT(cx) ||
            !SetArrayElement(cx, obj, newlen++, UndefinedValue())) {
            return false;
        }
    }

    /* Re-create any holes that sorted to the end of the array. */
    while (len > newlen) {
        if (!JS_CHECK_OPERATION_LIMIT(cx) || DeleteArrayElement(cx, obj, --len, true) < 0)
            return false;
    }
    vp->setObject(*obj);
    return true;
}

/*
 * Perl-inspired push, pop, shift, unshift, and splice methods.
 */
static JSBool
array_push_slowly(JSContext *cx, JSObject *obj, uintN argc, Value *argv, Value *rval)
{
    jsuint length;

    if (!js_GetLengthProperty(cx, obj, &length))
        return JS_FALSE;
    if (!InitArrayElements(cx, obj, length, argc, argv, true))
        return JS_FALSE;

    /* Per ECMA-262, return the new array length. */
    jsdouble newlength = length + jsdouble(argc);
    rval->setNumber(newlength);
    return js_SetLengthProperty(cx, obj, newlength);
}

static JSBool
array_push1_dense(JSContext* cx, JSObject* obj, const Value &v, Value *rval)
{
    uint32 length = obj->getArrayLength();
    do {
        JSObject::EnsureDenseResult result = obj->ensureDenseArrayElements(cx, length, 1);
        if (result != JSObject::ED_OK) {
            if (result == JSObject::ED_FAILED)
                return false;
            JS_ASSERT(result == JSObject::ED_SPARSE);
            break;
        }

        obj->setDenseArrayLength(length + 1);
        obj->setDenseArrayElementWithType(cx, length, v);
        rval->setNumber(obj->getArrayLength());
        return true;
    } while (false);

    if (!obj->makeDenseArraySlow(cx))
        return false;
    Value tmp = v;
    return array_push_slowly(cx, obj, 1, &tmp, rval);
}

JS_ALWAYS_INLINE JSBool
NewbornArrayPushImpl(JSContext *cx, JSObject *obj, const Value &v)
{
    JS_ASSERT(!v.isMagic());

    uint32 length = obj->getArrayLength();
    if (obj->isSlowArray()) {
        /* This can happen in one evil case. See bug 630377. */
        jsid id;
        return IndexToId(cx, length, &id) &&
               js_DefineProperty(cx, obj, id, &v, NULL, NULL, JSPROP_ENUMERATE);
    }

    JS_ASSERT(obj->isDenseArray());
    JS_ASSERT(length <= obj->getDenseArrayCapacity());

    if (!obj->ensureElements(cx, length + 1))
        return false;

    obj->setDenseArrayInitializedLength(length + 1);
    obj->setDenseArrayLength(length + 1);
    obj->setDenseArrayElementWithType(cx, length, v);
    return true;
}

JSBool
js_NewbornArrayPush(JSContext *cx, JSObject *obj, const Value &vp)
{
    return NewbornArrayPushImpl(cx, obj, vp);
}

#ifdef JS_TRACER
JSBool JS_FASTCALL
js_NewbornArrayPush_tn(JSContext *cx, JSObject *obj, ValueArgType v)
{
    TraceMonitor *tm = JS_TRACE_MONITOR_ON_TRACE(cx);

    if (!NewbornArrayPushImpl(cx, obj, ValueArgToConstRef(v))) {
        SetBuiltinError(tm);
        return JS_FALSE;
    }

    return WasBuiltinSuccessful(tm);
}
JS_DEFINE_CALLINFO_3(extern, BOOL_FAIL, js_NewbornArrayPush_tn, CONTEXT, OBJECT,
                     VALUE, 0, nanojit::ACCSET_STORE_ANY)
#endif

JSBool
js::array_push(JSContext *cx, uintN argc, Value *vp)
{
    JSObject *obj = ToObject(cx, &vp[1]);
    if (!obj)
        return false;

    /* Insist on one argument and obj of the expected class. */
    if (argc != 1 || !obj->isDenseArray())
        return array_push_slowly(cx, obj, argc, vp + 2, vp);

    return array_push1_dense(cx, obj, vp[2], vp);
}

static JSBool
array_pop_slowly(JSContext *cx, JSObject* obj, Value *vp)
{
    jsuint index;
    JSBool hole;

    if (!js_GetLengthProperty(cx, obj, &index))
        return JS_FALSE;
    if (index == 0) {
        vp->setUndefined();
    } else {
        index--;

        /* Get the to-be-deleted property's value into vp. */
        if (!GetElement(cx, obj, index, &hole, vp))
            return JS_FALSE;
        if (!hole && DeleteArrayElement(cx, obj, index, true) < 0)
            return JS_FALSE;
    }
    return js_SetLengthProperty(cx, obj, index);
}

static JSBool
array_pop_dense(JSContext *cx, JSObject* obj, Value *vp)
{
    jsuint index;
    JSBool hole;

    index = obj->getArrayLength();
    if (index == 0) {
        vp->setUndefined();
        return JS_TRUE;
    }
    index--;
    if (!GetElement(cx, obj, index, &hole, vp))
        return JS_FALSE;
    if (!hole && DeleteArrayElement(cx, obj, index, true) < 0)
        return JS_FALSE;

    if (obj->getDenseArrayInitializedLength() > index)
        obj->setDenseArrayInitializedLength(index);
    obj->setArrayLength(cx, index);
    return JS_TRUE;
}

JSBool
js::array_pop(JSContext *cx, uintN argc, Value *vp)
{
    JSObject *obj = ToObject(cx, &vp[1]);
    if (!obj)
        return false;
    if (obj->isDenseArray())
        return array_pop_dense(cx, obj, vp);
    return array_pop_slowly(cx, obj, vp);
}

#ifdef JS_METHODJIT
void JS_FASTCALL
mjit::stubs::ArrayShift(VMFrame &f)
{
    JSObject *obj = &f.regs.sp[-1].toObject();
    JS_ASSERT(obj->isDenseArray());
    JS_ASSERT(!js_PrototypeHasIndexedProperties(f.cx, obj));

    /*
     * At this point the length and initialized length have already been
     * decremented and the result fetched, so just shift the array elements
     * themselves.
     */
    uint32 initlen = obj->getDenseArrayInitializedLength();
    obj->moveDenseArrayElements(0, 1, initlen);
}
#endif /* JS_METHODJIT */

JSBool
js::array_shift(JSContext *cx, uintN argc, Value *vp)
{
    JSObject *obj = ToObject(cx, &vp[1]);
    if (!obj)
        return JS_FALSE;

    jsuint length;
    if (!js_GetLengthProperty(cx, obj, &length))
        return JS_FALSE;

    if (length == 0) {
        vp->setUndefined();
    } else {
        length--;

        if (obj->isDenseArray() && !js_PrototypeHasIndexedProperties(cx, obj) &&
            length < obj->getDenseArrayCapacity() &&
            0 < obj->getDenseArrayInitializedLength()) {
            *vp = obj->getDenseArrayElement(0);
            if (vp->isMagic(JS_ARRAY_HOLE))
                vp->setUndefined();
            obj->moveDenseArrayElements(0, 1, length);
            obj->setDenseArrayInitializedLength(obj->getDenseArrayInitializedLength() - 1);
            obj->setArrayLength(cx, length);
            if (!js_SuppressDeletedProperty(cx, obj, INT_TO_JSID(length)))
                return JS_FALSE;
            return JS_TRUE;
        }

        /* Get the to-be-deleted property's value into vp ASAP. */
        JSBool hole;
        if (!GetElement(cx, obj, 0, &hole, vp))
            return JS_FALSE;

        /* Slide down the array above the first element. */
        AutoValueRooter tvr(cx);
        for (jsuint i = 0; i < length; i++) {
            if (!JS_CHECK_OPERATION_LIMIT(cx) ||
                !GetElement(cx, obj, i + 1, &hole, tvr.addr()) ||
                !SetOrDeleteArrayElement(cx, obj, i, hole, tvr.value())) {
                return JS_FALSE;
            }
        }

        /* Delete the only or last element when it exists. */
        if (!hole && DeleteArrayElement(cx, obj, length, true) < 0)
            return JS_FALSE;
    }
    return js_SetLengthProperty(cx, obj, length);
}

static JSBool
array_unshift(JSContext *cx, uintN argc, Value *vp)
{
    Value *argv;
    JSBool hole;
    jsdouble last, newlen;

    JSObject *obj = ToObject(cx, &vp[1]);
    if (!obj)
        return false;

    jsuint length;
    if (!js_GetLengthProperty(cx, obj, &length))
        return JS_FALSE;

    newlen = length;
    if (argc > 0) {
        /* Slide up the array to make room for argc at the bottom. */
        argv = JS_ARGV(cx, vp);
        if (length > 0) {
            bool optimized = false;
            do {
                if (!obj->isDenseArray())
                    break;
                if (js_PrototypeHasIndexedProperties(cx, obj))
                    break;
                JSObject::EnsureDenseResult result = obj->ensureDenseArrayElements(cx, length, argc);
                if (result != JSObject::ED_OK) {
                    if (result == JSObject::ED_FAILED)
                        return false;
                    JS_ASSERT(result == JSObject::ED_SPARSE);
                    break;
                }
                obj->moveDenseArrayElements(argc, 0, length);
                for (uint32 i = 0; i < argc; i++)
                    obj->setDenseArrayElement(i, MagicValue(JS_ARRAY_HOLE));
                optimized = true;
            } while (false);

            if (!optimized) {
                last = length;
                jsdouble upperIndex = last + argc;
                AutoValueRooter tvr(cx);
                do {
                    --last, --upperIndex;
                    if (!JS_CHECK_OPERATION_LIMIT(cx) ||
                        !GetElement(cx, obj, last, &hole, tvr.addr()) ||
                        !SetOrDeleteArrayElement(cx, obj, upperIndex, hole, tvr.value())) {
                        return JS_FALSE;
                    }
                } while (last != 0);
            }
        }

        /* Copy from argv to the bottom of the array. */
        if (!InitArrayElements(cx, obj, 0, argc, argv, true))
            return JS_FALSE;

        newlen += argc;
    }
    if (!js_SetLengthProperty(cx, obj, newlen))
        return JS_FALSE;

    /* Follow Perl by returning the new array length. */
    vp->setNumber(newlen);
    return JS_TRUE;
}

static inline void
TryReuseArrayType(JSObject *obj, JSObject *nobj)
{
    /*
     * Try to change the type of a newly created array nobj to the same type
     * as obj. This can only be performed if the original object is an array
     * and has the same prototype.
     */
    JS_ASSERT(nobj->isDenseArray());
    JS_ASSERT(nobj->getProto()->hasNewType(nobj->type()));

    if (obj->isArray() && !obj->hasSingletonType() && obj->getProto() == nobj->getProto())
        nobj->setType(obj->type());
}

/*
 * Returns true if this is a dense array whose |count| properties starting from
 * |startingIndex| may be accessed (get, set, delete) directly through its
 * contiguous vector of elements without fear of getters, setters, etc. along
 * the prototype chain.
 */
static inline bool
CanOptimizeForDenseStorage(JSObject *arr, uint32 startingIndex, uint32 count, JSContext *cx)
{
    JS_ASSERT(UINT32_MAX - startingIndex >= count);

    uint32 length = startingIndex + count;
    return arr->isDenseArray() &&
           !arr->getType(cx)->hasAllFlags(OBJECT_FLAG_NON_PACKED_ARRAY) &&
           !js_PrototypeHasIndexedProperties(cx, arr) &&
           length <= arr->getDenseArrayInitializedLength();
}

static inline bool
CopyArrayElement(JSContext *cx, JSObject *source, uint32 sourceIndex,
                 JSObject *target, uint32 targetIndex)
{
    if (!JS_CHECK_OPERATION_LIMIT(cx))
        return false;

    JSBool hole;
    Value fromValue;
    return GetElement(cx, source, sourceIndex, &hole, &fromValue) &&
           SetOrDeleteArrayElement(cx, target, targetIndex, hole, fromValue);
}

/* ES5 15.4.4.12. */
static JSBool
array_splice(JSContext *cx, uintN argc, Value *vp)
{
    CallArgs args = CallArgsFromVp(argc, vp);

    /* Step 1. */
    JSObject *obj = ToObject(cx, &args.thisv());
    if (!obj)
        return false;

    /* Steps 3-4. */
    uint32 len;
    if (!js_GetLengthProperty(cx, obj, &len))
        return false;

    /* Step 5. */
    double relativeStart;
    if (!ToInteger(cx, argc >= 1 ? args[0] : UndefinedValue(), &relativeStart))
        return false;

    /* Step 6. */
    uint32 actualStart;
    if (relativeStart < 0)
        actualStart = JS_MAX(len + relativeStart, 0);
    else
        actualStart = JS_MIN(relativeStart, len);

    /* Step 7. */
    uint32 actualDeleteCount;
    if (argc != 1) {
        jsdouble deleteCountDouble;
        if (!ToInteger(cx, argc >= 2 ? args[1] : Int32Value(0), &deleteCountDouble))
            return false;
        actualDeleteCount = JS_MIN(JS_MAX(deleteCountDouble, 0), len - actualStart);
    } else {
        /*
         * Non-standard: if start was specified but deleteCount was omitted,
         * delete to the end of the array.  See bug 668024 for discussion.
         */
        actualDeleteCount = len - actualStart;
    }

    JS_ASSERT(len - actualStart >= actualDeleteCount);

    /* Steps 2, 8-9. */
    JSObject *arr;
    if (CanOptimizeForDenseStorage(obj, actualStart, actualDeleteCount, cx)) {
        arr = NewDenseCopiedArray(cx, actualDeleteCount,
                                  obj->getDenseArrayElements() + actualStart);
        if (!arr)
            return false;
        TryReuseArrayType(obj, arr);
    } else {
        arr = NewDenseAllocatedArray(cx, actualDeleteCount);
        if (!arr)
            return false;
        TryReuseArrayType(obj, arr);

        for (uint32 k = 0; k < actualDeleteCount; k++) {
            JSBool hole;
            Value fromValue;
            if (!JS_CHECK_OPERATION_LIMIT(cx) ||
                !GetElement(cx, obj, actualStart + k, &hole, &fromValue) ||
                (!hole && !arr->defineElement(cx, k, fromValue)))
            {
                return false;
            }
        }
    }

    /* Step 11. */
    uint32 itemCount = (argc >= 2) ? (argc - 2) : 0;

    if (itemCount < actualDeleteCount) {
        /* Step 12: the array is being shrunk. */
        uint32 sourceIndex = actualStart + actualDeleteCount;
        uint32 targetIndex = actualStart + itemCount;
        uint32 finalLength = len - actualDeleteCount + itemCount;

        if (CanOptimizeForDenseStorage(obj, 0, len, cx)) {
            /* Steps 12(a)-(b). */
            obj->moveDenseArrayElements(targetIndex, sourceIndex, len - sourceIndex);

            /* Steps 12(c)-(d). */
            obj->shrinkDenseArrayElements(cx, finalLength);

            /*
             * The array's initialized length is now out of sync with the array
             * elements: resynchronize it.
             */
            if (cx->typeInferenceEnabled())
                obj->setDenseArrayInitializedLength(finalLength);

            /* Fix running enumerators for the deleted items. */
            if (!js_SuppressDeletedElements(cx, obj, finalLength, len))
                return false;
        } else {
            /*
             * This is all very slow if the length is very large. We don't yet
             * have the ability to iterate in sorted order, so we just do the
             * pessimistic thing and let JS_CHECK_OPERATION_LIMIT handle the
             * fallout.
             */

            /* Steps 12(a)-(b). */
            for (uint32 from = sourceIndex, to = targetIndex; from < len; from++, to++) {
                JSBool hole;
                Value fromValue;
                if (!JS_CHECK_OPERATION_LIMIT(cx) ||
                    !GetElement(cx, obj, from, &hole, &fromValue) ||
                    !SetOrDeleteArrayElement(cx, obj, to, hole, fromValue))
                {
                    return false;
                }
            }

            /* Steps 12(c)-(d). */
            for (uint32 k = len; k > finalLength; k--) {
                if (DeleteArrayElement(cx, obj, k - 1, true) < 0)
                    return false;
            }
        }
    } else if (itemCount > actualDeleteCount) {
        /* Step 13. */

        /*
         * Optimize only if the array is already dense and we can extend it to
         * its new length.
         */
        if (obj->isDenseArray()) {
            JSObject::EnsureDenseResult res =
                obj->ensureDenseArrayElements(cx, obj->getArrayLength(),
                                              itemCount - actualDeleteCount);
            if (res == JSObject::ED_FAILED)
                return false;

            if (res == JSObject::ED_SPARSE) {
                if (!obj->makeDenseArraySlow(cx))
                    return false;
            } else {
                JS_ASSERT(res == JSObject::ED_OK);
            }
        }

        if (CanOptimizeForDenseStorage(obj, len, itemCount - actualDeleteCount, cx)) {
            obj->moveDenseArrayElements(actualStart + itemCount,
                                        actualStart + actualDeleteCount,
                                        len - (actualStart + actualDeleteCount));

            if (cx->typeInferenceEnabled())
                obj->setDenseArrayInitializedLength(len + itemCount - actualDeleteCount);
        } else {
            for (jsdouble k = len - actualDeleteCount; k > actualStart; k--) {
                jsdouble from = k + actualDeleteCount - 1;
                jsdouble to = k + itemCount - 1;

                JSBool hole;
                Value fromValue;
                if (!JS_CHECK_OPERATION_LIMIT(cx) ||
                    !GetElement(cx, obj, from, &hole, &fromValue) ||
                    !SetOrDeleteArrayElement(cx, obj, to, hole, fromValue))
                {
                    return false;
                }
            }
        }
    }

    /* Step 10. */
    Value *items = args.array() + 2;

    /* Steps 14-15. */
    for (uint32 k = actualStart, i = 0; i < itemCount; i++, k++) {
        if (!SetArrayElement(cx, obj, k, items[i]))
            return false;
    }

    /* Step 16. */
    jsdouble finalLength = jsdouble(len) - actualDeleteCount + itemCount;
    if (!js_SetLengthProperty(cx, obj, finalLength))
        return false;

    /* Step 17. */
    args.rval().setObject(*arr);
    return true;
}

#ifdef JS_METHODJIT
void JS_FASTCALL
mjit::stubs::ArrayConcatTwoArrays(VMFrame &f)
{
    JSObject *result = &f.regs.sp[-3].toObject();
    JSObject *obj1 = &f.regs.sp[-2].toObject();
    JSObject *obj2 = &f.regs.sp[-1].toObject();

    JS_ASSERT(result->isDenseArray() && obj1->isDenseArray() && obj2->isDenseArray());

    uint32 initlen1 = obj1->getDenseArrayInitializedLength();
    JS_ASSERT(initlen1 == obj1->getArrayLength());

    uint32 initlen2 = obj2->getDenseArrayInitializedLength();
    JS_ASSERT(initlen2 == obj2->getArrayLength());

    /* No overflow here due to nslots limit. */
    uint32 len = initlen1 + initlen2;

    if (!result->ensureSlots(f.cx, len))
        THROW();

    result->copyDenseArrayElements(0, obj1->getDenseArrayElements(), initlen1);
    result->copyDenseArrayElements(initlen1, obj2->getDenseArrayElements(), initlen2);

    result->setDenseArrayInitializedLength(len);
    result->setDenseArrayLength(len);
}
#endif /* JS_METHODJIT */

/*
 * Python-esque sequence operations.
 */
JSBool
js::array_concat(JSContext *cx, uintN argc, Value *vp)
{
    /* Treat our |this| object as the first argument; see ECMA 15.4.4.4. */
    Value *p = JS_ARGV(cx, vp) - 1;

    /* Create a new Array object and root it using *vp. */
    JSObject *aobj = ToObject(cx, &vp[1]);
    if (!aobj)
        return false;

    JSObject *nobj;
    jsuint length;
    if (aobj->isDenseArray()) {
        length = aobj->getArrayLength();
        const Value *vector = aobj->getDenseArrayElements();
        jsuint initlen = aobj->getDenseArrayInitializedLength();
        nobj = NewDenseCopiedArray(cx, initlen, vector);
        if (!nobj)
            return JS_FALSE;
        TryReuseArrayType(aobj, nobj);
        nobj->setArrayLength(cx, length);
        vp->setObject(*nobj);
        if (argc == 0)
            return JS_TRUE;
        argc--;
        p++;
    } else {
        nobj = NewDenseEmptyArray(cx);
        if (!nobj)
            return JS_FALSE;
        vp->setObject(*nobj);
        length = 0;
    }

    /* Loop over [0, argc] to concat args into nobj, expanding all Arrays. */
    for (uintN i = 0; i <= argc; i++) {
        if (!JS_CHECK_OPERATION_LIMIT(cx))
            return false;
        const Value &v = p[i];
        if (v.isObject()) {
            JSObject &obj = v.toObject();
            if (ObjectClassIs(obj, ESClass_Array, cx)) {
                jsuint alength;
                if (!js_GetLengthProperty(cx, &obj, &alength))
                    return false;
                for (uint32 slot = 0; slot < alength; slot++) {
                    JSBool hole;
                    Value tmp;
                    if (!JS_CHECK_OPERATION_LIMIT(cx) || !GetElement(cx, &obj, slot, &hole, &tmp))
                        return false;

                    /*
                     * Per ECMA 262, 15.4.4.4, step 9, ignore nonexistent
                     * properties.
                     */
                    if (!hole && !SetArrayElement(cx, nobj, length + slot, tmp))
                        return false;
                }
                length += alength;
                continue;
            }
        }

        if (!SetArrayElement(cx, nobj, length, v))
            return false;
        length++;
    }

    return js_SetLengthProperty(cx, nobj, length);
}

static JSBool
array_slice(JSContext *cx, uintN argc, Value *vp)
{
    Value *argv;
    JSObject *nobj;
    jsuint length, begin, end, slot;
    JSBool hole;

    argv = JS_ARGV(cx, vp);

    JSObject *obj = ToObject(cx, &vp[1]);
    if (!obj)
        return false;

    if (!js_GetLengthProperty(cx, obj, &length))
        return JS_FALSE;
    begin = 0;
    end = length;

    if (argc > 0) {
        jsdouble d;
        if (!ToInteger(cx, argv[0], &d))
            return false;
        if (d < 0) {
            d += length;
            if (d < 0)
                d = 0;
        } else if (d > length) {
            d = length;
        }
        begin = (jsuint)d;

        if (argc > 1 && !argv[1].isUndefined()) {
            if (!ToInteger(cx, argv[1], &d))
                return false;
            if (d < 0) {
                d += length;
                if (d < 0)
                    d = 0;
            } else if (d > length) {
                d = length;
            }
            end = (jsuint)d;
        }
    }

    if (begin > end)
        begin = end;

    if (obj->isDenseArray() && end <= obj->getDenseArrayInitializedLength() &&
        !js_PrototypeHasIndexedProperties(cx, obj)) {
        nobj = NewDenseCopiedArray(cx, end - begin, obj->getDenseArrayElements() + begin);
        if (!nobj)
            return JS_FALSE;
        TryReuseArrayType(obj, nobj);
        vp->setObject(*nobj);
        return JS_TRUE;
    }

    /* Create a new Array object and root it using *vp. */
    nobj = NewDenseAllocatedArray(cx, end - begin);
    if (!nobj)
        return JS_FALSE;
    TryReuseArrayType(obj, nobj);
    vp->setObject(*nobj);

    AutoValueRooter tvr(cx);
    for (slot = begin; slot < end; slot++) {
        if (!JS_CHECK_OPERATION_LIMIT(cx) ||
            !GetElement(cx, obj, slot, &hole, tvr.addr())) {
            return JS_FALSE;
        }
        if (!hole && !SetArrayElement(cx, nobj, slot - begin, tvr.value()))
            return JS_FALSE;
    }

    return JS_TRUE;
}

static JSBool
array_indexOfHelper(JSContext *cx, JSBool isLast, uintN argc, Value *vp)
{
    jsuint length, i, stop;
    Value tosearch;
    jsint direction;
    JSBool hole;

    JSObject *obj = ToObject(cx, &vp[1]);
    if (!obj)
        return false;
    if (!js_GetLengthProperty(cx, obj, &length))
        return JS_FALSE;
    if (length == 0)
        goto not_found;

    if (argc <= 1) {
        i = isLast ? length - 1 : 0;
        tosearch = (argc != 0) ? vp[2] : UndefinedValue();
    } else {
        jsdouble start;

        tosearch = vp[2];
        if (!ToInteger(cx, vp[3], &start))
            return false;
        if (start < 0) {
            start += length;
            if (start < 0) {
                if (isLast)
                    goto not_found;
                i = 0;
            } else {
                i = (jsuint)start;
            }
        } else if (start >= length) {
            if (!isLast)
                goto not_found;
            i = length - 1;
        } else {
            i = (jsuint)start;
        }
    }

    if (isLast) {
        stop = 0;
        direction = -1;
    } else {
        stop = length - 1;
        direction = 1;
    }

    for (;;) {
        if (!JS_CHECK_OPERATION_LIMIT(cx) ||
            !GetElement(cx, obj, (jsuint)i, &hole, vp)) {
            return JS_FALSE;
        }
        if (!hole) {
            JSBool equal;
            if (!StrictlyEqual(cx, *vp, tosearch, &equal))
                return JS_FALSE;
            if (equal) {
                vp->setNumber(i);
                return JS_TRUE;
            }
        }
        if (i == stop)
            goto not_found;
        i += direction;
    }

  not_found:
    vp->setInt32(-1);
    return JS_TRUE;
}

static JSBool
array_indexOf(JSContext *cx, uintN argc, Value *vp)
{
    return array_indexOfHelper(cx, JS_FALSE, argc, vp);
}

static JSBool
array_lastIndexOf(JSContext *cx, uintN argc, Value *vp)
{
    return array_indexOfHelper(cx, JS_TRUE, argc, vp);
}

/* Order is important; extras that take a predicate funarg must follow MAP. */
typedef enum ArrayExtraMode {
    FOREACH,
    REDUCE,
    REDUCE_RIGHT,
    MAP,
    FILTER,
    SOME,
    EVERY
} ArrayExtraMode;

#define REDUCE_MODE(mode) ((mode) == REDUCE || (mode) == REDUCE_RIGHT)

static JSBool
array_extra(JSContext *cx, ArrayExtraMode mode, uintN argc, Value *vp)
{
    JSObject *obj = ToObject(cx, &vp[1]);
    if (!obj)
        return false;

    jsuint length;
    if (!js_GetLengthProperty(cx, obj, &length))
        return JS_FALSE;

    /*
     * First, get or compute our callee, so that we error out consistently
     * when passed a non-callable object.
     */
    if (argc == 0) {
        js_ReportMissingArg(cx, *vp, 0);
        return JS_FALSE;
    }
    Value *argv = vp + 2;
    JSObject *callable = js_ValueToCallableObject(cx, &argv[0], JSV2F_SEARCH_STACK);
    if (!callable)
        return JS_FALSE;

    /*
     * Set our initial return condition, used for zero-length array cases
     * (and pre-size our map return to match our known length, for all cases).
     */
    jsuint newlen;
    JSObject *newarr;
    TypeObject *newtype = NULL;
#ifdef __GNUC__ /* quell GCC overwarning */
    newlen = 0;
    newarr = NULL;
#endif
    jsuint start = 0, end = length;
    jsint step = 1;

    switch (mode) {
      case REDUCE_RIGHT:
        start = length - 1, end = -1, step = -1;
        /* FALL THROUGH */
      case REDUCE:
        if (length == 0 && argc == 1) {
            JS_ReportErrorNumber(cx, js_GetErrorMessage, NULL,
                                 JSMSG_EMPTY_ARRAY_REDUCE);
            return JS_FALSE;
        }
        if (argc >= 2) {
            *vp = argv[1];
        } else {
            JSBool hole;
            do {
                if (!GetElement(cx, obj, start, &hole, vp))
                    return JS_FALSE;
                start += step;
            } while (hole && start != end);

            if (hole && start == end) {
                JS_ReportErrorNumber(cx, js_GetErrorMessage, NULL,
                                     JSMSG_EMPTY_ARRAY_REDUCE);
                return JS_FALSE;
            }
        }
        break;
      case MAP:
      case FILTER:
        newlen = (mode == MAP) ? length : 0;
        newarr = NewDenseAllocatedArray(cx, newlen);
        if (!newarr)
            return JS_FALSE;
        newtype = GetTypeCallerInitObject(cx, JSProto_Array);
        if (!newtype)
            return JS_FALSE;
        newarr->setType(newtype);
        vp->setObject(*newarr);
        break;
      case SOME:
        vp->setBoolean(false);
        break;
      case EVERY:
        vp->setBoolean(true);
        break;
      case FOREACH:
        vp->setUndefined();
        break;
    }

    if (length == 0)
        return JS_TRUE;

    Value thisv = (argc > 1 && !REDUCE_MODE(mode)) ? argv[1] : UndefinedValue();

    /*
     * For all but REDUCE, we call with 3 args (value, index, array). REDUCE
     * requires 4 args (accum, value, index, array).
     */
    argc = 3 + REDUCE_MODE(mode);

    MUST_FLOW_THROUGH("out");
    JSBool ok = JS_TRUE;
    JSBool cond;

    Value objv = ObjectValue(*obj);
    AutoValueRooter tvr(cx);
    InvokeArgsGuard args;
    for (jsuint i = start; i != end; i += step) {
        JSBool hole;
        ok = JS_CHECK_OPERATION_LIMIT(cx) &&
             GetElement(cx, obj, i, &hole, tvr.addr());
        if (!ok)
            goto out;
        if (hole)
            continue;

        if (!args.pushed() && !cx->stack.pushInvokeArgs(cx, argc, &args))
            return false;

        /*
         * Push callable and 'this', then args. We must do this for every
         * iteration around the loop since Invoke clobbers its arguments.
         */
        args.calleeHasBeenReset();
        args.calleev() = ObjectValue(*callable);
        args.thisv() = thisv;
        uintN argi = 0;
        if (REDUCE_MODE(mode))
            args[argi++] = *vp;
        args[argi++] = tvr.value();
        args[argi++] = Int32Value(i);
        args[argi]   = objv;

        /* Do the call. */
        ok = Invoke(cx, args);
        if (!ok)
            break;

        const Value &rval = args.rval();

        if (mode > MAP)
            cond = js_ValueToBoolean(rval);
#ifdef __GNUC__ /* quell GCC overwarning */
        else
            cond = JS_FALSE;
#endif

        switch (mode) {
          case FOREACH:
            break;
          case REDUCE:
          case REDUCE_RIGHT:
            *vp = rval;
            break;
          case MAP:
            if (!ok)
                goto out;
            ok = SetArrayElement(cx, newarr, i, rval);
            if (!ok)
                goto out;
            break;
          case FILTER:
            if (!cond)
                break;
            /* The element passed the filter, so push it onto our result. */
            if (!ok)
                goto out;
            ok = SetArrayElement(cx, newarr, newlen++, tvr.value());
            if (!ok)
                goto out;
            break;
          case SOME:
            if (cond) {
                vp->setBoolean(true);
                goto out;
            }
            break;
          case EVERY:
            if (!cond) {
                vp->setBoolean(false);
                goto out;
            }
            break;
        }
    }

  out:
    if (ok && mode == FILTER)
        ok = js_SetLengthProperty(cx, newarr, newlen);
    return ok;
}

static JSBool
array_forEach(JSContext *cx, uintN argc, Value *vp)
{
    return array_extra(cx, FOREACH, argc, vp);
}

static JSBool
array_map(JSContext *cx, uintN argc, Value *vp)
{
    return array_extra(cx, MAP, argc, vp);
}

static JSBool
array_reduce(JSContext *cx, uintN argc, Value *vp)
{
    return array_extra(cx, REDUCE, argc, vp);
}

static JSBool
array_reduceRight(JSContext *cx, uintN argc, Value *vp)
{
    return array_extra(cx, REDUCE_RIGHT, argc, vp);
}

static JSBool
array_filter(JSContext *cx, uintN argc, Value *vp)
{
    return array_extra(cx, FILTER, argc, vp);
}

static JSBool
array_some(JSContext *cx, uintN argc, Value *vp)
{
    return array_extra(cx, SOME, argc, vp);
}

static JSBool
array_every(JSContext *cx, uintN argc, Value *vp)
{
    return array_extra(cx, EVERY, argc, vp);
}

static JSBool
array_isArray(JSContext *cx, uintN argc, Value *vp)
{
    CallArgs args = CallArgsFromVp(argc, vp);
    bool isArray = args.length() > 0 &&
                   args[0].isObject() &&
                   ObjectClassIs(args[0].toObject(), ESClass_Array, cx);
    args.rval().setBoolean(isArray);
    return true;
}

#define GENERIC JSFUN_GENERIC_NATIVE

static JSFunctionSpec array_methods[] = {
#if JS_HAS_TOSOURCE
    JS_FN(js_toSource_str,      array_toSource,     0,0),
#endif
    JS_FN(js_toString_str,      array_toString,     0,0),
    JS_FN(js_toLocaleString_str,array_toLocaleString,0,0),

    /* Perl-ish methods. */
    JS_FN("join",               array_join,         1,JSFUN_GENERIC_NATIVE),
    JS_FN("reverse",            array_reverse,      0,JSFUN_GENERIC_NATIVE),
    JS_FN("sort",               array_sort,         1,JSFUN_GENERIC_NATIVE),
    JS_FN("push",               array_push,         1,JSFUN_GENERIC_NATIVE),
    JS_FN("pop",                array_pop,          0,JSFUN_GENERIC_NATIVE),
    JS_FN("shift",              array_shift,        0,JSFUN_GENERIC_NATIVE),
    JS_FN("unshift",            array_unshift,      1,JSFUN_GENERIC_NATIVE),
    JS_FN("splice",             array_splice,       2,JSFUN_GENERIC_NATIVE),

    /* Pythonic sequence methods. */
    JS_FN("concat",             array_concat,       1,JSFUN_GENERIC_NATIVE),
    JS_FN("slice",              array_slice,        2,JSFUN_GENERIC_NATIVE),

    JS_FN("indexOf",            array_indexOf,      1,JSFUN_GENERIC_NATIVE),
    JS_FN("lastIndexOf",        array_lastIndexOf,  1,JSFUN_GENERIC_NATIVE),
    JS_FN("forEach",            array_forEach,      1,JSFUN_GENERIC_NATIVE),
    JS_FN("map",                array_map,          1,JSFUN_GENERIC_NATIVE),
    JS_FN("reduce",             array_reduce,       1,JSFUN_GENERIC_NATIVE),
    JS_FN("reduceRight",        array_reduceRight,  1,JSFUN_GENERIC_NATIVE),
    JS_FN("filter",             array_filter,       1,JSFUN_GENERIC_NATIVE),
    JS_FN("some",               array_some,         1,JSFUN_GENERIC_NATIVE),
    JS_FN("every",              array_every,        1,JSFUN_GENERIC_NATIVE),

    JS_FS_END
};

static JSFunctionSpec array_static_methods[] = {
    JS_FN("isArray",            array_isArray,      1,0),
    JS_FS_END
};

/* ES5 15.4.2 */
JSBool
js_Array(JSContext *cx, uintN argc, Value *vp)
{
    TypeObject *type = GetTypeCallerInitObject(cx, JSProto_Array);
    if (!type)
        return JS_FALSE;

    if (argc != 1 || !vp[2].isNumber()) {
        if (!InitArrayTypes(cx, type, vp + 2, argc))
            return false;
        JSObject *obj = (argc == 0)
                        ? NewDenseEmptyArray(cx)
                        : NewDenseCopiedArray(cx, argc, vp + 2);
        if (!obj)
            return false;
        obj->setType(type);
        vp->setObject(*obj);
        return true;
    }

    uint32 length;
    if (vp[2].isInt32()) {
        int32_t i = vp[2].toInt32();
        if (i < 0) {
            JS_ReportErrorNumber(cx, js_GetErrorMessage, NULL, JSMSG_BAD_ARRAY_LENGTH);
            return false;
        }
        length = uint32(i);
    } else {
        jsdouble d = vp[2].toDouble();
        length = js_DoubleToECMAUint32(d);
        if (d != jsdouble(length)) {
            JS_ReportErrorNumber(cx, js_GetErrorMessage, NULL, JSMSG_BAD_ARRAY_LENGTH);
            return false;
        }
    }

    JSObject *obj = NewDenseUnallocatedArray(cx, length);
    if (!obj)
        return false;

    obj->setType(type);

    /* If the length calculation overflowed, make sure that is marked for the new type. */
    if (obj->getArrayLength() > INT32_MAX)
        obj->setArrayLength(cx, obj->getArrayLength());

    vp->setObject(*obj);
    return true;
}

JSObject *
js_InitArrayClass(JSContext *cx, JSObject *obj)
{
    JS_ASSERT(obj->isNative());

    GlobalObject *global = obj->asGlobal();

    JSObject *arrayProto = global->createBlankPrototype(cx, &SlowArrayClass);
    if (!arrayProto || !AddLengthProperty(cx, arrayProto))
        return NULL;
    arrayProto->setArrayLength(cx, 0);

    JSFunction *ctor = global->createConstructor(cx, js_Array, &ArrayClass,
                                                 CLASS_ATOM(cx, Array), 1);
    if (!ctor)
        return NULL;

    /* The default 'new' object for Array.prototype has unknown properties. */
    arrayProto->getNewType(cx, NULL, /* markUnknown = */ true);

    if (!LinkConstructorAndPrototype(cx, ctor, arrayProto))
        return NULL;

    if (!DefinePropertiesAndBrand(cx, arrayProto, NULL, array_methods) ||
        !DefinePropertiesAndBrand(cx, ctor, NULL, array_static_methods))
    {
        return NULL;
    }

    if (!DefineConstructorAndPrototype(cx, global, JSProto_Array, ctor, arrayProto))
        return NULL;

    return arrayProto;
}

/*
 * Array allocation functions.
 */
namespace js {

template<bool allocateCapacity>
static JS_ALWAYS_INLINE JSObject *
NewArray(JSContext *cx, jsuint length, JSObject *proto)
{
    JS_ASSERT_IF(proto, proto->isArray());

    gc::AllocKind kind = GuessArrayGCKind(length);
    JSObject *obj = NewObject<WithProto::Class>(cx, &ArrayClass, proto, NULL, kind);
    if (!obj)
        return NULL;

    obj->initDenseArray();
    obj->setArrayLength(cx, length);

<<<<<<< HEAD
    if (allocateCapacity && !obj->ensureElements(cx, length))
        return NULL;
=======
    if (!cx->typeInferenceEnabled()) {
        obj->markDenseArrayNotPacked(cx);
        obj->backfillDenseArrayHoles(cx);
    }

    if (allocateCapacity) {
        /* If ensureSlots creates dynamically allocated slots, then having fixedSlots is a waste. */
        DebugOnly<uint32> oldSlots = obj->numSlots();

        if (!obj->ensureSlots(cx, length))
            return NULL;

        JS_ASSERT_IF(obj->numFixedSlots(), oldSlots == obj->numSlots());
    }
>>>>>>> ea7024ac

    return obj;
}

JSObject * JS_FASTCALL
NewDenseEmptyArray(JSContext *cx, JSObject *proto)
{
    return NewArray<false>(cx, 0, proto);
}

JSObject * JS_FASTCALL
NewDenseAllocatedArray(JSContext *cx, uint32 length, JSObject *proto)
{
    return NewArray<true>(cx, length, proto);
}

JSObject * JS_FASTCALL
NewDenseAllocatedEmptyArray(JSContext *cx, uint length, JSObject *proto)
{
    return NewArray<true>(cx, length, proto);
}

JSObject * JS_FASTCALL
NewDenseUnallocatedArray(JSContext *cx, uint32 length, JSObject *proto)
{
    return NewArray<false>(cx, length, proto);
}

#ifdef JS_METHODJIT
JSObject * JS_FASTCALL
mjit::stubs::NewDenseUnallocatedArray(VMFrame &f, uint32 length)
{
    JSObject *proto = (JSObject *) f.scratch;
    JSObject *obj = NewArray<false>(f.cx, length, proto);
    if (!obj) {
        js_ReportOutOfMemory(f.cx);
        THROWV(NULL);
    }
    return obj;
}
#endif

JSObject *
NewDenseCopiedArray(JSContext *cx, uint32 length, const Value *vp, JSObject *proto /* = NULL */)
{
    JSObject* obj = NewArray<true>(cx, length, proto);
    if (!obj)
        return NULL;

    JS_ASSERT(obj->getDenseArrayCapacity() >= length);

    obj->setDenseArrayInitializedLength(vp ? length : 0);

    if (vp)
        obj->copyDenseArrayElements(0, vp, length);

    return obj;
}

#ifdef JS_TRACER
JS_DEFINE_CALLINFO_2(extern, OBJECT, NewDenseEmptyArray, CONTEXT, OBJECT, 0,
                     nanojit::ACCSET_STORE_ANY)
JS_DEFINE_CALLINFO_3(extern, OBJECT, NewDenseAllocatedArray, CONTEXT, UINT32, OBJECT, 0,
                     nanojit::ACCSET_STORE_ANY)
JS_DEFINE_CALLINFO_3(extern, OBJECT, NewDenseAllocatedEmptyArray, CONTEXT, UINT32, OBJECT, 0,
                     nanojit::ACCSET_STORE_ANY)
JS_DEFINE_CALLINFO_3(extern, OBJECT, NewDenseUnallocatedArray, CONTEXT, UINT32, OBJECT, 0,
                     nanojit::ACCSET_STORE_ANY)
#endif



JSObject *
NewSlowEmptyArray(JSContext *cx)
{
    JSObject *obj = NewNonFunction<WithProto::Class>(cx, &SlowArrayClass, NULL, NULL);
    if (!obj || !AddLengthProperty(cx, obj))
        return NULL;

    obj->setArrayLength(cx, 0);
    return obj;
}

}


#ifdef DEBUG
JSBool
js_ArrayInfo(JSContext *cx, uintN argc, jsval *vp)
{
    uintN i;
    JSObject *array;

    for (i = 0; i < argc; i++) {
        Value arg = JS_ARGV(cx, vp)[i];

        char *bytes = DecompileValueGenerator(cx, JSDVG_SEARCH_STACK, arg, NULL);
        if (!bytes)
            return JS_FALSE;
        if (arg.isPrimitive() ||
            !(array = arg.toObjectOrNull())->isArray()) {
            fprintf(stderr, "%s: not array\n", bytes);
            cx->free_(bytes);
            continue;
        }
        fprintf(stderr, "%s: %s (len %u", bytes,
                array->isDenseArray() ? "dense" : "sparse",
                array->getArrayLength());
        if (array->isDenseArray()) {
            fprintf(stderr, ", capacity %u",
                    array->getDenseArrayCapacity());
        }
        fputs(")\n", stderr);
        cx->free_(bytes);
    }

    JS_SET_RVAL(cx, vp, JSVAL_VOID);
    return true;
}
#endif<|MERGE_RESOLUTION|>--- conflicted
+++ resolved
@@ -2844,7 +2844,7 @@
             obj->moveDenseArrayElements(targetIndex, sourceIndex, len - sourceIndex);
 
             /* Steps 12(c)-(d). */
-            obj->shrinkDenseArrayElements(cx, finalLength);
+            obj->shrinkElements(cx, finalLength);
 
             /*
              * The array's initialized length is now out of sync with the array
@@ -2966,7 +2966,7 @@
     /* No overflow here due to nslots limit. */
     uint32 len = initlen1 + initlen2;
 
-    if (!result->ensureSlots(f.cx, len))
+    if (!result->ensureElements(f.cx, len))
         THROW();
 
     result->copyDenseArrayElements(0, obj1->getDenseArrayElements(), initlen1);
@@ -3622,25 +3622,18 @@
     obj->initDenseArray();
     obj->setArrayLength(cx, length);
 
-<<<<<<< HEAD
-    if (allocateCapacity && !obj->ensureElements(cx, length))
-        return NULL;
-=======
-    if (!cx->typeInferenceEnabled()) {
-        obj->markDenseArrayNotPacked(cx);
-        obj->backfillDenseArrayHoles(cx);
-    }
-
     if (allocateCapacity) {
-        /* If ensureSlots creates dynamically allocated slots, then having fixedSlots is a waste. */
-        DebugOnly<uint32> oldSlots = obj->numSlots();
-
-        if (!obj->ensureSlots(cx, length))
+        /*
+         * If ensureElements creates dynamically allocated slots, then having
+         * fixedSlots is a waste.
+         */
+        DebugOnly<uint32> cap = obj->getDenseArrayCapacity();
+
+        if (!obj->ensureElements(cx, length))
             return NULL;
 
-        JS_ASSERT_IF(obj->numFixedSlots(), oldSlots == obj->numSlots());
-    }
->>>>>>> ea7024ac
+        JS_ASSERT_IF(cap, !obj->hasDynamicElements());
+    }
 
     return obj;
 }
