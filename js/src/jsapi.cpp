/* -*- Mode: C++; tab-width: 8; indent-tabs-mode: nil; c-basic-offset: 4 -*-
 * vim: set ts=8 sw=4 et tw=78:
 *
 * ***** BEGIN LICENSE BLOCK *****
 * Version: MPL 1.1/GPL 2.0/LGPL 2.1
 *
 * The contents of this file are subject to the Mozilla Public License Version
 * 1.1 (the "License"); you may not use this file except in compliance with
 * the License. You may obtain a copy of the License at
 * http://www.mozilla.org/MPL/
 *
 * Software distributed under the License is distributed on an "AS IS" basis,
 * WITHOUT WARRANTY OF ANY KIND, either express or implied. See the License
 * for the specific language governing rights and limitations under the
 * License.
 *
 * The Original Code is Mozilla Communicator client code, released
 * March 31, 1998.
 *
 * The Initial Developer of the Original Code is
 * Netscape Communications Corporation.
 * Portions created by the Initial Developer are Copyright (C) 1998
 * the Initial Developer. All Rights Reserved.
 *
 * Contributor(s):
 *
 * Alternatively, the contents of this file may be used under the terms of
 * either of the GNU General Public License Version 2 or later (the "GPL"),
 * or the GNU Lesser General Public License Version 2.1 or later (the "LGPL"),
 * in which case the provisions of the GPL or the LGPL are applicable instead
 * of those above. If you wish to allow use of your version of this file only
 * under the terms of either the GPL or the LGPL, and not to allow others to
 * use your version of this file under the terms of the MPL, indicate your
 * decision by deleting the provisions above and replace them with the notice
 * and other provisions required by the GPL or the LGPL. If you do not delete
 * the provisions above, a recipient may use your version of this file under
 * the terms of any one of the MPL, the GPL or the LGPL.
 *
 * ***** END LICENSE BLOCK ***** */

/*
 * JavaScript API.
 */
#include <ctype.h>
#include <stdarg.h>
#include <stdlib.h>
#include <string.h>
#include <sys/stat.h>
#include "jstypes.h"
#include "jsstdint.h"
#include "jsarena.h"
#include "jsutil.h"
#include "jsclist.h"
#include "jsdhash.h"
#include "jsprf.h"
#include "jsapi.h"
#include "jsarray.h"
#include "jsatom.h"
#include "jsbool.h"
#include "jsbuiltins.h"
#include "jsclone.h"
#include "jscntxt.h"
#include "jsversion.h"
#include "jsdate.h"
#include "jsemit.h"
#include "jsexn.h"
#include "jsfun.h"
#include "jsgc.h"
#include "jsgcmark.h"
#include "jsinterp.h"
#include "jsiter.h"
#include "jslock.h"
#include "jsmath.h"
#include "jsnum.h"
#include "json.h"
#include "jsobj.h"
#include "jsopcode.h"
#include "jsparse.h"
#include "jsproxy.h"
#include "jsregexp.h"
#include "jsscope.h"
#include "jsscript.h"
#include "jsstr.h"
#include "jstracer.h"
#include "prmjtime.h"
#include "jsstaticcheck.h"
#include "jsvector.h"
#include "jsweakmap.h"
#include "jswrapper.h"
#include "jstypedarray.h"

#include "jsatominlines.h"
#include "jsobjinlines.h"
#include "jsscopeinlines.h"
#include "jsregexpinlines.h"
#include "jsscriptinlines.h"
#include "assembler/wtf/Platform.h"

#include "vm/Stack-inl.h"
#include "vm/String-inl.h"

#if ENABLE_YARR_JIT
#include "assembler/jit/ExecutableAllocator.h"
#include "methodjit/Logging.h"
#endif

#if JS_HAS_XML_SUPPORT
#include "jsxml.h"
#endif

using namespace js;
using namespace js::gc;

/*
 * This class is a version-establising barrier at the head of a VM entry or
 * re-entry. It ensures that:
 *
 * - |newVersion| is the starting (default) version used for the context.
 * - The starting version state is not an override.
 * - Overrides in the VM session are not propagated to the caller.
 */
class AutoVersionAPI
{
    JSContext   * const cx;
    JSVersion   oldDefaultVersion;
    bool        oldHasVersionOverride;
    JSVersion   oldVersionOverride;
#ifdef DEBUG
    uintN       oldCompileOptions;
#endif
    JSVersion   newVersion;

  public:
    explicit AutoVersionAPI(JSContext *cx, JSVersion newVersion)
      : cx(cx),
        oldDefaultVersion(cx->getDefaultVersion()),
        oldHasVersionOverride(cx->isVersionOverridden()),
        oldVersionOverride(oldHasVersionOverride ? cx->findVersion() : JSVERSION_UNKNOWN)
#ifdef DEBUG
        , oldCompileOptions(cx->getCompileOptions())
#endif
    {
        this->newVersion = newVersion;
        cx->clearVersionOverride();
        cx->setDefaultVersion(newVersion);
    }

    ~AutoVersionAPI() {
        cx->setDefaultVersion(oldDefaultVersion);
        if (oldHasVersionOverride)
            cx->overrideVersion(oldVersionOverride);
        else
            cx->clearVersionOverride();
        JS_ASSERT(oldCompileOptions == cx->getCompileOptions());
    }

    /* The version that this scoped-entity establishes. */
    JSVersion version() const { return newVersion; }
};

#ifdef HAVE_VA_LIST_AS_ARRAY
#define JS_ADDRESSOF_VA_LIST(ap) ((va_list *)(ap))
#else
#define JS_ADDRESSOF_VA_LIST(ap) (&(ap))
#endif

#ifdef JS_USE_JSVAL_JSID_STRUCT_TYPES
JS_PUBLIC_DATA(jsid) JS_DEFAULT_XML_NAMESPACE_ID = { size_t(JSID_TYPE_DEFAULT_XML_NAMESPACE) };
JS_PUBLIC_DATA(jsid) JSID_VOID  = { size_t(JSID_TYPE_VOID) };
JS_PUBLIC_DATA(jsid) JSID_EMPTY = { size_t(JSID_TYPE_OBJECT) };
#endif

#ifdef JS_USE_JSVAL_JSID_STRUCT_TYPES
JS_PUBLIC_DATA(jsval) JSVAL_NULL  = { BUILD_JSVAL(JSVAL_TAG_NULL,      0) };
JS_PUBLIC_DATA(jsval) JSVAL_ZERO  = { BUILD_JSVAL(JSVAL_TAG_INT32,     0) };
JS_PUBLIC_DATA(jsval) JSVAL_ONE   = { BUILD_JSVAL(JSVAL_TAG_INT32,     1) };
JS_PUBLIC_DATA(jsval) JSVAL_FALSE = { BUILD_JSVAL(JSVAL_TAG_BOOLEAN,   JS_FALSE) };
JS_PUBLIC_DATA(jsval) JSVAL_TRUE  = { BUILD_JSVAL(JSVAL_TAG_BOOLEAN,   JS_TRUE) };
JS_PUBLIC_DATA(jsval) JSVAL_VOID  = { BUILD_JSVAL(JSVAL_TAG_UNDEFINED, 0) };
#endif

/* Make sure that jschar is two bytes unsigned integer */
JS_STATIC_ASSERT((jschar)-1 > 0);
JS_STATIC_ASSERT(sizeof(jschar) == 2);

JS_PUBLIC_API(int64)
JS_Now()
{
    return PRMJ_Now();
}

JS_PUBLIC_API(jsval)
JS_GetNaNValue(JSContext *cx)
{
    return Jsvalify(cx->runtime->NaNValue);
}

JS_PUBLIC_API(jsval)
JS_GetNegativeInfinityValue(JSContext *cx)
{
    return Jsvalify(cx->runtime->negativeInfinityValue);
}

JS_PUBLIC_API(jsval)
JS_GetPositiveInfinityValue(JSContext *cx)
{
    return Jsvalify(cx->runtime->positiveInfinityValue);
}

JS_PUBLIC_API(jsval)
JS_GetEmptyStringValue(JSContext *cx)
{
    return STRING_TO_JSVAL(cx->runtime->emptyString);
}

JS_PUBLIC_API(JSString *)
JS_GetEmptyString(JSRuntime *rt)
{
    JS_ASSERT(rt->state == JSRTS_UP);
    return rt->emptyString;
}

static JSBool
TryArgumentFormatter(JSContext *cx, const char **formatp, JSBool fromJS, jsval **vpp, va_list *app)
{
    const char *format;
    JSArgumentFormatMap *map;

    format = *formatp;
    for (map = cx->argumentFormatMap; map; map = map->next) {
        if (!strncmp(format, map->format, map->length)) {
            *formatp = format + map->length;
            return map->formatter(cx, format, fromJS, vpp, app);
        }
    }
    JS_ReportErrorNumber(cx, js_GetErrorMessage, NULL, JSMSG_BAD_CHAR, format);
    return JS_FALSE;
}

JS_PUBLIC_API(JSBool)
JS_ConvertArguments(JSContext *cx, uintN argc, jsval *argv, const char *format, ...)
{
    va_list ap;
    JSBool ok;

    va_start(ap, format);
    ok = JS_ConvertArgumentsVA(cx, argc, argv, format, ap);
    va_end(ap);
    return ok;
}

JS_PUBLIC_API(JSBool)
JS_ConvertArgumentsVA(JSContext *cx, uintN argc, jsval *argv, const char *format, va_list ap)
{
    jsval *sp;
    JSBool required;
    char c;
    JSFunction *fun;
    jsdouble d;
    JSString *str;
    JSObject *obj;

    CHECK_REQUEST(cx);
    assertSameCompartment(cx, JSValueArray(argv - 2, argc + 2));
    sp = argv;
    required = JS_TRUE;
    while ((c = *format++) != '\0') {
        if (isspace(c))
            continue;
        if (c == '/') {
            required = JS_FALSE;
            continue;
        }
        if (sp == argv + argc) {
            if (required) {
                fun = js_ValueToFunction(cx, Valueify(&argv[-2]), 0);
                if (fun) {
                    char numBuf[12];
                    JS_snprintf(numBuf, sizeof numBuf, "%u", argc);
                    JSAutoByteString funNameBytes;
                    if (const char *name = GetFunctionNameBytes(cx, fun, &funNameBytes)) {
                        JS_ReportErrorNumber(cx, js_GetErrorMessage, NULL, JSMSG_MORE_ARGS_NEEDED,
                                             name, numBuf, (argc == 1) ? "" : "s");
                    }
                }
                return JS_FALSE;
            }
            break;
        }
        switch (c) {
          case 'b':
            *va_arg(ap, JSBool *) = js_ValueToBoolean(Valueify(*sp));
            break;
          case 'c':
            if (!JS_ValueToUint16(cx, *sp, va_arg(ap, uint16 *)))
                return JS_FALSE;
            break;
          case 'i':
            if (!JS_ValueToECMAInt32(cx, *sp, va_arg(ap, int32 *)))
                return JS_FALSE;
            break;
          case 'u':
            if (!JS_ValueToECMAUint32(cx, *sp, va_arg(ap, uint32 *)))
                return JS_FALSE;
            break;
          case 'j':
            if (!JS_ValueToInt32(cx, *sp, va_arg(ap, int32 *)))
                return JS_FALSE;
            break;
          case 'd':
            if (!JS_ValueToNumber(cx, *sp, va_arg(ap, jsdouble *)))
                return JS_FALSE;
            break;
          case 'I':
            if (!JS_ValueToNumber(cx, *sp, &d))
                return JS_FALSE;
            *va_arg(ap, jsdouble *) = js_DoubleToInteger(d);
            break;
          case 'S':
          case 'W':
            str = js_ValueToString(cx, Valueify(*sp));
            if (!str)
                return JS_FALSE;
            *sp = STRING_TO_JSVAL(str);
            if (c == 'W') {
                JSFixedString *fixed = str->ensureFixed(cx);
                if (!fixed)
                    return JS_FALSE;
                *va_arg(ap, const jschar **) = fixed->chars();
            } else {
                *va_arg(ap, JSString **) = str;
            }
            break;
          case 'o':
            if (!js_ValueToObjectOrNull(cx, Valueify(*sp), &obj))
                return JS_FALSE;
            *sp = OBJECT_TO_JSVAL(obj);
            *va_arg(ap, JSObject **) = obj;
            break;
          case 'f':
            obj = js_ValueToFunctionObject(cx, Valueify(sp), 0);
            if (!obj)
                return JS_FALSE;
            *sp = OBJECT_TO_JSVAL(obj);
            *va_arg(ap, JSFunction **) = GET_FUNCTION_PRIVATE(cx, obj);
            break;
          case 'v':
            *va_arg(ap, jsval *) = *sp;
            break;
          case '*':
            break;
          default:
            format--;
            if (!TryArgumentFormatter(cx, &format, JS_TRUE, &sp,
                                      JS_ADDRESSOF_VA_LIST(ap))) {
                return JS_FALSE;
            }
            /* NB: the formatter already updated sp, so we continue here. */
            continue;
        }
        sp++;
    }
    return JS_TRUE;
}

JS_PUBLIC_API(JSBool)
JS_AddArgumentFormatter(JSContext *cx, const char *format, JSArgumentFormatter formatter)
{
    size_t length;
    JSArgumentFormatMap **mpp, *map;

    length = strlen(format);
    mpp = &cx->argumentFormatMap;
    while ((map = *mpp) != NULL) {
        /* Insert before any shorter string to match before prefixes. */
        if (map->length < length)
            break;
        if (map->length == length && !strcmp(map->format, format))
            goto out;
        mpp = &map->next;
    }
    map = (JSArgumentFormatMap *) cx->malloc_(sizeof *map);
    if (!map)
        return JS_FALSE;
    map->format = format;
    map->length = length;
    map->next = *mpp;
    *mpp = map;
out:
    map->formatter = formatter;
    return JS_TRUE;
}

JS_PUBLIC_API(void)
JS_RemoveArgumentFormatter(JSContext *cx, const char *format)
{
    size_t length;
    JSArgumentFormatMap **mpp, *map;

    length = strlen(format);
    mpp = &cx->argumentFormatMap;
    while ((map = *mpp) != NULL) {
        if (map->length == length && !strcmp(map->format, format)) {
            *mpp = map->next;
            cx->free_(map);
            return;
        }
        mpp = &map->next;
    }
}

JS_PUBLIC_API(JSBool)
JS_ConvertValue(JSContext *cx, jsval v, JSType type, jsval *vp)
{
    JSBool ok;
    JSObject *obj;
    JSString *str;
    jsdouble d;

    CHECK_REQUEST(cx);
    assertSameCompartment(cx, v);
    switch (type) {
      case JSTYPE_VOID:
        *vp = JSVAL_VOID;
        ok = JS_TRUE;
        break;
      case JSTYPE_OBJECT:
        ok = js_ValueToObjectOrNull(cx, Valueify(v), &obj);
        if (ok)
            *vp = OBJECT_TO_JSVAL(obj);
        break;
      case JSTYPE_FUNCTION:
        *vp = v;
        obj = js_ValueToFunctionObject(cx, Valueify(vp), JSV2F_SEARCH_STACK);
        ok = (obj != NULL);
        break;
      case JSTYPE_STRING:
        str = js_ValueToString(cx, Valueify(v));
        ok = (str != NULL);
        if (ok)
            *vp = STRING_TO_JSVAL(str);
        break;
      case JSTYPE_NUMBER:
        ok = JS_ValueToNumber(cx, v, &d);
        if (ok)
            *vp = DOUBLE_TO_JSVAL(d);
        break;
      case JSTYPE_BOOLEAN:
        *vp = BOOLEAN_TO_JSVAL(js_ValueToBoolean(Valueify(v)));
        return JS_TRUE;
      default: {
        char numBuf[12];
        JS_snprintf(numBuf, sizeof numBuf, "%d", (int)type);
        JS_ReportErrorNumber(cx, js_GetErrorMessage, NULL, JSMSG_BAD_TYPE, numBuf);
        ok = JS_FALSE;
        break;
      }
    }
    return ok;
}

JS_PUBLIC_API(JSBool)
JS_ValueToObject(JSContext *cx, jsval v, JSObject **objp)
{
    CHECK_REQUEST(cx);
    assertSameCompartment(cx, v);
    return js_ValueToObjectOrNull(cx, Valueify(v), objp);
}

JS_PUBLIC_API(JSFunction *)
JS_ValueToFunction(JSContext *cx, jsval v)
{
    CHECK_REQUEST(cx);
    assertSameCompartment(cx, v);
    return js_ValueToFunction(cx, Valueify(&v), JSV2F_SEARCH_STACK);
}

JS_PUBLIC_API(JSFunction *)
JS_ValueToConstructor(JSContext *cx, jsval v)
{
    CHECK_REQUEST(cx);
    assertSameCompartment(cx, v);
    return js_ValueToFunction(cx, Valueify(&v), JSV2F_SEARCH_STACK);
}

JS_PUBLIC_API(JSString *)
JS_ValueToString(JSContext *cx, jsval v)
{
    CHECK_REQUEST(cx);
    assertSameCompartment(cx, v);
    return js_ValueToString(cx, Valueify(v));
}

JS_PUBLIC_API(JSString *)
JS_ValueToSource(JSContext *cx, jsval v)
{
    CHECK_REQUEST(cx);
    assertSameCompartment(cx, v);
    return js_ValueToSource(cx, Valueify(v));
}

JS_PUBLIC_API(JSBool)
JS_ValueToNumber(JSContext *cx, jsval v, jsdouble *dp)
{
    CHECK_REQUEST(cx);
    assertSameCompartment(cx, v);

    AutoValueRooter tvr(cx, Valueify(v));
    return ValueToNumber(cx, tvr.value(), dp);
}

JS_PUBLIC_API(JSBool)
JS_DoubleIsInt32(jsdouble d, jsint *ip)
{
    return JSDOUBLE_IS_INT32(d, (int32_t *)ip);
}

JS_PUBLIC_API(int32)
JS_DoubleToInt32(jsdouble d)
{
    return js_DoubleToECMAInt32(d);
}

JS_PUBLIC_API(uint32)
JS_DoubleToUint32(jsdouble d)
{
    return js_DoubleToECMAUint32(d);
}

JS_PUBLIC_API(JSBool)
JS_ValueToECMAInt32(JSContext *cx, jsval v, int32 *ip)
{
    CHECK_REQUEST(cx);
    assertSameCompartment(cx, v);

    AutoValueRooter tvr(cx, Valueify(v));
    return ValueToECMAInt32(cx, tvr.value(), (int32_t *)ip);
}

JS_PUBLIC_API(JSBool)
JS_ValueToECMAUint32(JSContext *cx, jsval v, uint32 *ip)
{
    CHECK_REQUEST(cx);
    assertSameCompartment(cx, v);

    AutoValueRooter tvr(cx, Valueify(v));
    return ValueToECMAUint32(cx, tvr.value(), (uint32_t *)ip);
}

JS_PUBLIC_API(JSBool)
JS_ValueToInt32(JSContext *cx, jsval v, int32 *ip)
{
    CHECK_REQUEST(cx);
    assertSameCompartment(cx, v);

    AutoValueRooter tvr(cx, Valueify(v));
    return ValueToInt32(cx, tvr.value(), (int32_t *)ip);
}

JS_PUBLIC_API(JSBool)
JS_ValueToUint16(JSContext *cx, jsval v, uint16 *ip)
{
    CHECK_REQUEST(cx);
    assertSameCompartment(cx, v);

    AutoValueRooter tvr(cx, Valueify(v));
    return ValueToUint16(cx, tvr.value(), (uint16_t *)ip);
}

JS_PUBLIC_API(JSBool)
JS_ValueToBoolean(JSContext *cx, jsval v, JSBool *bp)
{
    CHECK_REQUEST(cx);
    assertSameCompartment(cx, v);
    *bp = js_ValueToBoolean(Valueify(v));
    return JS_TRUE;
}

JS_PUBLIC_API(JSType)
JS_TypeOfValue(JSContext *cx, jsval v)
{
    CHECK_REQUEST(cx);
    assertSameCompartment(cx, v);
    return TypeOfValue(cx, Valueify(v));
}

JS_PUBLIC_API(const char *)
JS_GetTypeName(JSContext *cx, JSType type)
{
    if ((uintN)type >= (uintN)JSTYPE_LIMIT)
        return NULL;
    return JS_TYPE_STR(type);
}

JS_PUBLIC_API(JSBool)
JS_StrictlyEqual(JSContext *cx, jsval v1, jsval v2, JSBool *equal)
{
    assertSameCompartment(cx, v1, v2);
    return StrictlyEqual(cx, Valueify(v1), Valueify(v2), equal);
}

JS_PUBLIC_API(JSBool)
JS_LooselyEqual(JSContext *cx, jsval v1, jsval v2, JSBool *equal)
{
    assertSameCompartment(cx, v1, v2);
    return LooselyEqual(cx, Valueify(v1), Valueify(v2), equal);
}

JS_PUBLIC_API(JSBool)
JS_SameValue(JSContext *cx, jsval v1, jsval v2, JSBool *same)
{
    assertSameCompartment(cx, v1, v2);
    return SameValue(cx, Valueify(v1), Valueify(v2), same);
}

JS_PUBLIC_API(JSBool)
JS_IsBuiltinEvalFunction(JSFunction *fun)
{
    return IsAnyBuiltinEval(fun);
}

JS_PUBLIC_API(JSBool)
JS_IsBuiltinFunctionConstructor(JSFunction *fun)
{
    return IsBuiltinFunctionConstructor(fun);
}

/************************************************************************/

/*
 * Has a new runtime ever been created?  This flag is used to detect unsafe
 * changes to js_CStringsAreUTF8 after a runtime has been created, and to
 * ensure that "first checks" on runtime creation are run only once.
 */
#ifdef DEBUG
static JSBool js_NewRuntimeWasCalled = JS_FALSE;
#endif

JSRuntime::JSRuntime()
  : gcChunkAllocator(&defaultGCChunkAllocator)
{
    /* Initialize infallibly first, so we can goto bad and JS_DestroyRuntime. */
    JS_INIT_CLIST(&contextList);
    JS_INIT_CLIST(&watchPointList);
    JS_INIT_CLIST(&debuggerList);
}

bool
JSRuntime::init(uint32 maxbytes)
{
#ifdef JS_METHODJIT_SPEW
    JMCheckLogging();
#endif

#ifdef JS_TRACER
    InitJIT();
#endif

    if (!js_InitGC(this, maxbytes))
        return false;

    if (!(atomsCompartment = this->new_<JSCompartment>(this)) ||
        !atomsCompartment->init() ||
        !compartments.append(atomsCompartment)) {
        Foreground::delete_(atomsCompartment);
        return false;
    }

    atomsCompartment->setGCLastBytes(8192, GC_NORMAL);

    if (!js_InitAtomState(this))
        return false;

    wrapObjectCallback = js::TransparentObjectWrapper;

#ifdef JS_THREADSAFE
    /* this is asymmetric with JS_ShutDown: */
    if (!js_SetupLocks(8, 16))
        return false;
    rtLock = JS_NEW_LOCK();
    if (!rtLock)
        return false;
    stateChange = JS_NEW_CONDVAR(gcLock);
    if (!stateChange)
        return false;
    debuggerLock = JS_NEW_LOCK();
    if (!debuggerLock)
        return false;
#endif

<<<<<<< HEAD
    debugMode = false;
    return js_InitThreads(this);
=======
    debugMode = JS_FALSE;

    if (!js_InitThreads(this))
        return false;
    if (!InitRuntimeNumberState(this))
        return false;
    if (!InitRuntimeScriptState(this))
        return false;

    return true;
>>>>>>> 5c8077f9
}

JSRuntime::~JSRuntime()
{
#ifdef DEBUG
    /* Don't hurt everyone in leaky ol' Mozilla with a fatal JS_ASSERT! */
    if (!JS_CLIST_IS_EMPTY(&contextList)) {
        JSContext *cx, *iter = NULL;
        uintN cxcount = 0;
        while ((cx = js_ContextIterator(this, JS_TRUE, &iter)) != NULL) {
            fprintf(stderr,
"JS API usage error: found live context at %p\n",
                    (void *) cx);
            cxcount++;
        }
        fprintf(stderr,
"JS API usage error: %u context%s left in runtime upon JS_DestroyRuntime.\n",
                cxcount, (cxcount == 1) ? "" : "s");
    }
#endif

#ifdef JS_TRACER
    FinishJIT();
#endif

    FreeRuntimeScriptState(this);
    FinishRuntimeNumberState(this);
    js_FinishThreads(this);
    js_FinishAtomState(this);

    js_FinishGC(this);
#ifdef JS_THREADSAFE
    if (gcLock)
        JS_DESTROY_LOCK(gcLock);
    if (gcDone)
        JS_DESTROY_CONDVAR(gcDone);
    if (requestDone)
        JS_DESTROY_CONDVAR(requestDone);
    if (rtLock)
        JS_DESTROY_LOCK(rtLock);
    if (stateChange)
        JS_DESTROY_CONDVAR(stateChange);
    if (debuggerLock)
        JS_DESTROY_LOCK(debuggerLock);
#endif
}

JS_PUBLIC_API(JSRuntime *)
JS_NewRuntime(uint32 maxbytes)
{
#ifdef DEBUG
    if (!js_NewRuntimeWasCalled) {
        /*
         * This code asserts that the numbers associated with the error names
         * in jsmsg.def are monotonically increasing.  It uses values for the
         * error names enumerated in jscntxt.c.  It's not a compile-time check
         * but it's better than nothing.
         */
        int errorNumber = 0;
#define MSG_DEF(name, number, count, exception, format)                       \
    JS_ASSERT(name == errorNumber++);
#include "js.msg"
#undef MSG_DEF

#define MSG_DEF(name, number, count, exception, format)                       \
    JS_BEGIN_MACRO                                                            \
        uintN numfmtspecs = 0;                                                \
        const char *fmt;                                                      \
        for (fmt = format; *fmt != '\0'; fmt++) {                             \
            if (*fmt == '{' && isdigit(fmt[1]))                               \
                ++numfmtspecs;                                                \
        }                                                                     \
        JS_ASSERT(count == numfmtspecs);                                      \
    JS_END_MACRO;
#include "js.msg"
#undef MSG_DEF

        js_NewRuntimeWasCalled = JS_TRUE;
    }
#endif /* DEBUG */

    void *mem = OffTheBooks::calloc_(sizeof(JSRuntime));
    if (!mem)
        return NULL;

    JSRuntime *rt = new (mem) JSRuntime();
    if (!rt->init(maxbytes)) {
        JS_DestroyRuntime(rt);
        return NULL;
    }

    return rt;
}

JS_PUBLIC_API(void)
JS_DestroyRuntime(JSRuntime *rt)
{
    Foreground::delete_(rt);
}

JS_PUBLIC_API(void)
JS_ShutDown(void)
{
#ifdef MOZ_TRACEVIS
    StopTraceVis();
#endif

#ifdef JS_THREADSAFE
    js_CleanupLocks();
#endif
    PRMJ_NowShutdown();
}

JS_PUBLIC_API(void *)
JS_GetRuntimePrivate(JSRuntime *rt)
{
    return rt->data;
}

JS_PUBLIC_API(void)
JS_SetRuntimePrivate(JSRuntime *rt, void *data)
{
    rt->data = data;
}

#ifdef JS_THREADSAFE
static void
StartRequest(JSContext *cx)
{
    JSThread *t = cx->thread();
    JS_ASSERT(CURRENT_THREAD_IS_ME(t));

    if (t->data.requestDepth) {
        t->data.requestDepth++;
    } else {
        JSRuntime *rt = cx->runtime;
        AutoLockGC lock(rt);

        /* Wait until the GC is finished. */
        if (rt->gcThread != cx->thread()) {
            while (rt->gcThread)
                JS_AWAIT_GC_DONE(rt);
        }

        /* Indicate that a request is running. */
        rt->requestCount++;
        t->data.requestDepth = 1;

        /*
         * Adjust rt->interruptCounter to reflect any interrupts added while the
         * thread was suspended.
         */
        if (t->data.interruptFlags)
            JS_ATOMIC_INCREMENT(&rt->interruptCounter);

        if (rt->requestCount == 1 && rt->activityCallback)
            rt->activityCallback(rt->activityCallbackArg, true);
    }
}

static void
StopRequest(JSContext *cx)
{
    JSThread *t = cx->thread();
    JS_ASSERT(CURRENT_THREAD_IS_ME(t));
    JS_ASSERT(t->data.requestDepth != 0);
    if (t->data.requestDepth != 1) {
        t->data.requestDepth--;
    } else {
        LeaveTrace(cx);  /* for GC safety */

        t->data.conservativeGC.updateForRequestEnd(t->suspendCount);

        /* Lock before clearing to interlock with ClaimScope, in jslock.c. */
        JSRuntime *rt = cx->runtime;
        AutoLockGC lock(rt);

        t->data.requestDepth = 0;

        /*
         * Adjust rt->interruptCounter to reflect any interrupts added while the
         * thread still had active requests.
         */
        if (t->data.interruptFlags)
            JS_ATOMIC_DECREMENT(&rt->interruptCounter);

        /* Give the GC a chance to run if this was the last request running. */
        JS_ASSERT(rt->requestCount > 0);
        rt->requestCount--;
        if (rt->requestCount == 0) {
            JS_NOTIFY_REQUEST_DONE(rt);
            if (rt->activityCallback)
                rt->activityCallback(rt->activityCallbackArg, false);
        }
    }
}
#endif /* JS_THREADSAFE */

JS_PUBLIC_API(void)
JS_BeginRequest(JSContext *cx)
{
#ifdef JS_THREADSAFE
    cx->outstandingRequests++;
    StartRequest(cx);
#endif
}

JS_PUBLIC_API(void)
JS_EndRequest(JSContext *cx)
{
#ifdef JS_THREADSAFE
    JS_ASSERT(cx->outstandingRequests != 0);
    cx->outstandingRequests--;
    StopRequest(cx);
#endif
}

/* Yield to pending GC operations, regardless of request depth */
JS_PUBLIC_API(void)
JS_YieldRequest(JSContext *cx)
{
#ifdef JS_THREADSAFE
    CHECK_REQUEST(cx);
    JS_ResumeRequest(cx, JS_SuspendRequest(cx));
#endif
}

JS_PUBLIC_API(jsrefcount)
JS_SuspendRequest(JSContext *cx)
{
#ifdef JS_THREADSAFE
    JSThread *t = cx->thread();
    JS_ASSERT(CURRENT_THREAD_IS_ME(t));

    jsrefcount saveDepth = t->data.requestDepth;
    if (!saveDepth)
        return 0;

    t->suspendCount++;
    t->data.requestDepth = 1;
    StopRequest(cx);
    return saveDepth;
#else
    return 0;
#endif
}

JS_PUBLIC_API(void)
JS_ResumeRequest(JSContext *cx, jsrefcount saveDepth)
{
#ifdef JS_THREADSAFE
    JSThread *t = cx->thread();
    JS_ASSERT(CURRENT_THREAD_IS_ME(t));
    if (saveDepth == 0)
        return;
    JS_ASSERT(saveDepth >= 1);
    JS_ASSERT(!t->data.requestDepth);
    JS_ASSERT(t->suspendCount);
    StartRequest(cx);
    t->data.requestDepth = saveDepth;
    t->suspendCount--;
#endif
}

JS_PUBLIC_API(JSBool)
JS_IsInRequest(JSContext *cx)
{
#ifdef JS_THREADSAFE
    JS_ASSERT(CURRENT_THREAD_IS_ME(cx->thread()));
    return JS_THREAD_DATA(cx)->requestDepth != 0;
#else
    return false;
#endif
}

JS_PUBLIC_API(void)
JS_Lock(JSRuntime *rt)
{
    JS_LOCK_RUNTIME(rt);
}

JS_PUBLIC_API(void)
JS_Unlock(JSRuntime *rt)
{
    JS_UNLOCK_RUNTIME(rt);
}

JS_PUBLIC_API(JSContextCallback)
JS_SetContextCallback(JSRuntime *rt, JSContextCallback cxCallback)
{
    JSContextCallback old;

    old = rt->cxCallback;
    rt->cxCallback = cxCallback;
    return old;
}

JS_PUBLIC_API(JSContext *)
JS_NewContext(JSRuntime *rt, size_t stackChunkSize)
{
    return js_NewContext(rt, stackChunkSize);
}

JS_PUBLIC_API(void)
JS_DestroyContext(JSContext *cx)
{
    js_DestroyContext(cx, JSDCM_FORCE_GC);
}

JS_PUBLIC_API(void)
JS_DestroyContextNoGC(JSContext *cx)
{
    js_DestroyContext(cx, JSDCM_NO_GC);
}

JS_PUBLIC_API(void)
JS_DestroyContextMaybeGC(JSContext *cx)
{
    js_DestroyContext(cx, JSDCM_MAYBE_GC);
}

JS_PUBLIC_API(void *)
JS_GetContextPrivate(JSContext *cx)
{
    return cx->data;
}

JS_PUBLIC_API(void)
JS_SetContextPrivate(JSContext *cx, void *data)
{
    cx->data = data;
}

JS_PUBLIC_API(JSRuntime *)
JS_GetRuntime(JSContext *cx)
{
    return cx->runtime;
}

JS_PUBLIC_API(JSContext *)
JS_ContextIterator(JSRuntime *rt, JSContext **iterp)
{
    return js_ContextIterator(rt, JS_TRUE, iterp);
}

JS_PUBLIC_API(JSVersion)
JS_GetVersion(JSContext *cx)
{
    return VersionNumber(cx->findVersion());
}

JS_PUBLIC_API(JSVersion)
JS_SetVersion(JSContext *cx, JSVersion newVersion)
{
    JS_ASSERT(VersionIsKnown(newVersion));
    JS_ASSERT(!VersionHasFlags(newVersion));
    JSVersion newVersionNumber = newVersion;

#ifdef DEBUG
    uintN coptsBefore = cx->getCompileOptions();
#endif
    JSVersion oldVersion = cx->findVersion();
    JSVersion oldVersionNumber = VersionNumber(oldVersion);
    if (oldVersionNumber == newVersionNumber)
        return oldVersionNumber; /* No override actually occurs! */

    /* We no longer support 1.4 or below. */
    if (newVersionNumber != JSVERSION_DEFAULT && newVersionNumber <= JSVERSION_1_4)
        return oldVersionNumber;

    VersionCopyFlags(&newVersion, oldVersion);
    cx->maybeOverrideVersion(newVersion);
    JS_ASSERT(cx->getCompileOptions() == coptsBefore);
    return oldVersionNumber;
}

static struct v2smap {
    JSVersion   version;
    const char  *string;
} v2smap[] = {
    {JSVERSION_1_0,     "1.0"},
    {JSVERSION_1_1,     "1.1"},
    {JSVERSION_1_2,     "1.2"},
    {JSVERSION_1_3,     "1.3"},
    {JSVERSION_1_4,     "1.4"},
    {JSVERSION_ECMA_3,  "ECMAv3"},
    {JSVERSION_1_5,     "1.5"},
    {JSVERSION_1_6,     "1.6"},
    {JSVERSION_1_7,     "1.7"},
    {JSVERSION_1_8,     "1.8"},
    {JSVERSION_ECMA_5,  "ECMAv5"},
    {JSVERSION_DEFAULT, js_default_str},
    {JSVERSION_UNKNOWN, NULL},          /* must be last, NULL is sentinel */
};

JS_PUBLIC_API(const char *)
JS_VersionToString(JSVersion version)
{
    int i;

    for (i = 0; v2smap[i].string; i++)
        if (v2smap[i].version == version)
            return v2smap[i].string;
    return "unknown";
}

JS_PUBLIC_API(JSVersion)
JS_StringToVersion(const char *string)
{
    int i;

    for (i = 0; v2smap[i].string; i++)
        if (strcmp(v2smap[i].string, string) == 0)
            return v2smap[i].version;
    return JSVERSION_UNKNOWN;
}

JS_PUBLIC_API(uint32)
JS_GetOptions(JSContext *cx)
{
    /*
     * Can't check option/version synchronization here.
     * We may have been synchronized with a script version that was formerly on
     * the stack, but has now been popped.
     */
    return cx->allOptions();
}

static uintN
SetOptionsCommon(JSContext *cx, uintN options)
{
    JS_ASSERT((options & JSALLOPTION_MASK) == options);
    uintN oldopts = cx->allOptions();
    uintN newropts = options & JSRUNOPTION_MASK;
    uintN newcopts = options & JSCOMPILEOPTION_MASK;
    cx->setRunOptions(newropts);
    cx->setCompileOptions(newcopts);
    cx->updateJITEnabled();
    return oldopts;
}

JS_PUBLIC_API(uint32)
JS_SetOptions(JSContext *cx, uint32 options)
{
    AutoLockGC lock(cx->runtime);
    return SetOptionsCommon(cx, options);
}

JS_PUBLIC_API(uint32)
JS_ToggleOptions(JSContext *cx, uint32 options)
{
    AutoLockGC lock(cx->runtime);
    uintN oldopts = cx->allOptions();
    uintN newopts = oldopts ^ options;
    return SetOptionsCommon(cx, newopts);
}

JS_PUBLIC_API(const char *)
JS_GetImplementationVersion(void)
{
    return "JavaScript-C 1.8.5+ 2011-04-16";
}

JS_PUBLIC_API(JSCompartmentCallback)
JS_SetCompartmentCallback(JSRuntime *rt, JSCompartmentCallback callback)
{
    JSCompartmentCallback old = rt->compartmentCallback;
    rt->compartmentCallback = callback;
    return old;
}

JS_PUBLIC_API(JSWrapObjectCallback)
JS_SetWrapObjectCallbacks(JSRuntime *rt,
                          JSWrapObjectCallback callback,
                          JSPreWrapCallback precallback)
{
    JSWrapObjectCallback old = rt->wrapObjectCallback;
    rt->wrapObjectCallback = callback;
    rt->preWrapObjectCallback = precallback;
    return old;
}

JS_PUBLIC_API(JSCrossCompartmentCall *)
JS_EnterCrossCompartmentCall(JSContext *cx, JSObject *target)
{
    CHECK_REQUEST(cx);

    JS_ASSERT(target);
    AutoCompartment *call = cx->new_<AutoCompartment>(cx, target);
    if (!call)
        return NULL;
    if (!call->enter()) {
        Foreground::delete_(call);
        return NULL;
    }
    return reinterpret_cast<JSCrossCompartmentCall *>(call);
}

JS_PUBLIC_API(JSCrossCompartmentCall *)
JS_EnterCrossCompartmentCallScript(JSContext *cx, JSScript *target)
{
    static JSClass dummy_class = {
        "jdummy",
        JSCLASS_GLOBAL_FLAGS,
        JS_PropertyStub,  JS_PropertyStub,
        JS_PropertyStub,  JS_StrictPropertyStub,
        JS_EnumerateStub, JS_ResolveStub,
        JS_ConvertStub,   NULL,
        JSCLASS_NO_OPTIONAL_MEMBERS
    };

    CHECK_REQUEST(cx);

    JS_ASSERT(target);
    JSObject *scriptObject = target->u.object;
    if (!scriptObject) {
        SwitchToCompartment sc(cx, target->compartment);
        scriptObject = JS_NewGlobalObject(cx, &dummy_class);
        if (!scriptObject)
            return NULL;
    }
    return JS_EnterCrossCompartmentCall(cx, scriptObject);
}

JS_PUBLIC_API(void)
JS_LeaveCrossCompartmentCall(JSCrossCompartmentCall *call)
{
    AutoCompartment *realcall = reinterpret_cast<AutoCompartment *>(call);
    CHECK_REQUEST(realcall->context);
    realcall->leave();
    Foreground::delete_(realcall);
}

bool
JSAutoEnterCompartment::enter(JSContext *cx, JSObject *target)
{
    JS_ASSERT(!call);
    if (cx->compartment == target->getCompartment()) {
        call = reinterpret_cast<JSCrossCompartmentCall*>(1);
        return true;
    }
    call = JS_EnterCrossCompartmentCall(cx, target);
    return call != NULL;
}

void
JSAutoEnterCompartment::enterAndIgnoreErrors(JSContext *cx, JSObject *target)
{
    (void) enter(cx, target);
}

namespace JS {

bool
AutoEnterScriptCompartment::enter(JSContext *cx, JSScript *target)
{
    JS_ASSERT(!call);
    if (cx->compartment == target->compartment) {
        call = reinterpret_cast<JSCrossCompartmentCall*>(1);
        return true;
    }
    call = JS_EnterCrossCompartmentCallScript(cx, target);
    return call != NULL;
}

} /* namespace JS */

JS_PUBLIC_API(void *)
JS_SetCompartmentPrivate(JSContext *cx, JSCompartment *compartment, void *data)
{
    CHECK_REQUEST(cx);
    void *old = compartment->data;
    compartment->data = data;
    return old;
}

JS_PUBLIC_API(void *)
JS_GetCompartmentPrivate(JSContext *cx, JSCompartment *compartment)
{
    CHECK_REQUEST(cx);
    return compartment->data;
}

JS_PUBLIC_API(JSBool)
JS_WrapObject(JSContext *cx, JSObject **objp)
{
    CHECK_REQUEST(cx);
    return cx->compartment->wrap(cx, objp);
}

JS_PUBLIC_API(JSBool)
JS_WrapValue(JSContext *cx, jsval *vp)
{
    CHECK_REQUEST(cx);
    return cx->compartment->wrap(cx, Valueify(vp));
}

JS_PUBLIC_API(JSObject *)
JS_TransplantObject(JSContext *cx, JSObject *origobj, JSObject *target)
{
     // This function is called when an object moves between two
     // different compartments. In that case, we need to "move" the
     // window from origobj's compartment to target's compartment.
    JSCompartment *destination = target->getCompartment();
    WrapperMap &map = destination->crossCompartmentWrappers;
    Value origv = ObjectValue(*origobj);
    JSObject *obj;

    if (origobj->getCompartment() == destination) {
        // If the original object is in the same compartment as the
        // destination, then we know that we won't find wrapper in the
        // destination's cross compartment map and that the same
        // object will continue to work.  Note the rare case where
        // |origobj == target|. In that case, we can just treat this
        // as a same compartment navigation. The effect is to clear
        // all of the wrappers and their holders if they have
        // them. This would be cleaner as a separate API.
        if (origobj != target && !origobj->swap(cx, target))
            return NULL;
        obj = origobj;
    } else if (WrapperMap::Ptr p = map.lookup(origv)) {
        // There might already be a wrapper for the original object in
        // the new compartment. If there is, make it the primary outer
        // window proxy around the inner (accomplished by swapping
        // target's innards with the old, possibly security wrapper,
        // innards).
        obj = &p->value.toObject();
        map.remove(p);
        if (!obj->swap(cx, target))
            return NULL;
    } else {
        // Otherwise, this is going to be our outer window proxy in
        // the new compartment.
        obj = target;
    }

    // Now, iterate through other scopes looking for references to the
    // old outer window. They need to be updated to point at the new
    // outer window.  They also might transition between different
    // types of security wrappers based on whether the new compartment
    // is same origin with them.
    Value targetv = ObjectValue(*obj);
    CompartmentVector &vector = cx->runtime->compartments;
    AutoValueVector toTransplant(cx);
    if (!toTransplant.reserve(vector.length()))
        return NULL;

    for (JSCompartment **p = vector.begin(), **end = vector.end(); p != end; ++p) {
        WrapperMap &pmap = (*p)->crossCompartmentWrappers;
        if (WrapperMap::Ptr wp = pmap.lookup(origv)) {
            // We found a wrapper. Remember and root it.
            toTransplant.infallibleAppend(wp->value);
        }
    }

    for (Value *begin = toTransplant.begin(), *end = toTransplant.end(); begin != end; ++begin) {
        JSObject *wobj = &begin->toObject();
        JSCompartment *wcompartment = wobj->compartment();
        WrapperMap &pmap = wcompartment->crossCompartmentWrappers;
        JS_ASSERT(pmap.lookup(origv));
        pmap.remove(origv);

        // First, we wrap it in the new compartment. This will return
        // a new wrapper.
        AutoCompartment ac(cx, wobj);
        JSObject *tobj = obj;
        if (!ac.enter() || !wcompartment->wrap(cx, &tobj))
            return NULL;

        // Now, because we need to maintain object identity, we do a
        // brain transplant on the old object. At the same time, we
        // update the entry in the compartment's wrapper map to point
        // to the old wrapper.
        JS_ASSERT(tobj != wobj);
        if (!wobj->swap(cx, tobj))
            return NULL;
        pmap.put(targetv, ObjectValue(*wobj));
    }

    // Lastly, update the original object to point to the new one.
    if (origobj->getCompartment() != destination) {
        AutoCompartment ac(cx, origobj);
        JSObject *tobj = obj;
        if (!ac.enter() || !JS_WrapObject(cx, &tobj))
            return NULL;
        if (!origobj->swap(cx, tobj))
            return NULL;
        origobj->getCompartment()->crossCompartmentWrappers.put(targetv, origv);
    }

    return obj;
}

/*
 * The location object is special. There is the location object itself and
 * then the location object wrapper. Because there are no direct references to
 * the location object itself, we don't want the old obj (|origobj| here) to
 * become the new wrapper but the wrapper itself instead. This leads to very
 * subtle differences between js_TransplantObjectWithWrapper and
 * JS_TransplantObject.
 */
JS_FRIEND_API(JSObject *)
js_TransplantObjectWithWrapper(JSContext *cx,
                               JSObject *origobj,
                               JSObject *origwrapper,
                               JSObject *targetobj,
                               JSObject *targetwrapper)
{
    JSObject *obj;
    JSCompartment *destination = targetobj->getCompartment();
    WrapperMap &map = destination->crossCompartmentWrappers;

    // |origv| is the map entry we're looking up. The map entries are going to
    // be for the location object itself.
    Value origv = ObjectValue(*origobj);

    // There might already be a wrapper for the original object in the new
    // compartment.
    if (WrapperMap::Ptr p = map.lookup(origv)) {
        // There is. Make the existing wrapper a same compartment location
        // wrapper (swapping it with the given new wrapper).
        obj = &p->value.toObject();
        map.remove(p);
        if (!obj->swap(cx, targetwrapper))
            return NULL;
    } else {
        // Otherwise, use the passed-in wrapper as the same compartment
        // location wrapper.
        obj = targetwrapper;
    }

    // Now, iterate through other scopes looking for references to the old
    // location object. Note that the entries in the maps are for |origobj|
    // and not |origwrapper|. They need to be updated to point at the new
    // location object.
    Value targetv = ObjectValue(*targetobj);
    CompartmentVector &vector = cx->runtime->compartments;
    AutoValueVector toTransplant(cx);
    if (!toTransplant.reserve(vector.length()))
        return NULL;

    for (JSCompartment **p = vector.begin(), **end = vector.end(); p != end; ++p) {
        WrapperMap &pmap = (*p)->crossCompartmentWrappers;
        if (WrapperMap::Ptr wp = pmap.lookup(origv)) {
            // We found a wrapper. Remember and root it.
            toTransplant.infallibleAppend(wp->value);
        }
    }

    for (Value *begin = toTransplant.begin(), *end = toTransplant.end(); begin != end; ++begin) {
        JSObject *wobj = &begin->toObject();
        JSCompartment *wcompartment = wobj->compartment();
        WrapperMap &pmap = wcompartment->crossCompartmentWrappers;
        JS_ASSERT(pmap.lookup(origv));
        pmap.remove(origv);

        // First, we wrap it in the new compartment. This will return a
        // new wrapper.
        AutoCompartment ac(cx, wobj);

        JSObject *tobj = targetobj;
        if (!ac.enter() || !wcompartment->wrap(cx, &tobj))
            return NULL;

        // Now, because we need to maintain object identity, we do a brain
        // transplant on the old object. At the same time, we update the
        // entry in the compartment's wrapper map to point to the old
        // wrapper.
        JS_ASSERT(tobj != wobj);
        if (!wobj->swap(cx, tobj))
            return NULL;
        pmap.put(targetv, ObjectValue(*wobj));
    }

    // Lastly, update the original object to point to the new one. However, as
    // mentioned above, we do the transplant on the wrapper, not the object
    // itself, since all of the references are to the object itself.
    {
        AutoCompartment ac(cx, origobj);
        JSObject *tobj = obj;
        if (!ac.enter() || !JS_WrapObject(cx, &tobj))
            return NULL;
        if (!origwrapper->swap(cx, tobj))
            return NULL;
        origwrapper->getCompartment()->crossCompartmentWrappers.put(targetv,
                                                                    ObjectValue(*origwrapper));
    }

    return obj;
}

JS_PUBLIC_API(JSObject *)
JS_GetGlobalObject(JSContext *cx)
{
    return cx->globalObject;
}

JS_PUBLIC_API(void)
JS_SetGlobalObject(JSContext *cx, JSObject *obj)
{
    CHECK_REQUEST(cx);

    cx->globalObject = obj;
    if (!cx->hasfp())
        cx->resetCompartment();
}

JS_PUBLIC_API(JSBool)
JS_InitStandardClasses(JSContext *cx, JSObject *obj)
{
    JS_THREADSAFE_ASSERT(cx->compartment != cx->runtime->atomsCompartment);
    CHECK_REQUEST(cx);

    /*
     * JS_SetGlobalObject might or might not change cx's compartment, so call
     * it before assertSameCompartment. (The API contract is that *after* this,
     * cx and obj must be in the same compartment.)
     */
    if (!cx->globalObject)
        JS_SetGlobalObject(cx, obj);
    assertSameCompartment(cx, obj);

    return obj->asGlobal()->initStandardClasses(cx);
}

#define CLASP(name)                 (&js_##name##Class)
#define TYPED_ARRAY_CLASP(type)     (&TypedArray::fastClasses[TypedArray::type])
#define EAGER_ATOM(name)            ATOM_OFFSET(name), NULL
#define EAGER_CLASS_ATOM(name)      CLASS_ATOM_OFFSET(name), NULL
#define EAGER_ATOM_AND_CLASP(name)  EAGER_CLASS_ATOM(name), CLASP(name)
#define LAZY_ATOM(name)             ATOM_OFFSET(lazy.name), js_##name##_str

typedef struct JSStdName {
    JSObjectOp  init;
    size_t      atomOffset;     /* offset of atom pointer in JSAtomState */
    const char  *name;          /* null if atom is pre-pinned, else name */
    Class       *clasp;
} JSStdName;

static JSAtom *
StdNameToAtom(JSContext *cx, JSStdName *stdn)
{
    size_t offset;
    JSAtom *atom;
    const char *name;

    offset = stdn->atomOffset;
    atom = OFFSET_TO_ATOM(cx->runtime, offset);
    if (!atom) {
        name = stdn->name;
        if (name) {
            atom = js_Atomize(cx, name, strlen(name), InternAtom);
            OFFSET_TO_ATOM(cx->runtime, offset) = atom;
        }
    }
    return atom;
}

/*
 * Table of class initializers and their atom offsets in rt->atomState.
 * If you add a "standard" class, remember to update this table.
 */
static JSStdName standard_class_atoms[] = {
    {js_InitFunctionAndObjectClasses,   EAGER_ATOM_AND_CLASP(Function)},
    {js_InitFunctionAndObjectClasses,   EAGER_ATOM_AND_CLASP(Object)},
    {js_InitArrayClass,                 EAGER_ATOM_AND_CLASP(Array)},
    {js_InitBooleanClass,               EAGER_ATOM_AND_CLASP(Boolean)},
    {js_InitDateClass,                  EAGER_ATOM_AND_CLASP(Date)},
    {js_InitMathClass,                  EAGER_ATOM_AND_CLASP(Math)},
    {js_InitNumberClass,                EAGER_ATOM_AND_CLASP(Number)},
    {js_InitStringClass,                EAGER_ATOM_AND_CLASP(String)},
    {js_InitExceptionClasses,           EAGER_ATOM_AND_CLASP(Error)},
    {js_InitRegExpClass,                EAGER_ATOM_AND_CLASP(RegExp)},
#if JS_HAS_XML_SUPPORT
    {js_InitXMLClass,                   EAGER_ATOM_AND_CLASP(XML)},
    {js_InitNamespaceClass,             EAGER_ATOM_AND_CLASP(Namespace)},
    {js_InitQNameClass,                 EAGER_ATOM_AND_CLASP(QName)},
#endif
#if JS_HAS_GENERATORS
    {js_InitIteratorClasses,            EAGER_ATOM_AND_CLASP(StopIteration)},
#endif
    {js_InitJSONClass,                  EAGER_ATOM_AND_CLASP(JSON)},
    {js_InitTypedArrayClasses,          EAGER_CLASS_ATOM(ArrayBuffer), &js::ArrayBuffer::slowClass},
    {js_InitWeakMapClass,               EAGER_CLASS_ATOM(WeakMap), &js::WeakMapClass},
    {NULL,                              0, NULL, NULL}
};

/*
 * Table of top-level function and constant names and their init functions.
 * If you add a "standard" global function or property, remember to update
 * this table.
 */
static JSStdName standard_class_names[] = {
    {js_InitObjectClass,        EAGER_ATOM(eval), CLASP(Object)},

    /* Global properties and functions defined by the Number class. */
    {js_InitNumberClass,        EAGER_ATOM(NaN), CLASP(Number)},
    {js_InitNumberClass,        EAGER_ATOM(Infinity), CLASP(Number)},
    {js_InitNumberClass,        LAZY_ATOM(isNaN), CLASP(Number)},
    {js_InitNumberClass,        LAZY_ATOM(isFinite), CLASP(Number)},
    {js_InitNumberClass,        LAZY_ATOM(parseFloat), CLASP(Number)},
    {js_InitNumberClass,        LAZY_ATOM(parseInt), CLASP(Number)},

    /* String global functions. */
    {js_InitStringClass,        LAZY_ATOM(escape), CLASP(String)},
    {js_InitStringClass,        LAZY_ATOM(unescape), CLASP(String)},
    {js_InitStringClass,        LAZY_ATOM(decodeURI), CLASP(String)},
    {js_InitStringClass,        LAZY_ATOM(encodeURI), CLASP(String)},
    {js_InitStringClass,        LAZY_ATOM(decodeURIComponent), CLASP(String)},
    {js_InitStringClass,        LAZY_ATOM(encodeURIComponent), CLASP(String)},
#if JS_HAS_UNEVAL
    {js_InitStringClass,        LAZY_ATOM(uneval), CLASP(String)},
#endif

    /* Exception constructors. */
    {js_InitExceptionClasses,   EAGER_CLASS_ATOM(Error), CLASP(Error)},
    {js_InitExceptionClasses,   EAGER_CLASS_ATOM(InternalError), CLASP(Error)},
    {js_InitExceptionClasses,   EAGER_CLASS_ATOM(EvalError), CLASP(Error)},
    {js_InitExceptionClasses,   EAGER_CLASS_ATOM(RangeError), CLASP(Error)},
    {js_InitExceptionClasses,   EAGER_CLASS_ATOM(ReferenceError), CLASP(Error)},
    {js_InitExceptionClasses,   EAGER_CLASS_ATOM(SyntaxError), CLASP(Error)},
    {js_InitExceptionClasses,   EAGER_CLASS_ATOM(TypeError), CLASP(Error)},
    {js_InitExceptionClasses,   EAGER_CLASS_ATOM(URIError), CLASP(Error)},

#if JS_HAS_XML_SUPPORT
    {js_InitXMLClass,           LAZY_ATOM(XMLList), CLASP(XML)},
    {js_InitXMLClass,           LAZY_ATOM(isXMLName), CLASP(XML)},
#endif

#if JS_HAS_GENERATORS
    {js_InitIteratorClasses,    EAGER_ATOM_AND_CLASP(Iterator)},
    {js_InitIteratorClasses,    EAGER_ATOM_AND_CLASP(Generator)},
#endif

    /* Typed Arrays */
    {js_InitTypedArrayClasses,  EAGER_CLASS_ATOM(ArrayBuffer), &js::ArrayBuffer::fastClass},
    {js_InitTypedArrayClasses,  EAGER_CLASS_ATOM(Int8Array),    TYPED_ARRAY_CLASP(TYPE_INT8)},
    {js_InitTypedArrayClasses,  EAGER_CLASS_ATOM(Uint8Array),   TYPED_ARRAY_CLASP(TYPE_UINT8)},
    {js_InitTypedArrayClasses,  EAGER_CLASS_ATOM(Int16Array),   TYPED_ARRAY_CLASP(TYPE_INT16)},
    {js_InitTypedArrayClasses,  EAGER_CLASS_ATOM(Uint16Array),  TYPED_ARRAY_CLASP(TYPE_UINT16)},
    {js_InitTypedArrayClasses,  EAGER_CLASS_ATOM(Int32Array),   TYPED_ARRAY_CLASP(TYPE_INT32)},
    {js_InitTypedArrayClasses,  EAGER_CLASS_ATOM(Uint32Array),  TYPED_ARRAY_CLASP(TYPE_UINT32)},
    {js_InitTypedArrayClasses,  EAGER_CLASS_ATOM(Float32Array), TYPED_ARRAY_CLASP(TYPE_FLOAT32)},
    {js_InitTypedArrayClasses,  EAGER_CLASS_ATOM(Float64Array), TYPED_ARRAY_CLASP(TYPE_FLOAT64)},
    {js_InitTypedArrayClasses,  EAGER_CLASS_ATOM(Uint8ClampedArray),
                                TYPED_ARRAY_CLASP(TYPE_UINT8_CLAMPED)},

    {js_InitProxyClass,         EAGER_ATOM_AND_CLASP(Proxy)},

    {NULL,                      0, NULL, NULL}
};

static JSStdName object_prototype_names[] = {
    /* Object.prototype properties (global delegates to Object.prototype). */
    {js_InitObjectClass,        EAGER_ATOM(proto), CLASP(Object)},
#if JS_HAS_TOSOURCE
    {js_InitObjectClass,        EAGER_ATOM(toSource), CLASP(Object)},
#endif
    {js_InitObjectClass,        EAGER_ATOM(toString), CLASP(Object)},
    {js_InitObjectClass,        EAGER_ATOM(toLocaleString), CLASP(Object)},
    {js_InitObjectClass,        EAGER_ATOM(valueOf), CLASP(Object)},
#if JS_HAS_OBJ_WATCHPOINT
    {js_InitObjectClass,        LAZY_ATOM(watch), CLASP(Object)},
    {js_InitObjectClass,        LAZY_ATOM(unwatch), CLASP(Object)},
#endif
    {js_InitObjectClass,        LAZY_ATOM(hasOwnProperty), CLASP(Object)},
    {js_InitObjectClass,        LAZY_ATOM(isPrototypeOf), CLASP(Object)},
    {js_InitObjectClass,        LAZY_ATOM(propertyIsEnumerable), CLASP(Object)},
#if OLD_GETTER_SETTER_METHODS
    {js_InitObjectClass,        LAZY_ATOM(defineGetter), CLASP(Object)},
    {js_InitObjectClass,        LAZY_ATOM(defineSetter), CLASP(Object)},
    {js_InitObjectClass,        LAZY_ATOM(lookupGetter), CLASP(Object)},
    {js_InitObjectClass,        LAZY_ATOM(lookupSetter), CLASP(Object)},
#endif

    {NULL,                      0, NULL, NULL}
};

JS_PUBLIC_API(JSBool)
JS_ResolveStandardClass(JSContext *cx, JSObject *obj, jsid id, JSBool *resolved)
{
    JSString *idstr;
    JSRuntime *rt;
    JSAtom *atom;
    JSStdName *stdnm;
    uintN i;

    CHECK_REQUEST(cx);
    assertSameCompartment(cx, obj, id);
    *resolved = JS_FALSE;

    rt = cx->runtime;
    JS_ASSERT(rt->state != JSRTS_DOWN);
    if (rt->state == JSRTS_LANDING || !JSID_IS_ATOM(id))
        return JS_TRUE;

    idstr = JSID_TO_STRING(id);

    /* Check whether we're resolving 'undefined', and define it if so. */
    atom = rt->atomState.typeAtoms[JSTYPE_VOID];
    if (idstr == atom) {
        *resolved = JS_TRUE;
        return obj->defineProperty(cx, ATOM_TO_JSID(atom), UndefinedValue(),
                                   PropertyStub, StrictPropertyStub,
                                   JSPROP_PERMANENT | JSPROP_READONLY);
    }

    /* Try for class constructors/prototypes named by well-known atoms. */
    stdnm = NULL;
    for (i = 0; standard_class_atoms[i].init; i++) {
        JS_ASSERT(standard_class_atoms[i].clasp);
        atom = OFFSET_TO_ATOM(rt, standard_class_atoms[i].atomOffset);
        if (idstr == atom) {
            stdnm = &standard_class_atoms[i];
            break;
        }
    }

    if (!stdnm) {
        /* Try less frequently used top-level functions and constants. */
        for (i = 0; standard_class_names[i].init; i++) {
            JS_ASSERT(standard_class_names[i].clasp);
            atom = StdNameToAtom(cx, &standard_class_names[i]);
            if (!atom)
                return JS_FALSE;
            if (idstr == atom) {
                stdnm = &standard_class_names[i];
                break;
            }
        }

        if (!stdnm && !obj->getProto()) {
            /*
             * Try even less frequently used names delegated from the global
             * object to Object.prototype, but only if the Object class hasn't
             * yet been initialized.
             */
            for (i = 0; object_prototype_names[i].init; i++) {
                JS_ASSERT(object_prototype_names[i].clasp);
                atom = StdNameToAtom(cx, &object_prototype_names[i]);
                if (!atom)
                    return JS_FALSE;
                if (idstr == atom) {
                    stdnm = &object_prototype_names[i];
                    break;
                }
            }
        }
    }

    if (stdnm) {
        /*
         * If this standard class is anonymous, then we don't want to resolve
         * by name.
         */
        JS_ASSERT(obj->isGlobal());
        if (stdnm->clasp->flags & JSCLASS_IS_ANONYMOUS)
            return JS_TRUE;

        if (IsStandardClassResolved(obj, stdnm->clasp))
            return JS_TRUE;

        if (!stdnm->init(cx, obj))
            return JS_FALSE;
        *resolved = JS_TRUE;
    }
    return JS_TRUE;
}

JS_PUBLIC_API(JSBool)
JS_EnumerateStandardClasses(JSContext *cx, JSObject *obj)
{
    JSRuntime *rt;
    JSAtom *atom;
    uintN i;

    CHECK_REQUEST(cx);
    assertSameCompartment(cx, obj);
    rt = cx->runtime;

    /*
     * Check whether we need to bind 'undefined' and define it if so.
     * Since ES5 15.1.1.3 undefined can't be deleted.
     */
    atom = rt->atomState.typeAtoms[JSTYPE_VOID];
    if (!obj->nativeContains(ATOM_TO_JSID(atom)) &&
        !obj->defineProperty(cx, ATOM_TO_JSID(atom), UndefinedValue(),
                             PropertyStub, StrictPropertyStub,
                             JSPROP_PERMANENT | JSPROP_READONLY)) {
        return JS_FALSE;
    }

    /* Initialize any classes that have not been initialized yet. */
    for (i = 0; standard_class_atoms[i].init; i++) {
        if (!js::IsStandardClassResolved(obj, standard_class_atoms[i].clasp) &&
            !standard_class_atoms[i].init(cx, obj))
        {
                return JS_FALSE;
        }
    }

    return JS_TRUE;
}

namespace js {

JSIdArray *
NewIdArray(JSContext *cx, jsint length)
{
    JSIdArray *ida;

    ida = (JSIdArray *)
        cx->calloc_(offsetof(JSIdArray, vector) + length * sizeof(jsval));
    if (ida)
        ida->length = length;
    return ida;
}

}

/*
 * Unlike realloc(3), this function frees ida on failure.
 */
static JSIdArray *
SetIdArrayLength(JSContext *cx, JSIdArray *ida, jsint length)
{
    JSIdArray *rida;

    rida = (JSIdArray *)
           JS_realloc(cx, ida,
                      offsetof(JSIdArray, vector) + length * sizeof(jsval));
    if (!rida) {
        JS_DestroyIdArray(cx, ida);
    } else {
        rida->length = length;
    }
    return rida;
}

static JSIdArray *
AddAtomToArray(JSContext *cx, JSAtom *atom, JSIdArray *ida, jsint *ip)
{
    jsint i, length;

    i = *ip;
    length = ida->length;
    if (i >= length) {
        ida = SetIdArrayLength(cx, ida, JS_MAX(length * 2, 8));
        if (!ida)
            return NULL;
        JS_ASSERT(i < ida->length);
    }
    ida->vector[i] = ATOM_TO_JSID(atom);
    *ip = i + 1;
    return ida;
}

static JSIdArray *
EnumerateIfResolved(JSContext *cx, JSObject *obj, JSAtom *atom, JSIdArray *ida,
                    jsint *ip, JSBool *foundp)
{
    *foundp = obj->nativeContains(ATOM_TO_JSID(atom));
    if (*foundp)
        ida = AddAtomToArray(cx, atom, ida, ip);
    return ida;
}

JS_PUBLIC_API(JSIdArray *)
JS_EnumerateResolvedStandardClasses(JSContext *cx, JSObject *obj, JSIdArray *ida)
{
    JSRuntime *rt;
    jsint i, j, k;
    JSAtom *atom;
    JSBool found;
    JSObjectOp init;

    CHECK_REQUEST(cx);
    assertSameCompartment(cx, obj, ida);
    rt = cx->runtime;
    if (ida) {
        i = ida->length;
    } else {
        ida = NewIdArray(cx, 8);
        if (!ida)
            return NULL;
        i = 0;
    }

    /* Check whether 'undefined' has been resolved and enumerate it if so. */
    atom = rt->atomState.typeAtoms[JSTYPE_VOID];
    ida = EnumerateIfResolved(cx, obj, atom, ida, &i, &found);
    if (!ida)
        return NULL;

    /* Enumerate only classes that *have* been resolved. */
    for (j = 0; standard_class_atoms[j].init; j++) {
        atom = OFFSET_TO_ATOM(rt, standard_class_atoms[j].atomOffset);
        ida = EnumerateIfResolved(cx, obj, atom, ida, &i, &found);
        if (!ida)
            return NULL;

        if (found) {
            init = standard_class_atoms[j].init;

            for (k = 0; standard_class_names[k].init; k++) {
                if (standard_class_names[k].init == init) {
                    atom = StdNameToAtom(cx, &standard_class_names[k]);
                    ida = AddAtomToArray(cx, atom, ida, &i);
                    if (!ida)
                        return NULL;
                }
            }

            if (init == js_InitObjectClass) {
                for (k = 0; object_prototype_names[k].init; k++) {
                    atom = StdNameToAtom(cx, &object_prototype_names[k]);
                    ida = AddAtomToArray(cx, atom, ida, &i);
                    if (!ida)
                        return NULL;
                }
            }
        }
    }

    /* Trim to exact length. */
    return SetIdArrayLength(cx, ida, i);
}

#undef CLASP
#undef EAGER_ATOM
#undef EAGER_CLASS_ATOM
#undef EAGER_ATOM_CLASP
#undef LAZY_ATOM

JS_PUBLIC_API(JSBool)
JS_GetClassObject(JSContext *cx, JSObject *obj, JSProtoKey key, JSObject **objp)
{
    CHECK_REQUEST(cx);
    assertSameCompartment(cx, obj);
    return js_GetClassObject(cx, obj, key, objp);
}

JS_PUBLIC_API(JSObject *)
JS_GetScopeChain(JSContext *cx)
{
    CHECK_REQUEST(cx);
    return GetScopeChain(cx);
}

JS_PUBLIC_API(JSObject *)
JS_GetGlobalForObject(JSContext *cx, JSObject *obj)
{
    assertSameCompartment(cx, obj);
    return obj->getGlobal();
}

JS_PUBLIC_API(JSObject *)
JS_GetGlobalForScopeChain(JSContext *cx)
{
    CHECK_REQUEST(cx);
    return GetGlobalForScopeChain(cx);
}

JS_PUBLIC_API(jsval)
JS_ComputeThis(JSContext *cx, jsval *vp)
{
    assertSameCompartment(cx, JSValueArray(vp, 2));
    CallReceiver call = CallReceiverFromVp(Valueify(vp));
    if (!BoxNonStrictThis(cx, call))
        return JSVAL_NULL;
    return Jsvalify(call.thisv());
}

JS_PUBLIC_API(void *)
JS_malloc(JSContext *cx, size_t nbytes)
{
    return cx->malloc_(nbytes);
}

JS_PUBLIC_API(void *)
JS_realloc(JSContext *cx, void *p, size_t nbytes)
{
    return cx->realloc_(p, nbytes);
}

JS_PUBLIC_API(void)
JS_free(JSContext *cx, void *p)
{
    return cx->free_(p);
}

JS_PUBLIC_API(void)
JS_updateMallocCounter(JSContext *cx, size_t nbytes)
{
    return cx->runtime->updateMallocCounter(nbytes);
}

JS_PUBLIC_API(char *)
JS_strdup(JSContext *cx, const char *s)
{
    size_t n;
    void *p;

    n = strlen(s) + 1;
    p = cx->malloc_(n);
    if (!p)
        return NULL;
    return (char *)memcpy(p, s, n);
}

JS_PUBLIC_API(JSBool)
JS_NewNumberValue(JSContext *cx, jsdouble d, jsval *rval)
{
    d = JS_CANONICALIZE_NAN(d);
    Valueify(rval)->setNumber(d);
    return JS_TRUE;
}

#undef JS_AddRoot

JS_PUBLIC_API(JSBool)
JS_AddValueRoot(JSContext *cx, jsval *vp)
{
    CHECK_REQUEST(cx);
    return js_AddRoot(cx, Valueify(vp), NULL);
}

JS_PUBLIC_API(JSBool)
JS_AddStringRoot(JSContext *cx, JSString **rp)
{
    CHECK_REQUEST(cx);
    return js_AddGCThingRoot(cx, (void **)rp, NULL);
}

JS_PUBLIC_API(JSBool)
JS_AddObjectRoot(JSContext *cx, JSObject **rp)
{
    CHECK_REQUEST(cx);
    return js_AddGCThingRoot(cx, (void **)rp, NULL);
}

JS_PUBLIC_API(JSBool)
JS_AddGCThingRoot(JSContext *cx, void **rp)
{
    CHECK_REQUEST(cx);
    return js_AddGCThingRoot(cx, (void **)rp, NULL);
}

JS_PUBLIC_API(JSBool)
JS_AddNamedValueRoot(JSContext *cx, jsval *vp, const char *name)
{
    CHECK_REQUEST(cx);
    return js_AddRoot(cx, Valueify(vp), name);
}

JS_PUBLIC_API(JSBool)
JS_AddNamedStringRoot(JSContext *cx, JSString **rp, const char *name)
{
    CHECK_REQUEST(cx);
    return js_AddGCThingRoot(cx, (void **)rp, name);
}

JS_PUBLIC_API(JSBool)
JS_AddNamedObjectRoot(JSContext *cx, JSObject **rp, const char *name)
{
    CHECK_REQUEST(cx);
    return js_AddGCThingRoot(cx, (void **)rp, name);
}

JS_PUBLIC_API(JSBool)
JS_AddNamedGCThingRoot(JSContext *cx, void **rp, const char *name)
{
    CHECK_REQUEST(cx);
    return js_AddGCThingRoot(cx, (void **)rp, name);
}

JS_PUBLIC_API(JSBool)
JS_RemoveValueRoot(JSContext *cx, jsval *vp)
{
    CHECK_REQUEST(cx);
    return js_RemoveRoot(cx->runtime, (void *)vp);
}

JS_PUBLIC_API(JSBool)
JS_RemoveStringRoot(JSContext *cx, JSString **rp)
{
    CHECK_REQUEST(cx);
    return js_RemoveRoot(cx->runtime, (void *)rp);
}

JS_PUBLIC_API(JSBool)
JS_RemoveObjectRoot(JSContext *cx, JSObject **rp)
{
    CHECK_REQUEST(cx);
    return js_RemoveRoot(cx->runtime, (void *)rp);
}

JS_PUBLIC_API(JSBool)
JS_RemoveGCThingRoot(JSContext *cx, void **rp)
{
    CHECK_REQUEST(cx);
    return js_RemoveRoot(cx->runtime, (void *)rp);
}

JS_NEVER_INLINE JS_PUBLIC_API(void)
JS_AnchorPtr(void *p)
{
}

#ifdef DEBUG

JS_PUBLIC_API(void)
JS_DumpNamedRoots(JSRuntime *rt,
                  void (*dump)(const char *name, void *rp, JSGCRootType type, void *data),
                  void *data)
{
    js_DumpNamedRoots(rt, dump, data);
}

#endif /* DEBUG */

JS_PUBLIC_API(uint32)
JS_MapGCRoots(JSRuntime *rt, JSGCRootMapFun map, void *data)
{
    return js_MapGCRoots(rt, map, data);
}

JS_PUBLIC_API(JSBool)
JS_LockGCThing(JSContext *cx, void *thing)
{
    JSBool ok;

    CHECK_REQUEST(cx);
    ok = js_LockGCThingRT(cx->runtime, thing);
    if (!ok)
        JS_ReportOutOfMemory(cx);
    return ok;
}

JS_PUBLIC_API(JSBool)
JS_LockGCThingRT(JSRuntime *rt, void *thing)
{
    return js_LockGCThingRT(rt, thing);
}

JS_PUBLIC_API(JSBool)
JS_UnlockGCThing(JSContext *cx, void *thing)
{
    CHECK_REQUEST(cx);
    js_UnlockGCThingRT(cx->runtime, thing);
    return true;
}

JS_PUBLIC_API(JSBool)
JS_UnlockGCThingRT(JSRuntime *rt, void *thing)
{
    js_UnlockGCThingRT(rt, thing);
    return true;
}

JS_PUBLIC_API(void)
JS_SetExtraGCRoots(JSRuntime *rt, JSTraceDataOp traceOp, void *data)
{
    rt->gcExtraRootsTraceOp = traceOp;
    rt->gcExtraRootsData = data;
}

JS_PUBLIC_API(void)
JS_TraceRuntime(JSTracer *trc)
{
    TraceRuntime(trc);
}

JS_PUBLIC_API(void)
JS_CallTracer(JSTracer *trc, void *thing, uint32 kind)
{
    JS_ASSERT(thing);
    MarkKind(trc, thing, kind);
}

#ifdef DEBUG

#ifdef HAVE_XPCONNECT
#include "dump_xpc.h"
#endif

JS_PUBLIC_API(void)
JS_PrintTraceThingInfo(char *buf, size_t bufsize, JSTracer *trc, void *thing, uint32 kind,
                       JSBool details)
{
    const char *name;
    size_t n;

    if (bufsize == 0)
        return;

    switch (kind) {
      case JSTRACE_OBJECT:
      {
        JSObject *obj = (JSObject *)thing;
        Class *clasp = obj->getClass();

        name = clasp->name;
#ifdef HAVE_XPCONNECT
        if (clasp->flags & JSCLASS_PRIVATE_IS_NSISUPPORTS) {
            void *privateThing = obj->getPrivate();
            if (privateThing) {
                const char *xpcClassName = GetXPCObjectClassName(privateThing);
                if (xpcClassName)
                    name = xpcClassName;
            }
        }
#endif
        break;
      }

      case JSTRACE_STRING:
        name = ((JSString *)thing)->isDependent()
               ? "substring"
               : "string";
        break;

      case JSTRACE_SHAPE:
        name = "shape";
        break;

#if JS_HAS_XML_SUPPORT
      case JSTRACE_XML:
        name = "xml";
        break;
#endif
      default:
        JS_ASSERT(0);
        return;
        break;
    }

    n = strlen(name);
    if (n > bufsize - 1)
        n = bufsize - 1;
    memcpy(buf, name, n + 1);
    buf += n;
    bufsize -= n;

    if (details && bufsize > 2) {
        *buf++ = ' ';
        bufsize--;

        switch (kind) {
          case JSTRACE_OBJECT:
          {
            JSObject  *obj = (JSObject *)thing;
            Class *clasp = obj->getClass();
            if (clasp == &js_FunctionClass) {
                JSFunction *fun = GET_FUNCTION_PRIVATE(trc->context, obj);
                if (!fun) {
                    JS_snprintf(buf, bufsize, "<newborn>");
                } else if (FUN_OBJECT(fun) != obj) {
                    JS_snprintf(buf, bufsize, "%p", fun);
                } else {
                    if (fun->atom)
                        PutEscapedString(buf, bufsize, fun->atom, 0);
                }
            } else if (clasp->flags & JSCLASS_HAS_PRIVATE) {
                JS_snprintf(buf, bufsize, "%p", obj->getPrivate());
            } else {
                JS_snprintf(buf, bufsize, "<no private>");
            }
            break;
          }

          case JSTRACE_STRING:
          {
            JSString *str = (JSString *)thing;
            if (str->isLinear())
                PutEscapedString(buf, bufsize, &str->asLinear(), 0);
            else
                JS_snprintf(buf, bufsize, "<rope: length %d>", (int)str->length());
            break;
          }

          case JSTRACE_SHAPE:
          {
            JS_snprintf(buf, bufsize, "<shape>");
            break;
          }

#if JS_HAS_XML_SUPPORT
          case JSTRACE_XML:
          {
            extern const char *js_xml_class_str[];
            JSXML *xml = (JSXML *)thing;

            JS_snprintf(buf, bufsize, "%s", js_xml_class_str[xml->xml_class]);
            break;
          }
#endif
          default:
            JS_ASSERT(0);
            break;
        }
    }
    buf[bufsize - 1] = '\0';
}

typedef struct JSHeapDumpNode JSHeapDumpNode;

struct JSHeapDumpNode {
    void            *thing;
    uint32          kind;
    JSHeapDumpNode  *next;          /* next sibling */
    JSHeapDumpNode  *parent;        /* node with the thing that refer to thing
                                       from this node */
    char            edgeName[1];    /* name of the edge from parent->thing
                                       into thing */
};

typedef struct JSDumpingTracer {
    JSTracer            base;
    JSDHashTable        visited;
    JSBool              ok;
    JSCompartment       *comp;
    void                *startThing;
    void                *thingToFind;
    void                *thingToIgnore;
    JSHeapDumpNode      *parentNode;
    JSHeapDumpNode      **lastNodep;
    char                buffer[200];
} JSDumpingTracer;

static void
DumpNotify(JSTracer *trc, void *thing, uint32 kind)
{
    JSDumpingTracer *dtrc;
    JSContext *cx;
    JSDHashEntryStub *entry;
    JSHeapDumpNode *node;
    const char *edgeName;
    size_t edgeNameSize;

    JS_ASSERT(trc->callback == DumpNotify);
    dtrc = (JSDumpingTracer *)trc;

    if (!dtrc->ok || thing == dtrc->thingToIgnore)
        return;

    cx = trc->context;

    /*
     * Check if we have already seen thing unless it is thingToFind to include
     * it to the graph each time we reach it and print all live things that
     * refer to thingToFind.
     *
     * This does not print all possible paths leading to thingToFind since
     * when a thing A refers directly or indirectly to thingToFind and A is
     * present several times in the graph, we will print only the first path
     * leading to A and thingToFind, other ways to reach A will be ignored.
     */
    if (dtrc->thingToFind != thing) {
        /*
         * The startThing check allows to avoid putting startThing into the
         * hash table before tracing startThing in JS_DumpHeap.
         */
        if (thing == dtrc->startThing)
            return;

        if (dtrc->comp && ((js::gc::Cell *) thing)->compartment() != dtrc->comp)
            return;

        entry = (JSDHashEntryStub *)
            JS_DHashTableOperate(&dtrc->visited, thing, JS_DHASH_ADD);
        if (!entry) {
            JS_ReportOutOfMemory(cx);
            dtrc->ok = JS_FALSE;
            return;
        }
        if (entry->key)
            return;
        entry->key = thing;
    }

    if (dtrc->base.debugPrinter) {
        dtrc->base.debugPrinter(trc, dtrc->buffer, sizeof(dtrc->buffer));
        edgeName = dtrc->buffer;
    } else if (dtrc->base.debugPrintIndex != (size_t)-1) {
        JS_snprintf(dtrc->buffer, sizeof(dtrc->buffer), "%s[%lu]",
                    (const char *)dtrc->base.debugPrintArg,
                    dtrc->base.debugPrintIndex);
        edgeName = dtrc->buffer;
    } else {
        edgeName = (const char*)dtrc->base.debugPrintArg;
    }

    edgeNameSize = strlen(edgeName) + 1;
    size_t bytes = offsetof(JSHeapDumpNode, edgeName) + edgeNameSize;
    node = (JSHeapDumpNode *) OffTheBooks::malloc_(bytes);
    if (!node) {
        dtrc->ok = JS_FALSE;
        return;
    }

    node->thing = thing;
    node->kind = kind;
    node->next = NULL;
    node->parent = dtrc->parentNode;
    memcpy(node->edgeName, edgeName, edgeNameSize);

    JS_ASSERT(!*dtrc->lastNodep);
    *dtrc->lastNodep = node;
    dtrc->lastNodep = &node->next;
}

/* Dump node and the chain that leads to thing it contains. */
static JSBool
DumpNode(JSDumpingTracer *dtrc, FILE* fp, JSHeapDumpNode *node)
{
    JSHeapDumpNode *prev, *following;
    size_t chainLimit;
    JSBool ok;
    enum { MAX_PARENTS_TO_PRINT = 10 };

    JS_PrintTraceThingInfo(dtrc->buffer, sizeof dtrc->buffer,
                           &dtrc->base, node->thing, node->kind, JS_TRUE);
    if (fprintf(fp, "%p %-22s via ", node->thing, dtrc->buffer) < 0)
        return JS_FALSE;

    /*
     * We need to print the parent chain in the reverse order. To do it in
     * O(N) time where N is the chain length we first reverse the chain while
     * searching for the top and then print each node while restoring the
     * chain order.
     */
    chainLimit = MAX_PARENTS_TO_PRINT;
    prev = NULL;
    for (;;) {
        following = node->parent;
        node->parent = prev;
        prev = node;
        node = following;
        if (!node)
            break;
        if (chainLimit == 0) {
            if (fputs("...", fp) < 0)
                return JS_FALSE;
            break;
        }
        --chainLimit;
    }

    node = prev;
    prev = following;
    ok = JS_TRUE;
    do {
        /* Loop must continue even when !ok to restore the parent chain. */
        if (ok) {
            if (!prev) {
                /* Print edge from some runtime root or startThing. */
                if (fputs(node->edgeName, fp) < 0)
                    ok = JS_FALSE;
            } else {
                JS_PrintTraceThingInfo(dtrc->buffer, sizeof dtrc->buffer,
                                       &dtrc->base, prev->thing, prev->kind,
                                       JS_FALSE);
                if (fprintf(fp, "(%p %s).%s",
                           prev->thing, dtrc->buffer, node->edgeName) < 0) {
                    ok = JS_FALSE;
                }
            }
        }
        following = node->parent;
        node->parent = prev;
        prev = node;
        node = following;
    } while (node);

    return ok && putc('\n', fp) >= 0;
}

JS_PUBLIC_API(JSBool)
JS_DumpHeap(JSContext *cx, FILE *fp, void* startThing, uint32 startKind,
            void *thingToFind, size_t maxDepth, void *thingToIgnore)
{
    JSDumpingTracer dtrc;
    JSHeapDumpNode *node, *children, *next, *parent;
    size_t depth;
    JSBool thingToFindWasTraced;
    JSCompartment *comp = startThing ? ((js::gc::Cell *) startThing)->compartment() : NULL;
    startThing = NULL;

    if (maxDepth == 0)
        return JS_TRUE;

    JS_TRACER_INIT(&dtrc.base, cx, DumpNotify);
    if (!JS_DHashTableInit(&dtrc.visited, JS_DHashGetStubOps(),
                           NULL, sizeof(JSDHashEntryStub),
                           JS_DHASH_DEFAULT_CAPACITY(100))) {
        JS_ReportOutOfMemory(cx);
        return JS_FALSE;
    }
    dtrc.ok = JS_TRUE;
    dtrc.comp = comp;
    dtrc.startThing = startThing;
    dtrc.thingToFind = thingToFind;
    dtrc.thingToIgnore = thingToIgnore;
    dtrc.parentNode = NULL;
    node = NULL;
    dtrc.lastNodep = &node;
    if (!startThing) {
        JS_ASSERT(startKind == 0);
        TraceRuntime(&dtrc.base);
    } else {
        JS_TraceChildren(&dtrc.base, startThing, startKind);
    }

    depth = 1;
    if (!node)
        goto dump_out;

    thingToFindWasTraced = thingToFind && thingToFind == startThing;
    for (;;) {
        /*
         * Loop must continue even when !dtrc.ok to free all nodes allocated
         * so far.
         */
        if (dtrc.ok) {
            if (thingToFind == NULL || thingToFind == node->thing)
                dtrc.ok = DumpNode(&dtrc, fp, node);

            /* Descend into children. */
            if (dtrc.ok &&
                depth < maxDepth &&
                (thingToFind != node->thing || !thingToFindWasTraced)) {
                dtrc.parentNode = node;
                children = NULL;
                dtrc.lastNodep = &children;
                JS_TraceChildren(&dtrc.base, node->thing, node->kind);
                if (thingToFind == node->thing)
                    thingToFindWasTraced = JS_TRUE;
                if (children != NULL) {
                    ++depth;
                    node = children;
                    continue;
                }
            }
        }

        /* Move to next or parents next and free the node. */
        for (;;) {
            next = node->next;
            parent = node->parent;
            Foreground::free_(node);
            node = next;
            if (node)
                break;
            if (!parent)
                goto dump_out;
            JS_ASSERT(depth > 1);
            --depth;
            node = parent;
        }
    }

  dump_out:
    JS_ASSERT(depth == 1);
    JS_DHashTableFinish(&dtrc.visited);
    return dtrc.ok;
}

#endif /* DEBUG */

extern JS_PUBLIC_API(JSBool)
JS_IsGCMarkingTracer(JSTracer *trc)
{
    return IS_GC_MARKING_TRACER(trc);
}

JS_PUBLIC_API(void)
JS_CompartmentGC(JSContext *cx, JSCompartment *comp)
{
    /* We cannot GC the atoms compartment alone; use a full GC instead. */
    JS_ASSERT(comp != cx->runtime->atomsCompartment);

    LeaveTrace(cx);

    /* Don't nuke active arenas if executing or compiling. */
    if (cx->tempPool.current == &cx->tempPool.first)
        JS_FinishArenaPool(&cx->tempPool);

    GCREASON(PUBLIC_API);
    js_GC(cx, comp, GC_NORMAL);
}

JS_PUBLIC_API(void)
JS_GC(JSContext *cx)
{
    GCREASON(PUBLIC_API);
    JS_CompartmentGC(cx, NULL);
}

JS_PUBLIC_API(void)
JS_MaybeGC(JSContext *cx)
{
    LeaveTrace(cx);

    /* Don't nuke active arenas if executing or compiling. */
    if (cx->tempPool.current == &cx->tempPool.first)
        JS_FinishArenaPool(&cx->tempPool);

    MaybeGC(cx);
}

JS_PUBLIC_API(JSGCCallback)
JS_SetGCCallback(JSContext *cx, JSGCCallback cb)
{
    CHECK_REQUEST(cx);
    return JS_SetGCCallbackRT(cx->runtime, cb);
}

JS_PUBLIC_API(JSGCCallback)
JS_SetGCCallbackRT(JSRuntime *rt, JSGCCallback cb)
{
    JSGCCallback oldcb;

    oldcb = rt->gcCallback;
    rt->gcCallback = cb;
    return oldcb;
}

JS_PUBLIC_API(JSBool)
JS_IsAboutToBeFinalized(JSContext *cx, void *thing)
{
    JS_ASSERT(thing);
    JS_ASSERT(!cx->runtime->gcMarkingTracer);
    return IsAboutToBeFinalized(cx, thing);
}

JS_PUBLIC_API(void)
JS_SetGCParameter(JSRuntime *rt, JSGCParamKey key, uint32 value)
{
    switch (key) {
      case JSGC_MAX_BYTES:
        rt->gcMaxBytes = value;
        break;
      case JSGC_MAX_MALLOC_BYTES:
        rt->setGCMaxMallocBytes(value);
        break;
      case JSGC_STACKPOOL_LIFESPAN:
        rt->gcEmptyArenaPoolLifespan = value;
        break;
      default:
        JS_ASSERT(key == JSGC_MODE);
        rt->gcMode = JSGCMode(value);
        JS_ASSERT(rt->gcMode == JSGC_MODE_GLOBAL ||
                  rt->gcMode == JSGC_MODE_COMPARTMENT);
        return;
    }
}

JS_PUBLIC_API(uint32)
JS_GetGCParameter(JSRuntime *rt, JSGCParamKey key)
{
    switch (key) {
      case JSGC_MAX_BYTES:
        return rt->gcMaxBytes;
      case JSGC_MAX_MALLOC_BYTES:
        return rt->gcMaxMallocBytes;
      case JSGC_STACKPOOL_LIFESPAN:
        return rt->gcEmptyArenaPoolLifespan;
      case JSGC_BYTES:
        return rt->gcBytes;
      case JSGC_MODE:
        return uint32(rt->gcMode);
      case JSGC_UNUSED_CHUNKS:
        return uint32(rt->gcChunksWaitingToExpire);
      default:
        JS_ASSERT(key == JSGC_NUMBER);
        return rt->gcNumber;
    }
}

JS_PUBLIC_API(void)
JS_SetGCParameterForThread(JSContext *cx, JSGCParamKey key, uint32 value)
{
    JS_ASSERT(key == JSGC_MAX_CODE_CACHE_BYTES);
#ifdef JS_TRACER
    SetMaxCodeCacheBytes(cx, value);
#endif
}

JS_PUBLIC_API(uint32)
JS_GetGCParameterForThread(JSContext *cx, JSGCParamKey key)
{
    JS_ASSERT(key == JSGC_MAX_CODE_CACHE_BYTES);
#ifdef JS_TRACER
    return JS_THREAD_DATA(cx)->maxCodeCacheBytes;
#else
    return 0;
#endif
}

JS_PUBLIC_API(void)
JS_FlushCaches(JSContext *cx)
{
#ifdef JS_TRACER
    if (cx->compartment->hasTraceMonitor())
        FlushJITCache(cx, cx->compartment->traceMonitor());
#endif
}

JS_PUBLIC_API(intN)
JS_AddExternalStringFinalizer(JSStringFinalizeOp finalizer)
{
    return JSExternalString::changeFinalizer(NULL, finalizer);
}

JS_PUBLIC_API(intN)
JS_RemoveExternalStringFinalizer(JSStringFinalizeOp finalizer)
{
    return JSExternalString::changeFinalizer(finalizer, NULL);
}

JS_PUBLIC_API(JSString *)
JS_NewExternalString(JSContext *cx, const jschar *chars, size_t length, intN type)
{
    CHECK_REQUEST(cx);
    return JSExternalString::new_(cx, chars, length, type, NULL);
}

extern JS_PUBLIC_API(JSString *)
JS_NewExternalStringWithClosure(JSContext *cx, const jschar *chars, size_t length,
                                intN type, void *closure)
{
    CHECK_REQUEST(cx);
    return JSExternalString::new_(cx, chars, length, type, closure);
}

extern JS_PUBLIC_API(JSBool)
JS_IsExternalString(JSContext *cx, JSString *str)
{
    CHECK_REQUEST(cx);
    return str->isExternal();
}

extern JS_PUBLIC_API(void *)
JS_GetExternalStringClosure(JSContext *cx, JSString *str)
{
    CHECK_REQUEST(cx);
    return str->asExternal().externalClosure();
}

JS_PUBLIC_API(void)
JS_SetThreadStackLimit(JSContext *cx, jsuword limitAddr)
{
#if JS_STACK_GROWTH_DIRECTION > 0
    if (limitAddr == 0)
        limitAddr = jsuword(-1);
#endif
    cx->stackLimit = limitAddr;
}

JS_PUBLIC_API(void)
JS_SetNativeStackQuota(JSContext *cx, size_t stackSize)
{
#ifdef JS_THREADSAFE
    JS_ASSERT(cx->thread());
#endif

#if JS_STACK_GROWTH_DIRECTION > 0
    if (stackSize == 0) {
        cx->stackLimit = jsuword(-1);
    } else {
        jsuword stackBase = reinterpret_cast<jsuword>(JS_THREAD_DATA(cx)->nativeStackBase);
        JS_ASSERT(stackBase <= size_t(-1) - stackSize);
        cx->stackLimit = stackBase + stackSize - 1;
    }
#else
    if (stackSize == 0) {
        cx->stackLimit = 0;
    } else {
        jsuword stackBase = reinterpret_cast<jsuword>(JS_THREAD_DATA(cx)->nativeStackBase);
        JS_ASSERT(stackBase >= stackSize);
        cx->stackLimit = stackBase - (stackSize - 1);
    }
#endif
}

/************************************************************************/

JS_PUBLIC_API(void)
JS_DestroyIdArray(JSContext *cx, JSIdArray *ida)
{
    cx->free_(ida);
}

JS_PUBLIC_API(JSBool)
JS_ValueToId(JSContext *cx, jsval v, jsid *idp)
{
    CHECK_REQUEST(cx);
    assertSameCompartment(cx, v);
    return ValueToId(cx, Valueify(v), idp);
}

JS_PUBLIC_API(JSBool)
JS_IdToValue(JSContext *cx, jsid id, jsval *vp)
{
    CHECK_REQUEST(cx);
    *vp = IdToJsval(id);
    assertSameCompartment(cx, *vp);
    return JS_TRUE;
}

JS_PUBLIC_API(JSBool)
JS_PropertyStub(JSContext *cx, JSObject *obj, jsid id, jsval *vp)
{
    return JS_TRUE;
}

JS_PUBLIC_API(JSBool)
JS_StrictPropertyStub(JSContext *cx, JSObject *obj, jsid id, JSBool strict, jsval *vp)
{
    return JS_TRUE;
}

JS_PUBLIC_API(JSBool)
JS_EnumerateStub(JSContext *cx, JSObject *obj)
{
    return JS_TRUE;
}

JS_PUBLIC_API(JSBool)
JS_ResolveStub(JSContext *cx, JSObject *obj, jsid id)
{
    return JS_TRUE;
}

JS_PUBLIC_API(JSBool)
JS_ConvertStub(JSContext *cx, JSObject *obj, JSType type, jsval *vp)
{
    JS_ASSERT(type != JSTYPE_OBJECT && type != JSTYPE_FUNCTION);
    JS_ASSERT(obj);
    return DefaultValue(cx, obj, type, Valueify(vp));
}

JS_PUBLIC_API(void)
JS_FinalizeStub(JSContext *cx, JSObject *obj)
{}

JS_PUBLIC_API(JSObject *)
JS_InitClass(JSContext *cx, JSObject *obj, JSObject *parent_proto,
             JSClass *clasp, JSNative constructor, uintN nargs,
             JSPropertySpec *ps, JSFunctionSpec *fs,
             JSPropertySpec *static_ps, JSFunctionSpec *static_fs)
{
    CHECK_REQUEST(cx);
    assertSameCompartment(cx, obj, parent_proto);
    return js_InitClass(cx, obj, parent_proto, Valueify(clasp),
                        Valueify(constructor), nargs,
                        ps, fs, static_ps, static_fs);
}

#ifdef JS_THREADSAFE
JS_PUBLIC_API(JSClass *)
JS_GetClass(JSContext *cx, JSObject *obj)
{
    return Jsvalify(obj->getClass());
}
#else
JS_PUBLIC_API(JSClass *)
JS_GetClass(JSObject *obj)
{
    return Jsvalify(obj->getClass());
}
#endif

JS_PUBLIC_API(JSBool)
JS_InstanceOf(JSContext *cx, JSObject *obj, JSClass *clasp, jsval *argv)
{
    CHECK_REQUEST(cx);
#ifdef DEBUG
    if (argv) {
        assertSameCompartment(cx, obj);
        assertSameCompartment(cx, JSValueArray(argv - 2, 2));
    }
#endif
    if (!obj || obj->getJSClass() != clasp) {
        if (argv)
            ReportIncompatibleMethod(cx, Valueify(argv - 2), Valueify(clasp));
        return false;
    }
    return true;
}

JS_PUBLIC_API(JSBool)
JS_HasInstance(JSContext *cx, JSObject *obj, jsval v, JSBool *bp)
{
    assertSameCompartment(cx, obj, v);
    return HasInstance(cx, obj, Valueify(&v), bp);
}

JS_PUBLIC_API(void *)
JS_GetPrivate(JSContext *cx, JSObject *obj)
{
    return obj->getPrivate();
}

JS_PUBLIC_API(JSBool)
JS_SetPrivate(JSContext *cx, JSObject *obj, void *data)
{
    obj->setPrivate(data);
    return true;
}

JS_PUBLIC_API(void *)
JS_GetInstancePrivate(JSContext *cx, JSObject *obj, JSClass *clasp, jsval *argv)
{
    if (!JS_InstanceOf(cx, obj, clasp, argv))
        return NULL;
    return obj->getPrivate();
}

JS_PUBLIC_API(JSObject *)
JS_GetPrototype(JSContext *cx, JSObject *obj)
{
    JSObject *proto;

    CHECK_REQUEST(cx);
    assertSameCompartment(cx, obj);
    proto = obj->getProto();

    /* Beware ref to dead object (we may be called from obj's finalizer). */
    return proto && !proto->isNewborn() ? proto : NULL;
}

JS_PUBLIC_API(JSBool)
JS_SetPrototype(JSContext *cx, JSObject *obj, JSObject *proto)
{
    CHECK_REQUEST(cx);
    assertSameCompartment(cx, obj, proto);
    return SetProto(cx, obj, proto, JS_FALSE);
}

JS_PUBLIC_API(JSObject *)
JS_GetParent(JSContext *cx, JSObject *obj)
{
    assertSameCompartment(cx, obj);
    JSObject *parent = obj->getParent();

    /* Beware ref to dead object (we may be called from obj's finalizer). */
    return parent && !parent->isNewborn() ? parent : NULL;
}

JS_PUBLIC_API(JSBool)
JS_SetParent(JSContext *cx, JSObject *obj, JSObject *parent)
{
    CHECK_REQUEST(cx);
    JS_ASSERT(parent || !obj->getParent());
    assertSameCompartment(cx, obj, parent);
    obj->setParent(parent);
    return true;
}

JS_PUBLIC_API(JSObject *)
JS_GetConstructor(JSContext *cx, JSObject *proto)
{
    Value cval;

    CHECK_REQUEST(cx);
    assertSameCompartment(cx, proto);
    {
        JSAutoResolveFlags rf(cx, JSRESOLVE_QUALIFIED);

        if (!proto->getProperty(cx, ATOM_TO_JSID(cx->runtime->atomState.constructorAtom), &cval))
            return NULL;
    }
    JSObject *funobj;
    if (!IsFunctionObject(cval, &funobj)) {
        JS_ReportErrorNumber(cx, js_GetErrorMessage, NULL, JSMSG_NO_CONSTRUCTOR,
                             proto->getClass()->name);
        return NULL;
    }
    return &cval.toObject();
}

JS_PUBLIC_API(JSBool)
JS_GetObjectId(JSContext *cx, JSObject *obj, jsid *idp)
{
    assertSameCompartment(cx, obj);
    *idp = OBJECT_TO_JSID(obj);
    return JS_TRUE;
}

JS_PUBLIC_API(JSObject *)
JS_NewGlobalObject(JSContext *cx, JSClass *clasp)
{
    JS_THREADSAFE_ASSERT(cx->compartment != cx->runtime->atomsCompartment);
    CHECK_REQUEST(cx);

    return GlobalObject::create(cx, Valueify(clasp));
}

class AutoHoldCompartment {
  public:
    explicit AutoHoldCompartment(JSCompartment *compartment JS_GUARD_OBJECT_NOTIFIER_PARAM)
      : holdp(&compartment->hold)
    {
        JS_GUARD_OBJECT_NOTIFIER_INIT;
        *holdp = true;
    }

    ~AutoHoldCompartment() {
        *holdp = false;
    }
  private:
    bool *holdp;
    JS_DECL_USE_GUARD_OBJECT_NOTIFIER
};

JS_PUBLIC_API(JSObject *)
JS_NewCompartmentAndGlobalObject(JSContext *cx, JSClass *clasp, JSPrincipals *principals)
{
    CHECK_REQUEST(cx);
    JSCompartment *compartment = NewCompartment(cx, principals);
    if (!compartment)
        return NULL;

    AutoHoldCompartment hold(compartment);

    JSCompartment *saved = cx->compartment;
    cx->compartment = compartment;
    JSObject *obj = JS_NewGlobalObject(cx, clasp);
    cx->compartment = saved;

    return obj;
}

JS_PUBLIC_API(JSObject *)
JS_NewObject(JSContext *cx, JSClass *jsclasp, JSObject *proto, JSObject *parent)
{
    JS_THREADSAFE_ASSERT(cx->compartment != cx->runtime->atomsCompartment);
    CHECK_REQUEST(cx);
    assertSameCompartment(cx, proto, parent);

    Class *clasp = Valueify(jsclasp);
    if (!clasp)
        clasp = &js_ObjectClass;    /* default class is Object */

    JS_ASSERT(clasp != &js_FunctionClass);
    JS_ASSERT(!(clasp->flags & JSCLASS_IS_GLOBAL));

    JSObject *obj = NewNonFunction<WithProto::Class>(cx, clasp, proto, parent);
    if (obj)
        obj->syncSpecialEquality();

    JS_ASSERT_IF(obj, obj->getParent());
    return obj;
}

JS_PUBLIC_API(JSObject *)
JS_NewObjectWithGivenProto(JSContext *cx, JSClass *jsclasp, JSObject *proto, JSObject *parent)
{
    JS_THREADSAFE_ASSERT(cx->compartment != cx->runtime->atomsCompartment);
    CHECK_REQUEST(cx);
    assertSameCompartment(cx, proto, parent);

    Class *clasp = Valueify(jsclasp);
    if (!clasp)
        clasp = &js_ObjectClass;    /* default class is Object */

    JS_ASSERT(clasp != &js_FunctionClass);
    JS_ASSERT(!(clasp->flags & JSCLASS_IS_GLOBAL));

    JSObject *obj = NewNonFunction<WithProto::Given>(cx, clasp, proto, parent);
    if (obj)
        obj->syncSpecialEquality();
    return obj;
}

JS_PUBLIC_API(JSObject *)
JS_NewObjectForConstructor(JSContext *cx, const jsval *vp)
{
    CHECK_REQUEST(cx);
    assertSameCompartment(cx, *vp);

    return js_CreateThis(cx, JSVAL_TO_OBJECT(*vp));
}

JS_PUBLIC_API(JSBool)
JS_IsExtensible(JSObject *obj)
{
    return obj->isExtensible();
}

JS_PUBLIC_API(JSBool)
JS_IsNative(JSObject *obj)
{
    return obj->isNative();
}

JS_PUBLIC_API(JSBool)
JS_FreezeObject(JSContext *cx, JSObject *obj)
{
    CHECK_REQUEST(cx);
    assertSameCompartment(cx, obj);

    return obj->freeze(cx);
}

JS_PUBLIC_API(JSBool)
JS_DeepFreezeObject(JSContext *cx, JSObject *obj)
{
    CHECK_REQUEST(cx);
    assertSameCompartment(cx, obj);

    /* Assume that non-extensible objects are already deep-frozen, to avoid divergence. */
    if (!obj->isExtensible())
        return true;

    if (!obj->freeze(cx))
        return false;

    /* Walk slots in obj and if any value is a non-null object, seal it. */
    for (uint32 i = 0, n = obj->slotSpan(); i < n; ++i) {
        const Value &v = obj->getSlot(i);
        if (v.isPrimitive())
            continue;
        if (!JS_DeepFreezeObject(cx, &v.toObject()))
            return false;
    }

    return true;
}

JS_PUBLIC_API(JSObject *)
JS_ConstructObject(JSContext *cx, JSClass *jsclasp, JSObject *proto, JSObject *parent)
{
    CHECK_REQUEST(cx);
    assertSameCompartment(cx, proto, parent);
    Class *clasp = Valueify(jsclasp);
    if (!clasp)
        clasp = &js_ObjectClass;    /* default class is Object */
    return js_ConstructObject(cx, clasp, proto, parent, 0, NULL);
}

JS_PUBLIC_API(JSObject *)
JS_ConstructObjectWithArguments(JSContext *cx, JSClass *jsclasp, JSObject *proto,
                                JSObject *parent, uintN argc, jsval *argv)
{
    CHECK_REQUEST(cx);
    assertSameCompartment(cx, proto, parent, JSValueArray(argv, argc));
    Class *clasp = Valueify(jsclasp);
    if (!clasp)
        clasp = &js_ObjectClass;    /* default class is Object */
    return js_ConstructObject(cx, clasp, proto, parent, argc, Valueify(argv));
}

static JSBool
LookupPropertyById(JSContext *cx, JSObject *obj, jsid id, uintN flags,
                   JSObject **objp, JSProperty **propp)
{
    CHECK_REQUEST(cx);
    assertSameCompartment(cx, obj, id);

    JSAutoResolveFlags rf(cx, flags);
    id = js_CheckForStringIndex(id);
    return obj->lookupProperty(cx, id, objp, propp);
}

#define AUTO_NAMELEN(s,n)   (((n) == (size_t)-1) ? js_strlen(s) : (n))

static JSBool
LookupResult(JSContext *cx, JSObject *obj, JSObject *obj2, jsid id,
             JSProperty *prop, Value *vp)
{
    if (!prop) {
        /* XXX bad API: no way to tell "not defined" from "void value" */
        vp->setUndefined();
        return JS_TRUE;
    }

    if (obj2->isNative()) {
        Shape *shape = (Shape *) prop;

        if (shape->isMethod()) {
            AutoShapeRooter root(cx, shape);
            vp->setObject(shape->methodObject());
            return !!obj2->methodReadBarrier(cx, *shape, vp);
        }

        /* Peek at the native property's slot value, without doing a Get. */
        if (obj2->containsSlot(shape->slot)) {
            *vp = obj2->nativeGetSlot(shape->slot);
            return true;
        }
    } else {
        if (obj2->isDenseArray())
            return js_GetDenseArrayElementValue(cx, obj2, id, vp);
        if (obj2->isProxy()) {
            AutoPropertyDescriptorRooter desc(cx);
            if (!JSProxy::getPropertyDescriptor(cx, obj2, id, false, &desc))
                return false;
            if (!(desc.attrs & JSPROP_SHARED)) {
                *vp = desc.value;
                return true;
            }
        }
    }

    /* XXX bad API: no way to return "defined but value unknown" */
    vp->setBoolean(true);
    return true;
}

JS_PUBLIC_API(JSBool)
JS_LookupPropertyById(JSContext *cx, JSObject *obj, jsid id, jsval *vp)
{
    JSObject *obj2;
    JSProperty *prop;
    return LookupPropertyById(cx, obj, id, JSRESOLVE_QUALIFIED, &obj2, &prop) &&
           LookupResult(cx, obj, obj2, id, prop, Valueify(vp));
}

JS_PUBLIC_API(JSBool)
JS_LookupElement(JSContext *cx, JSObject *obj, jsint index, jsval *vp)
{
    return JS_LookupPropertyById(cx, obj, INT_TO_JSID(index), vp);
}

JS_PUBLIC_API(JSBool)
JS_LookupProperty(JSContext *cx, JSObject *obj, const char *name, jsval *vp)
{
    JSAtom *atom = js_Atomize(cx, name, strlen(name));
    return atom && JS_LookupPropertyById(cx, obj, ATOM_TO_JSID(atom), vp);
}

JS_PUBLIC_API(JSBool)
JS_LookupUCProperty(JSContext *cx, JSObject *obj, const jschar *name, size_t namelen, jsval *vp)
{
    JSAtom *atom = js_AtomizeChars(cx, name, AUTO_NAMELEN(name, namelen));
    return atom && JS_LookupPropertyById(cx, obj, ATOM_TO_JSID(atom), vp);
}

JS_PUBLIC_API(JSBool)
JS_LookupPropertyWithFlagsById(JSContext *cx, JSObject *obj, jsid id, uintN flags,
                               JSObject **objp, jsval *vp)
{
    JSBool ok;
    JSProperty *prop;

    CHECK_REQUEST(cx);
    assertSameCompartment(cx, obj, id);
    ok = obj->isNative()
         ? LookupPropertyWithFlags(cx, obj, id, flags, objp, &prop)
         : obj->lookupProperty(cx, id, objp, &prop);
    return ok && LookupResult(cx, obj, *objp, id, prop, Valueify(vp));
}

JS_PUBLIC_API(JSBool)
JS_LookupPropertyWithFlags(JSContext *cx, JSObject *obj, const char *name, uintN flags, jsval *vp)
{
    JSObject *obj2;
    JSAtom *atom = js_Atomize(cx, name, strlen(name));
    return atom && JS_LookupPropertyWithFlagsById(cx, obj, ATOM_TO_JSID(atom), flags, &obj2, vp);
}

JS_PUBLIC_API(JSBool)
JS_HasPropertyById(JSContext *cx, JSObject *obj, jsid id, JSBool *foundp)
{
    JSObject *obj2;
    JSProperty *prop;
    JSBool ok = LookupPropertyById(cx, obj, id, JSRESOLVE_QUALIFIED | JSRESOLVE_DETECTING,
                                   &obj2, &prop);
    *foundp = (prop != NULL);
    return ok;
}

JS_PUBLIC_API(JSBool)
JS_HasElement(JSContext *cx, JSObject *obj, jsint index, JSBool *foundp)
{
    return JS_HasPropertyById(cx, obj, INT_TO_JSID(index), foundp);
}

JS_PUBLIC_API(JSBool)
JS_HasProperty(JSContext *cx, JSObject *obj, const char *name, JSBool *foundp)
{
    JSAtom *atom = js_Atomize(cx, name, strlen(name));
    return atom && JS_HasPropertyById(cx, obj, ATOM_TO_JSID(atom), foundp);
}

JS_PUBLIC_API(JSBool)
JS_HasUCProperty(JSContext *cx, JSObject *obj, const jschar *name, size_t namelen, JSBool *foundp)
{
    JSAtom *atom = js_AtomizeChars(cx, name, AUTO_NAMELEN(name, namelen));
    return atom && JS_HasPropertyById(cx, obj, ATOM_TO_JSID(atom), foundp);
}

JS_PUBLIC_API(JSBool)
JS_AlreadyHasOwnPropertyById(JSContext *cx, JSObject *obj, jsid id, JSBool *foundp)
{
    CHECK_REQUEST(cx);
    assertSameCompartment(cx, obj, id);

    if (!obj->isNative()) {
        JSObject *obj2;
        JSProperty *prop;

        if (!LookupPropertyById(cx, obj, id, JSRESOLVE_QUALIFIED | JSRESOLVE_DETECTING,
                                &obj2, &prop)) {
            return JS_FALSE;
        }
        *foundp = (obj == obj2);
        return JS_TRUE;
    }

    *foundp = obj->nativeContains(id);
    return JS_TRUE;
}

JS_PUBLIC_API(JSBool)
JS_AlreadyHasOwnElement(JSContext *cx, JSObject *obj, jsint index, JSBool *foundp)
{
    return JS_AlreadyHasOwnPropertyById(cx, obj, INT_TO_JSID(index), foundp);
}

JS_PUBLIC_API(JSBool)
JS_AlreadyHasOwnProperty(JSContext *cx, JSObject *obj, const char *name, JSBool *foundp)
{
    JSAtom *atom = js_Atomize(cx, name, strlen(name));
    return atom && JS_AlreadyHasOwnPropertyById(cx, obj, ATOM_TO_JSID(atom), foundp);
}

JS_PUBLIC_API(JSBool)
JS_AlreadyHasOwnUCProperty(JSContext *cx, JSObject *obj, const jschar *name, size_t namelen,
                           JSBool *foundp)
{
    JSAtom *atom = js_AtomizeChars(cx, name, AUTO_NAMELEN(name, namelen));
    return atom && JS_AlreadyHasOwnPropertyById(cx, obj, ATOM_TO_JSID(atom), foundp);
}

static JSBool
DefinePropertyById(JSContext *cx, JSObject *obj, jsid id, const Value &value,
                   PropertyOp getter, StrictPropertyOp setter, uintN attrs,
                   uintN flags, intN tinyid)
{
    CHECK_REQUEST(cx);
    assertSameCompartment(cx, obj, id, value,
                            (attrs & JSPROP_GETTER)
                            ? JS_FUNC_TO_DATA_PTR(JSObject *, getter)
                            : NULL,
                            (attrs & JSPROP_SETTER)
                            ? JS_FUNC_TO_DATA_PTR(JSObject *, setter)
                            : NULL);

    JSAutoResolveFlags rf(cx, JSRESOLVE_QUALIFIED | JSRESOLVE_DECLARING);
    if (flags != 0 && obj->isNative()) {
        return !!DefineNativeProperty(cx, obj, id, value, getter, setter,
                                      attrs, flags, tinyid);
    }
    return obj->defineProperty(cx, id, value, getter, setter, attrs);
}

JS_PUBLIC_API(JSBool)
JS_DefinePropertyById(JSContext *cx, JSObject *obj, jsid id, jsval value,
                      JSPropertyOp getter, JSStrictPropertyOp setter, uintN attrs)
{
    return DefinePropertyById(cx, obj, id, Valueify(value), Valueify(getter),
                              Valueify(setter), attrs, 0, 0);
}

JS_PUBLIC_API(JSBool)
JS_DefineElement(JSContext *cx, JSObject *obj, jsint index, jsval value,
                 JSPropertyOp getter, JSStrictPropertyOp setter, uintN attrs)
{
    return DefinePropertyById(cx, obj, INT_TO_JSID(index), Valueify(value),
                              Valueify(getter), Valueify(setter), attrs, 0, 0);
}

static JSBool
DefineProperty(JSContext *cx, JSObject *obj, const char *name, const Value &value,
               PropertyOp getter, StrictPropertyOp setter, uintN attrs,
               uintN flags, intN tinyid)
{
    jsid id;
    JSAtom *atom;

    if (attrs & JSPROP_INDEX) {
        id = INT_TO_JSID(intptr_t(name));
        atom = NULL;
        attrs &= ~JSPROP_INDEX;
    } else {
        atom = js_Atomize(cx, name, strlen(name));
        if (!atom)
            return JS_FALSE;
        id = ATOM_TO_JSID(atom);
    }

    if (attrs & JSPROP_NATIVE_ACCESSORS) {
        JS_ASSERT(!(flags & (JSPROP_GETTER | JSPROP_SETTER)));
        flags &= ~JSPROP_NATIVE_ACCESSORS;
        if (getter) {
            JSObject *getobj = JS_NewFunction(cx, (JSNative) getter, 0, 0, obj->getGlobal(), NULL);
            if (!getobj)
                return false;
            getter = JS_DATA_TO_FUNC_PTR(PropertyOp, getobj);
            attrs |= JSPROP_GETTER;
        }
        if (setter) {
            JSObject *setobj = JS_NewFunction(cx, (JSNative) setter, 1, 0, obj->getGlobal(), NULL);
            if (!setobj)
                return false;
            setter = JS_DATA_TO_FUNC_PTR(StrictPropertyOp, setobj);
            attrs |= JSPROP_SETTER;
        }
    }
    return DefinePropertyById(cx, obj, id, value, getter, setter, attrs, flags, tinyid);
}

JS_PUBLIC_API(JSBool)
JS_DefineProperty(JSContext *cx, JSObject *obj, const char *name, jsval value,
                  JSPropertyOp getter, JSStrictPropertyOp setter, uintN attrs)
{
    return DefineProperty(cx, obj, name, Valueify(value), Valueify(getter),
                          Valueify(setter), attrs, 0, 0);
}

JS_PUBLIC_API(JSBool)
JS_DefinePropertyWithTinyId(JSContext *cx, JSObject *obj, const char *name, int8 tinyid,
                            jsval value, JSPropertyOp getter, JSStrictPropertyOp setter, uintN attrs)
{
    return DefineProperty(cx, obj, name, Valueify(value), Valueify(getter),
                          Valueify(setter), attrs, Shape::HAS_SHORTID, tinyid);
}

static JSBool
DefineUCProperty(JSContext *cx, JSObject *obj, const jschar *name, size_t namelen,
                 const Value &value, PropertyOp getter, StrictPropertyOp setter, uintN attrs,
                 uintN flags, intN tinyid)
{
    JSAtom *atom = js_AtomizeChars(cx, name, AUTO_NAMELEN(name, namelen));
    return atom && DefinePropertyById(cx, obj, ATOM_TO_JSID(atom), value, getter, setter, attrs,
                                      flags, tinyid);
}

JS_PUBLIC_API(JSBool)
JS_DefineUCProperty(JSContext *cx, JSObject *obj, const jschar *name, size_t namelen,
                    jsval value, JSPropertyOp getter, JSStrictPropertyOp setter, uintN attrs)
{
    return DefineUCProperty(cx, obj, name, namelen, Valueify(value),
                            Valueify(getter), Valueify(setter), attrs, 0, 0);
}

JS_PUBLIC_API(JSBool)
JS_DefineUCPropertyWithTinyId(JSContext *cx, JSObject *obj, const jschar *name, size_t namelen,
                              int8 tinyid, jsval value,
                              JSPropertyOp getter, JSStrictPropertyOp setter, uintN attrs)
{
    return DefineUCProperty(cx, obj, name, namelen, Valueify(value), Valueify(getter),
                            Valueify(setter), attrs, Shape::HAS_SHORTID, tinyid);
}

JS_PUBLIC_API(JSBool)
JS_DefineOwnProperty(JSContext *cx, JSObject *obj, jsid id, jsval descriptor, JSBool *bp)
{
    CHECK_REQUEST(cx);
    assertSameCompartment(cx, obj, id, descriptor);
    return js_DefineOwnProperty(cx, obj, id, Valueify(descriptor), bp);
}

JS_PUBLIC_API(JSObject *)
JS_DefineObject(JSContext *cx, JSObject *obj, const char *name, JSClass *jsclasp,
                JSObject *proto, uintN attrs)
{
    CHECK_REQUEST(cx);
    assertSameCompartment(cx, obj, proto);

    Class *clasp = Valueify(jsclasp);
    if (!clasp)
        clasp = &js_ObjectClass;    /* default class is Object */

    JSObject *nobj = NewObject<WithProto::Class>(cx, clasp, proto, obj);
    if (!nobj)
        return NULL;

    nobj->syncSpecialEquality();

    if (!DefineProperty(cx, obj, name, ObjectValue(*nobj), NULL, NULL, attrs, 0, 0))
        return NULL;

    return nobj;
}

JS_PUBLIC_API(JSBool)
JS_DefineConstDoubles(JSContext *cx, JSObject *obj, JSConstDoubleSpec *cds)
{
    JSBool ok;
    uintN attrs;

    CHECK_REQUEST(cx);
    for (ok = JS_TRUE; cds->name; cds++) {
        Value value = DoubleValue(cds->dval);
        attrs = cds->flags;
        if (!attrs)
            attrs = JSPROP_READONLY | JSPROP_PERMANENT;
        ok = DefineProperty(cx, obj, cds->name, value, NULL, NULL, attrs, 0, 0);
        if (!ok)
            break;
    }
    return ok;
}

JS_PUBLIC_API(JSBool)
JS_DefineProperties(JSContext *cx, JSObject *obj, JSPropertySpec *ps)
{
    JSBool ok;

    for (ok = true; ps->name; ps++) {
        ok = DefineProperty(cx, obj, ps->name, UndefinedValue(),
                            Valueify(ps->getter), Valueify(ps->setter),
                            ps->flags, Shape::HAS_SHORTID, ps->tinyid);
        if (!ok)
            break;
    }
    return ok;
}

JS_PUBLIC_API(JSBool)
JS_AliasProperty(JSContext *cx, JSObject *obj, const char *name, const char *alias)
{
    JSObject *obj2;
    JSProperty *prop;
    JSBool ok;
    Shape *shape;

    CHECK_REQUEST(cx);
    assertSameCompartment(cx, obj);

    JSAtom *atom = js_Atomize(cx, name, strlen(name));
    if (!atom)
        return JS_FALSE;
    if (!LookupPropertyById(cx, obj, ATOM_TO_JSID(atom), JSRESOLVE_QUALIFIED, &obj2, &prop))
        return JS_FALSE;
    if (!prop) {
        js_ReportIsNotDefined(cx, name);
        return JS_FALSE;
    }
    if (obj2 != obj || !obj->isNative()) {
        JS_ReportErrorNumber(cx, js_GetErrorMessage, NULL, JSMSG_CANT_ALIAS,
                             alias, name, obj2->getClass()->name);
        return JS_FALSE;
    }
    atom = js_Atomize(cx, alias, strlen(alias));
    if (!atom) {
        ok = JS_FALSE;
    } else {
        shape = (Shape *)prop;
        ok = (js_AddNativeProperty(cx, obj, ATOM_TO_JSID(atom),
                                   shape->getter(), shape->setter(), shape->slot,
                                   shape->attributes(), shape->getFlags() | Shape::ALIAS,
                                   shape->shortid)
              != NULL);
    }
    return ok;
}

JS_PUBLIC_API(JSBool)
JS_AliasElement(JSContext *cx, JSObject *obj, const char *name, jsint alias)
{
    JSObject *obj2;
    JSProperty *prop;
    Shape *shape;

    CHECK_REQUEST(cx);
    assertSameCompartment(cx, obj);

    JSAtom *atom = js_Atomize(cx, name, strlen(name));
    if (!atom)
        return JS_FALSE;
    if (!LookupPropertyById(cx, obj, ATOM_TO_JSID(atom), JSRESOLVE_QUALIFIED, &obj2, &prop))
        return JS_FALSE;
    if (!prop) {
        js_ReportIsNotDefined(cx, name);
        return JS_FALSE;
    }
    if (obj2 != obj || !obj->isNative()) {
        char numBuf[12];
        JS_snprintf(numBuf, sizeof numBuf, "%ld", (long)alias);
        JS_ReportErrorNumber(cx, js_GetErrorMessage, NULL, JSMSG_CANT_ALIAS,
                             numBuf, name, obj2->getClass()->name);
        return JS_FALSE;
    }
    shape = (Shape *)prop;
    return js_AddNativeProperty(cx, obj, INT_TO_JSID(alias),
                                shape->getter(), shape->setter(), shape->slot,
                                shape->attributes(), shape->getFlags() | Shape::ALIAS,
                                shape->shortid)
           != NULL;
}

static JSBool
GetPropertyDescriptorById(JSContext *cx, JSObject *obj, jsid id, uintN flags,
                          JSBool own, PropertyDescriptor *desc)
{
    JSObject *obj2;
    JSProperty *prop;

    if (!LookupPropertyById(cx, obj, id, flags, &obj2, &prop))
        return JS_FALSE;

    if (!prop || (own && obj != obj2)) {
        desc->obj = NULL;
        desc->attrs = 0;
        desc->getter = NULL;
        desc->setter = NULL;
        desc->value.setUndefined();
        return JS_TRUE;
    }

    desc->obj = obj2;
    if (obj2->isNative()) {
        Shape *shape = (Shape *) prop;
        desc->attrs = shape->attributes();

        if (shape->isMethod()) {
            desc->getter = PropertyStub;
            desc->setter = StrictPropertyStub;
            desc->value.setObject(shape->methodObject());
        } else {
            desc->getter = shape->getter();
            desc->setter = shape->setter();
            if (obj2->containsSlot(shape->slot))
                desc->value = obj2->nativeGetSlot(shape->slot);
            else
                desc->value.setUndefined();
        }
    } else {
        if (obj2->isProxy()) {
            JSAutoResolveFlags rf(cx, flags);
            return own
                   ? JSProxy::getOwnPropertyDescriptor(cx, obj2, id, false, desc)
                   : JSProxy::getPropertyDescriptor(cx, obj2, id, false, desc);
        }
        if (!obj2->getAttributes(cx, id, &desc->attrs))
            return false;
        desc->getter = NULL;
        desc->setter = NULL;
        desc->value.setUndefined();
    }
    return true;
}

JS_PUBLIC_API(JSBool)
JS_GetPropertyDescriptorById(JSContext *cx, JSObject *obj, jsid id, uintN flags,
                             JSPropertyDescriptor *desc)
{
    return GetPropertyDescriptorById(cx, obj, id, flags, JS_FALSE, Valueify(desc));
}

JS_PUBLIC_API(JSBool)
JS_GetPropertyAttrsGetterAndSetterById(JSContext *cx, JSObject *obj, jsid id,
                                       uintN *attrsp, JSBool *foundp,
                                       JSPropertyOp *getterp, JSStrictPropertyOp *setterp)
{
    PropertyDescriptor desc;
    if (!GetPropertyDescriptorById(cx, obj, id, JSRESOLVE_QUALIFIED, JS_FALSE, &desc))
        return false;

    *attrsp = desc.attrs;
    *foundp = (desc.obj != NULL);
    if (getterp)
        *getterp = Jsvalify(desc.getter);
    if (setterp)
        *setterp = Jsvalify(desc.setter);
    return true;
}

JS_PUBLIC_API(JSBool)
JS_GetPropertyAttributes(JSContext *cx, JSObject *obj, const char *name,
                         uintN *attrsp, JSBool *foundp)
{
    JSAtom *atom = js_Atomize(cx, name, strlen(name));
    return atom && JS_GetPropertyAttrsGetterAndSetterById(cx, obj, ATOM_TO_JSID(atom),
                                                          attrsp, foundp, NULL, NULL);
}

JS_PUBLIC_API(JSBool)
JS_GetUCPropertyAttributes(JSContext *cx, JSObject *obj, const jschar *name, size_t namelen,
                           uintN *attrsp, JSBool *foundp)
{
    JSAtom *atom = js_AtomizeChars(cx, name, AUTO_NAMELEN(name, namelen));
    return atom && JS_GetPropertyAttrsGetterAndSetterById(cx, obj, ATOM_TO_JSID(atom),
                                                          attrsp, foundp, NULL, NULL);
}

JS_PUBLIC_API(JSBool)
JS_GetPropertyAttrsGetterAndSetter(JSContext *cx, JSObject *obj, const char *name,
                                   uintN *attrsp, JSBool *foundp,
                                   JSPropertyOp *getterp, JSStrictPropertyOp *setterp)
{
    JSAtom *atom = js_Atomize(cx, name, strlen(name));
    return atom && JS_GetPropertyAttrsGetterAndSetterById(cx, obj, ATOM_TO_JSID(atom),
                                                          attrsp, foundp, getterp, setterp);
}

JS_PUBLIC_API(JSBool)
JS_GetUCPropertyAttrsGetterAndSetter(JSContext *cx, JSObject *obj,
                                     const jschar *name, size_t namelen,
                                     uintN *attrsp, JSBool *foundp,
                                     JSPropertyOp *getterp, JSStrictPropertyOp *setterp)
{
    JSAtom *atom = js_AtomizeChars(cx, name, AUTO_NAMELEN(name, namelen));
    return atom && JS_GetPropertyAttrsGetterAndSetterById(cx, obj, ATOM_TO_JSID(atom),
                                                          attrsp, foundp, getterp, setterp);
}

JS_PUBLIC_API(JSBool)
JS_GetOwnPropertyDescriptor(JSContext *cx, JSObject *obj, jsid id, jsval *vp)
{
    CHECK_REQUEST(cx);
    return js_GetOwnPropertyDescriptor(cx, obj, id, Valueify(vp));
}

static JSBool
SetPropertyAttributesById(JSContext *cx, JSObject *obj, jsid id, uintN attrs, JSBool *foundp)
{
    JSObject *obj2;
    JSProperty *prop;

    if (!LookupPropertyById(cx, obj, id, JSRESOLVE_QUALIFIED, &obj2, &prop))
        return false;
    if (!prop || obj != obj2) {
        *foundp = false;
        return true;
    }
    JSBool ok = obj->isNative()
                ? js_SetNativeAttributes(cx, obj, (Shape *) prop, attrs)
                : obj->setAttributes(cx, id, &attrs);
    if (ok)
        *foundp = true;
    return ok;
}

JS_PUBLIC_API(JSBool)
JS_SetPropertyAttributes(JSContext *cx, JSObject *obj, const char *name,
                         uintN attrs, JSBool *foundp)
{
    JSAtom *atom = js_Atomize(cx, name, strlen(name));
    return atom && SetPropertyAttributesById(cx, obj, ATOM_TO_JSID(atom), attrs, foundp);
}

JS_PUBLIC_API(JSBool)
JS_SetUCPropertyAttributes(JSContext *cx, JSObject *obj, const jschar *name, size_t namelen,
                           uintN attrs, JSBool *foundp)
{
    JSAtom *atom = js_AtomizeChars(cx, name, AUTO_NAMELEN(name, namelen));
    return atom && SetPropertyAttributesById(cx, obj, ATOM_TO_JSID(atom), attrs, foundp);
}

JS_PUBLIC_API(JSBool)
JS_GetPropertyById(JSContext *cx, JSObject *obj, jsid id, jsval *vp)
{
    CHECK_REQUEST(cx);
    assertSameCompartment(cx, obj, id);
    JSAutoResolveFlags rf(cx, JSRESOLVE_QUALIFIED);
    return obj->getProperty(cx, id, Valueify(vp));
}

JS_PUBLIC_API(JSBool)
JS_GetPropertyByIdDefault(JSContext *cx, JSObject *obj, jsid id, jsval def, jsval *vp)
{
    return GetPropertyDefault(cx, obj, id, Valueify(def), Valueify(vp));
}

JS_PUBLIC_API(JSBool)
JS_GetElement(JSContext *cx, JSObject *obj, jsint index, jsval *vp)
{
    return JS_GetPropertyById(cx, obj, INT_TO_JSID(index), vp);
}

JS_PUBLIC_API(JSBool)
JS_GetProperty(JSContext *cx, JSObject *obj, const char *name, jsval *vp)
{
    JSAtom *atom = js_Atomize(cx, name, strlen(name));
    return atom && JS_GetPropertyById(cx, obj, ATOM_TO_JSID(atom), vp);
}

JS_PUBLIC_API(JSBool)
JS_GetPropertyDefault(JSContext *cx, JSObject *obj, const char *name, jsval def, jsval *vp)
{
    JSAtom *atom = js_Atomize(cx, name, strlen(name));
    return atom && JS_GetPropertyByIdDefault(cx, obj, ATOM_TO_JSID(atom), def, vp);
}

JS_PUBLIC_API(JSBool)
JS_GetUCProperty(JSContext *cx, JSObject *obj, const jschar *name, size_t namelen, jsval *vp)
{
    JSAtom *atom = js_AtomizeChars(cx, name, AUTO_NAMELEN(name, namelen));
    return atom && JS_GetPropertyById(cx, obj, ATOM_TO_JSID(atom), vp);
}

JS_PUBLIC_API(JSBool)
JS_GetMethodById(JSContext *cx, JSObject *obj, jsid id, JSObject **objp, jsval *vp)
{
    CHECK_REQUEST(cx);
    assertSameCompartment(cx, obj, id);
    if (!js_GetMethod(cx, obj, id, JSGET_METHOD_BARRIER, Valueify(vp)))
        return JS_FALSE;
    if (objp)
        *objp = obj;
    return JS_TRUE;
}

JS_PUBLIC_API(JSBool)
JS_GetMethod(JSContext *cx, JSObject *obj, const char *name, JSObject **objp, jsval *vp)
{
    JSAtom *atom = js_Atomize(cx, name, strlen(name));
    return atom && JS_GetMethodById(cx, obj, ATOM_TO_JSID(atom), objp, vp);
}

JS_PUBLIC_API(JSBool)
JS_SetPropertyById(JSContext *cx, JSObject *obj, jsid id, jsval *vp)
{
    CHECK_REQUEST(cx);
    assertSameCompartment(cx, obj, id);
    JSAutoResolveFlags rf(cx, JSRESOLVE_QUALIFIED | JSRESOLVE_ASSIGNING);
    return obj->setProperty(cx, id, Valueify(vp), false);
}

JS_PUBLIC_API(JSBool)
JS_SetElement(JSContext *cx, JSObject *obj, jsint index, jsval *vp)
{
    return JS_SetPropertyById(cx, obj, INT_TO_JSID(index), vp);
}

JS_PUBLIC_API(JSBool)
JS_SetProperty(JSContext *cx, JSObject *obj, const char *name, jsval *vp)
{
    JSAtom *atom = js_Atomize(cx, name, strlen(name));
    return atom && JS_SetPropertyById(cx, obj, ATOM_TO_JSID(atom), vp);
}

JS_PUBLIC_API(JSBool)
JS_SetUCProperty(JSContext *cx, JSObject *obj, const jschar *name, size_t namelen, jsval *vp)
{
    JSAtom *atom = js_AtomizeChars(cx, name, AUTO_NAMELEN(name, namelen));
    return atom && JS_SetPropertyById(cx, obj, ATOM_TO_JSID(atom), vp);
}

JS_PUBLIC_API(JSBool)
JS_DeletePropertyById2(JSContext *cx, JSObject *obj, jsid id, jsval *rval)
{
    CHECK_REQUEST(cx);
    assertSameCompartment(cx, obj, id);
    JSAutoResolveFlags rf(cx, JSRESOLVE_QUALIFIED);
    return obj->deleteProperty(cx, id, Valueify(rval), false);
}

JS_PUBLIC_API(JSBool)
JS_DeleteElement2(JSContext *cx, JSObject *obj, jsint index, jsval *rval)
{
    return JS_DeletePropertyById2(cx, obj, INT_TO_JSID(index), rval);
}

JS_PUBLIC_API(JSBool)
JS_DeleteProperty2(JSContext *cx, JSObject *obj, const char *name, jsval *rval)
{
    JSAtom *atom = js_Atomize(cx, name, strlen(name));
    return atom && JS_DeletePropertyById2(cx, obj, ATOM_TO_JSID(atom), rval);
}

JS_PUBLIC_API(JSBool)
JS_DeleteUCProperty2(JSContext *cx, JSObject *obj, const jschar *name, size_t namelen, jsval *rval)
{
    JSAtom *atom = js_AtomizeChars(cx, name, AUTO_NAMELEN(name, namelen));
    return atom && JS_DeletePropertyById2(cx, obj, ATOM_TO_JSID(atom), rval);
}

JS_PUBLIC_API(JSBool)
JS_DeletePropertyById(JSContext *cx, JSObject *obj, jsid id)
{
    jsval junk;
    return JS_DeletePropertyById2(cx, obj, id, &junk);
}

JS_PUBLIC_API(JSBool)
JS_DeleteElement(JSContext *cx, JSObject *obj, jsint index)
{
    jsval junk;
    return JS_DeleteElement2(cx, obj, index, &junk);
}

JS_PUBLIC_API(JSBool)
JS_DeleteProperty(JSContext *cx, JSObject *obj, const char *name)
{
    jsval junk;
    return JS_DeleteProperty2(cx, obj, name, &junk);
}

JS_PUBLIC_API(void)
JS_ClearScope(JSContext *cx, JSObject *obj)
{
    CHECK_REQUEST(cx);
    assertSameCompartment(cx, obj);

    JSFinalizeOp clearOp = obj->getOps()->clear;
    if (clearOp)
        clearOp(cx, obj);

    if (obj->isNative())
        js_ClearNative(cx, obj);

    /* Clear cached class objects on the global object. */
    if (obj->isGlobal())
        obj->asGlobal()->clear(cx);

    js_InitRandom(cx);
}

JS_PUBLIC_API(JSIdArray *)
JS_Enumerate(JSContext *cx, JSObject *obj)
{
    CHECK_REQUEST(cx);
    assertSameCompartment(cx, obj);

    AutoIdVector props(cx);
    JSIdArray *ida;
    if (!GetPropertyNames(cx, obj, JSITER_OWNONLY, &props) || !VectorToIdArray(cx, props, &ida))
        return NULL;
    for (size_t n = 0; n < size_t(ida->length); ++n)
        JS_ASSERT(js_CheckForStringIndex(ida->vector[n]) == ida->vector[n]);
    return ida;
}

/*
 * XXX reverse iterator for properties, unreverse and meld with jsinterp.c's
 *     prop_iterator_class somehow...
 * + preserve the obj->enumerate API while optimizing the native object case
 * + native case here uses a Shape *, but that iterates in reverse!
 * + so we make non-native match, by reverse-iterating after JS_Enumerating
 */
const uint32 JSSLOT_ITER_INDEX = 0;

static void
prop_iter_finalize(JSContext *cx, JSObject *obj)
{
    void *pdata = obj->getPrivate();
    if (!pdata)
        return;

    if (obj->getSlot(JSSLOT_ITER_INDEX).toInt32() >= 0) {
        /* Non-native case: destroy the ida enumerated when obj was created. */
        JSIdArray *ida = (JSIdArray *) pdata;
        JS_DestroyIdArray(cx, ida);
    }
}

static void
prop_iter_trace(JSTracer *trc, JSObject *obj)
{
    void *pdata = obj->getPrivate();
    if (!pdata)
        return;

    if (obj->getSlot(JSSLOT_ITER_INDEX).toInt32() < 0) {
        /* Native case: just mark the next property to visit. */
        MarkShape(trc, (Shape *)pdata, "prop iter shape");
    } else {
        /* Non-native case: mark each id in the JSIdArray private. */
        JSIdArray *ida = (JSIdArray *) pdata;
        MarkIdRange(trc, ida->length, ida->vector, "prop iter");
    }
}

static Class prop_iter_class = {
    "PropertyIterator",
    JSCLASS_HAS_PRIVATE | JSCLASS_HAS_RESERVED_SLOTS(1),
    PropertyStub,         /* addProperty */
    PropertyStub,         /* delProperty */
    PropertyStub,         /* getProperty */
    StrictPropertyStub,   /* setProperty */
    EnumerateStub,
    ResolveStub,
    ConvertStub,
    prop_iter_finalize,
    NULL,           /* reserved0   */
    NULL,           /* checkAccess */
    NULL,           /* call        */
    NULL,           /* construct   */
    NULL,           /* xdrObject   */
    NULL,           /* hasInstance */
    prop_iter_trace
};

JS_PUBLIC_API(JSObject *)
JS_NewPropertyIterator(JSContext *cx, JSObject *obj)
{
    JSObject *iterobj;
    const void *pdata;
    jsint index;
    JSIdArray *ida;

    CHECK_REQUEST(cx);
    assertSameCompartment(cx, obj);
    iterobj = NewNonFunction<WithProto::Class>(cx, &prop_iter_class, NULL, obj);
    if (!iterobj)
        return NULL;

    if (obj->isNative()) {
        /* Native case: start with the last property in obj. */
        pdata = obj->lastProperty();
        index = -1;
    } else {
        /*
         * Non-native case: enumerate a JSIdArray and keep it via private.
         *
         * Note: we have to make sure that we root obj around the call to
         * JS_Enumerate to protect against multiple allocations under it.
         */
        AutoObjectRooter tvr(cx, iterobj);
        ida = JS_Enumerate(cx, obj);
        if (!ida)
            return NULL;
        pdata = ida;
        index = ida->length;
    }

    /* iterobj cannot escape to other threads here. */
    iterobj->setPrivate(const_cast<void *>(pdata));
    iterobj->getSlotRef(JSSLOT_ITER_INDEX).setInt32(index);
    return iterobj;
}

JS_PUBLIC_API(JSBool)
JS_NextProperty(JSContext *cx, JSObject *iterobj, jsid *idp)
{
    jsint i;
    const Shape *shape;
    JSIdArray *ida;

    CHECK_REQUEST(cx);
    assertSameCompartment(cx, iterobj);
    i = iterobj->getSlot(JSSLOT_ITER_INDEX).toInt32();
    if (i < 0) {
        /* Native case: private data is a property tree node pointer. */
        JS_ASSERT(iterobj->getParent()->isNative());
        shape = (Shape *) iterobj->getPrivate();

        while (shape->previous() && (!shape->enumerable() || shape->isAlias()))
            shape = shape->previous();

        if (!shape->previous()) {
            JS_ASSERT(JSID_IS_EMPTY(shape->propid));
            *idp = JSID_VOID;
        } else {
            iterobj->setPrivate(const_cast<Shape *>(shape->previous()));
            *idp = shape->propid;
        }
    } else {
        /* Non-native case: use the ida enumerated when iterobj was created. */
        ida = (JSIdArray *) iterobj->getPrivate();
        JS_ASSERT(i <= ida->length);
        STATIC_ASSUME(i <= ida->length);
        if (i == 0) {
            *idp = JSID_VOID;
        } else {
            *idp = ida->vector[--i];
            iterobj->setSlot(JSSLOT_ITER_INDEX, Int32Value(i));
        }
    }
    return JS_TRUE;
}

JS_PUBLIC_API(JSBool)
JS_GetReservedSlot(JSContext *cx, JSObject *obj, uint32 index, jsval *vp)
{
    CHECK_REQUEST(cx);
    assertSameCompartment(cx, obj);
    return js_GetReservedSlot(cx, obj, index, Valueify(vp));
}

JS_PUBLIC_API(JSBool)
JS_SetReservedSlot(JSContext *cx, JSObject *obj, uint32 index, jsval v)
{
    CHECK_REQUEST(cx);
    assertSameCompartment(cx, obj, v);
    return js_SetReservedSlot(cx, obj, index, Valueify(v));
}

JS_PUBLIC_API(JSObject *)
JS_NewArrayObject(JSContext *cx, jsint length, jsval *vector)
{
    JS_THREADSAFE_ASSERT(cx->compartment != cx->runtime->atomsCompartment);
    CHECK_REQUEST(cx);
    /* NB: jsuint cast does ToUint32. */
    assertSameCompartment(cx, JSValueArray(vector, vector ? (jsuint)length : 0));
    return NewDenseCopiedArray(cx, (jsuint)length, Valueify(vector));
}

JS_PUBLIC_API(JSBool)
JS_IsArrayObject(JSContext *cx, JSObject *obj)
{
    assertSameCompartment(cx, obj);
    return obj->isArray() ||
           (obj->isWrapper() && obj->unwrap()->isArray());
}

JS_PUBLIC_API(JSBool)
JS_GetArrayLength(JSContext *cx, JSObject *obj, jsuint *lengthp)
{
    CHECK_REQUEST(cx);
    assertSameCompartment(cx, obj);
    return js_GetLengthProperty(cx, obj, lengthp);
}

JS_PUBLIC_API(JSBool)
JS_SetArrayLength(JSContext *cx, JSObject *obj, jsuint length)
{
    CHECK_REQUEST(cx);
    assertSameCompartment(cx, obj);
    return js_SetLengthProperty(cx, obj, length);
}

JS_PUBLIC_API(JSBool)
JS_CheckAccess(JSContext *cx, JSObject *obj, jsid id, JSAccessMode mode,
               jsval *vp, uintN *attrsp)
{
    CHECK_REQUEST(cx);
    assertSameCompartment(cx, obj, id);
    return CheckAccess(cx, obj, id, mode, Valueify(vp), attrsp);
}

#ifdef JS_THREADSAFE
JS_PUBLIC_API(jsrefcount)
JS_HoldPrincipals(JSContext *cx, JSPrincipals *principals)
{
    return JS_ATOMIC_INCREMENT(&principals->refcount);
}

JS_PUBLIC_API(jsrefcount)
JS_DropPrincipals(JSContext *cx, JSPrincipals *principals)
{
    jsrefcount rc = JS_ATOMIC_DECREMENT(&principals->refcount);
    if (rc == 0)
        principals->destroy(cx, principals);
    return rc;
}
#endif

JS_PUBLIC_API(JSSecurityCallbacks *)
JS_SetRuntimeSecurityCallbacks(JSRuntime *rt, JSSecurityCallbacks *callbacks)
{
    JSSecurityCallbacks *oldcallbacks;

    oldcallbacks = rt->securityCallbacks;
    rt->securityCallbacks = callbacks;
    return oldcallbacks;
}

JS_PUBLIC_API(JSSecurityCallbacks *)
JS_GetRuntimeSecurityCallbacks(JSRuntime *rt)
{
  return rt->securityCallbacks;
}

JS_PUBLIC_API(JSSecurityCallbacks *)
JS_SetContextSecurityCallbacks(JSContext *cx, JSSecurityCallbacks *callbacks)
{
    JSSecurityCallbacks *oldcallbacks;

    oldcallbacks = cx->securityCallbacks;
    cx->securityCallbacks = callbacks;
    return oldcallbacks;
}

JS_PUBLIC_API(JSSecurityCallbacks *)
JS_GetSecurityCallbacks(JSContext *cx)
{
  return cx->securityCallbacks
         ? cx->securityCallbacks
         : cx->runtime->securityCallbacks;
}

JS_PUBLIC_API(JSFunction *)
JS_NewFunction(JSContext *cx, JSNative native, uintN nargs, uintN flags,
               JSObject *parent, const char *name)
{
    JS_THREADSAFE_ASSERT(cx->compartment != cx->runtime->atomsCompartment);
    JSAtom *atom;

    CHECK_REQUEST(cx);
    assertSameCompartment(cx, parent);

    if (!name) {
        atom = NULL;
    } else {
        atom = js_Atomize(cx, name, strlen(name));
        if (!atom)
            return NULL;
    }
    return js_NewFunction(cx, NULL, Valueify(native), nargs, flags, parent, atom);
}

JS_PUBLIC_API(JSFunction *)
JS_NewFunctionById(JSContext *cx, JSNative native, uintN nargs, uintN flags, JSObject *parent,
                   jsid id)
{
    JS_ASSERT(JSID_IS_STRING(id));
    JS_THREADSAFE_ASSERT(cx->compartment != cx->runtime->atomsCompartment);
    CHECK_REQUEST(cx);
    assertSameCompartment(cx, parent);

    return js_NewFunction(cx, NULL, Valueify(native), nargs, flags, parent, JSID_TO_ATOM(id));
}

JS_PUBLIC_API(JSObject *)
JS_CloneFunctionObject(JSContext *cx, JSObject *funobj, JSObject *parent)
{
    CHECK_REQUEST(cx);
    assertSameCompartment(cx, parent);  // XXX no funobj for now
    if (!parent) {
        if (cx->hasfp())
            parent = GetScopeChain(cx, cx->fp());
        if (!parent)
            parent = cx->globalObject;
        JS_ASSERT(parent);
    }

    if (funobj->getClass() != &js_FunctionClass) {
        /*
         * We cannot clone this object, so fail (we used to return funobj, bad
         * idea, but we changed incompatibly to teach any abusers a lesson!).
         */
        Value v = ObjectValue(*funobj);
        js_ReportIsNotFunction(cx, &v, 0);
        return NULL;
    }

    JSFunction *fun = GET_FUNCTION_PRIVATE(cx, funobj);
    if (!FUN_FLAT_CLOSURE(fun))
        return CloneFunctionObject(cx, fun, parent);

    /*
     * A flat closure carries its own environment, so why clone it? In case
     * someone wants to mutate its fixed slots or add ad-hoc properties. API
     * compatibility suggests we not return funobj and let callers mutate the
     * returned object at will.
     *
     * But it's worse than that: API compatibility according to the test for
     * bug 300079 requires we get "upvars" from parent and its ancestors! So
     * we do that (grudgingly!). The scope chain ancestors are searched as if
     * they were activations, respecting the skip field in each upvar's cookie
     * but looking up the property by name instead of frame slot.
     */
    JSObject *clone = js_AllocFlatClosure(cx, fun, parent);
    if (!clone)
        return NULL;

    JSUpvarArray *uva = fun->script()->upvars();
    uint32 i = uva->length;
    JS_ASSERT(i != 0);

    for (Shape::Range r(fun->script()->bindings.lastUpvar()); i-- != 0; r.popFront()) {
        JSObject *obj = parent;
        int skip = uva->vector[i].level();
        while (--skip > 0) {
            if (!obj) {
                JS_ReportErrorNumber(cx, js_GetErrorMessage, NULL,
                                     JSMSG_BAD_CLONE_FUNOBJ_SCOPE);
                return NULL;
            }
            obj = obj->getParent();
        }

        if (!obj->getProperty(cx, r.front().propid, clone->getFlatClosureUpvars() + i))
            return NULL;
    }

    return clone;
}

JS_PUBLIC_API(JSObject *)
JS_GetFunctionObject(JSFunction *fun)
{
    return FUN_OBJECT(fun);
}

JS_PUBLIC_API(JSString *)
JS_GetFunctionId(JSFunction *fun)
{
    return fun->atom;
}

JS_PUBLIC_API(uintN)
JS_GetFunctionFlags(JSFunction *fun)
{
    return fun->flags;
}

JS_PUBLIC_API(uint16)
JS_GetFunctionArity(JSFunction *fun)
{
    return fun->nargs;
}

JS_PUBLIC_API(JSBool)
JS_ObjectIsFunction(JSContext *cx, JSObject *obj)
{
    return obj->getClass() == &js_FunctionClass;
}

JS_PUBLIC_API(JSBool)
JS_ObjectIsCallable(JSContext *cx, JSObject *obj)
{
    return obj->isCallable();
}

static JSBool
js_generic_native_method_dispatcher(JSContext *cx, uintN argc, Value *vp)
{
    JSFunctionSpec *fs = (JSFunctionSpec *) vp->toObject().getReservedSlot(0).toPrivate();
    JS_ASSERT((fs->flags & JSFUN_GENERIC_NATIVE) != 0);

    if (argc < 1) {
        js_ReportMissingArg(cx, *vp, 0);
        return JS_FALSE;
    }

    /*
     * Copy all actual (argc) arguments down over our |this| parameter, vp[1],
     * which is almost always the class constructor object, e.g. Array.  Then
     * call the corresponding prototype native method with our first argument
     * passed as |this|.
     */
    memmove(vp + 1, vp + 2, argc * sizeof(jsval));

    /* Clear the last parameter in case too few arguments were passed. */
    vp[2 + --argc].setUndefined();

    Native native =
#ifdef JS_TRACER
                    (fs->flags & JSFUN_TRCINFO)
                    ? JS_FUNC_TO_DATA_PTR(JSNativeTraceInfo *, fs->call)->native
                    :
#endif
                      Valueify(fs->call);
    return native(cx, argc, vp);
}

JS_PUBLIC_API(JSBool)
JS_DefineFunctions(JSContext *cx, JSObject *obj, JSFunctionSpec *fs)
{
    JS_THREADSAFE_ASSERT(cx->compartment != cx->runtime->atomsCompartment);
    uintN flags;
    JSObject *ctor;
    JSFunction *fun;

    CHECK_REQUEST(cx);
    assertSameCompartment(cx, obj);
    ctor = NULL;
    for (; fs->name; fs++) {
        flags = fs->flags;

        /*
         * Define a generic arity N+1 static method for the arity N prototype
         * method if flags contains JSFUN_GENERIC_NATIVE.
         */
        if (flags & JSFUN_GENERIC_NATIVE) {
            if (!ctor) {
                ctor = JS_GetConstructor(cx, obj);
                if (!ctor)
                    return JS_FALSE;
            }

            flags &= ~JSFUN_GENERIC_NATIVE;
            fun = JS_DefineFunction(cx, ctor, fs->name,
                                    Jsvalify(js_generic_native_method_dispatcher),
                                    fs->nargs + 1,
                                    flags & ~JSFUN_TRCINFO);
            if (!fun)
                return JS_FALSE;

            /*
             * As jsapi.h notes, fs must point to storage that lives as long
             * as fun->object lives.
             */
            Value priv = PrivateValue(fs);
            if (!js_SetReservedSlot(cx, FUN_OBJECT(fun), 0, priv))
                return JS_FALSE;
        }

        fun = JS_DefineFunction(cx, obj, fs->name, fs->call, fs->nargs, flags);
        if (!fun)
            return JS_FALSE;
    }
    return JS_TRUE;
}

JS_PUBLIC_API(JSFunction *)
JS_DefineFunction(JSContext *cx, JSObject *obj, const char *name, JSNative call,
                  uintN nargs, uintN attrs)
{
    JS_THREADSAFE_ASSERT(cx->compartment != cx->runtime->atomsCompartment);
    CHECK_REQUEST(cx);
    assertSameCompartment(cx, obj);
    JSAtom *atom = js_Atomize(cx, name, strlen(name));
    if (!atom)
        return NULL;
    return js_DefineFunction(cx, obj, ATOM_TO_JSID(atom), Valueify(call), nargs, attrs);
}

JS_PUBLIC_API(JSFunction *)
JS_DefineUCFunction(JSContext *cx, JSObject *obj,
                    const jschar *name, size_t namelen, JSNative call,
                    uintN nargs, uintN attrs)
{
    JS_THREADSAFE_ASSERT(cx->compartment != cx->runtime->atomsCompartment);
    CHECK_REQUEST(cx);
    assertSameCompartment(cx, obj);
    JSAtom *atom = js_AtomizeChars(cx, name, AUTO_NAMELEN(name, namelen));
    if (!atom)
        return NULL;
    return js_DefineFunction(cx, obj, ATOM_TO_JSID(atom), Valueify(call), nargs, attrs);
}

extern JS_PUBLIC_API(JSFunction *)
JS_DefineFunctionById(JSContext *cx, JSObject *obj, jsid id, JSNative call,
                    uintN nargs, uintN attrs)
{
    JS_THREADSAFE_ASSERT(cx->compartment != cx->runtime->atomsCompartment);
    CHECK_REQUEST(cx);
    assertSameCompartment(cx, obj);
    return js_DefineFunction(cx, obj, id, Valueify(call), nargs, attrs);
}

inline static void
LAST_FRAME_EXCEPTION_CHECK(JSContext *cx, bool result)
{
    if (!result && !cx->hasRunOption(JSOPTION_DONT_REPORT_UNCAUGHT))
        js_ReportUncaughtException(cx);
}

inline static void
LAST_FRAME_CHECKS(JSContext *cx, bool result)
{
    if (!JS_IsRunning(cx)) {
        LAST_FRAME_EXCEPTION_CHECK(cx, result);
    }
}

inline static uint32
JS_OPTIONS_TO_TCFLAGS(JSContext *cx)
{
    return (cx->hasRunOption(JSOPTION_COMPILE_N_GO) ? TCF_COMPILE_N_GO : 0) |
           (cx->hasRunOption(JSOPTION_NO_SCRIPT_RVAL) ? TCF_NO_SCRIPT_RVAL : 0);
}

static JSObject *
CompileUCScriptForPrincipalsCommon(JSContext *cx, JSObject *obj, JSPrincipals *principals,
                                      const jschar *chars, size_t length,
                                      const char *filename, uintN lineno, JSVersion version)
{
    JS_THREADSAFE_ASSERT(cx->compartment != cx->runtime->atomsCompartment);
    CHECK_REQUEST(cx);
    assertSameCompartment(cx, obj, principals);

    uint32 tcflags = JS_OPTIONS_TO_TCFLAGS(cx) | TCF_NEED_MUTABLE_SCRIPT;
    JSScript *script = Compiler::compileScript(cx, obj, NULL, principals, tcflags,
                                               chars, length, filename, lineno, version);
    JSObject *scriptObj = NULL;
    if (script) {
        scriptObj = js_NewScriptObject(cx, script);
        if (!scriptObj)
            js_DestroyScript(cx, script);
    }
    LAST_FRAME_CHECKS(cx, scriptObj);
    return scriptObj;
}

extern JS_PUBLIC_API(JSObject *)
JS_CompileUCScriptForPrincipalsVersion(JSContext *cx, JSObject *obj,
                                       JSPrincipals *principals,
                                       const jschar *chars, size_t length,
                                       const char *filename, uintN lineno,
                                       JSVersion version)
{
    AutoVersionAPI avi(cx, version);
    return CompileUCScriptForPrincipalsCommon(cx, obj, principals, chars, length, filename, lineno,
                                              avi.version());
}

JS_PUBLIC_API(JSObject *)
JS_CompileUCScriptForPrincipals(JSContext *cx, JSObject *obj, JSPrincipals *principals,
                                const jschar *chars, size_t length,
                                const char *filename, uintN lineno)
{
    return CompileUCScriptForPrincipalsCommon(cx, obj, principals, chars, length, filename, lineno,
                                              cx->findVersion());
}

JS_PUBLIC_API(JSObject *)
JS_CompileUCScript(JSContext *cx, JSObject *obj, const jschar *chars, size_t length,
                   const char *filename, uintN lineno)
{
    JS_THREADSAFE_ASSERT(cx->compartment != cx->runtime->atomsCompartment);
    return JS_CompileUCScriptForPrincipals(cx, obj, NULL, chars, length, filename, lineno);
}

JS_PUBLIC_API(JSObject *)
JS_CompileScriptForPrincipalsVersion(JSContext *cx, JSObject *obj,
                                     JSPrincipals *principals,
                                     const char *bytes, size_t length,
                                     const char *filename, uintN lineno,
                                     JSVersion version)
{
    AutoVersionAPI ava(cx, version);
    return JS_CompileScriptForPrincipals(cx, obj, principals, bytes, length, filename, lineno);
}

JS_PUBLIC_API(JSObject *)
JS_CompileScriptForPrincipals(JSContext *cx, JSObject *obj,
                              JSPrincipals *principals,
                              const char *bytes, size_t length,
                              const char *filename, uintN lineno)
{
    JS_THREADSAFE_ASSERT(cx->compartment != cx->runtime->atomsCompartment);
    CHECK_REQUEST(cx);

    jschar *chars = InflateString(cx, bytes, &length);
    if (!chars)
        return NULL;
    JSObject *scriptObj =
        JS_CompileUCScriptForPrincipals(cx, obj, principals, chars, length, filename, lineno);
    cx->free_(chars);
    return scriptObj;
}

JS_PUBLIC_API(JSObject *)
JS_CompileScript(JSContext *cx, JSObject *obj, const char *bytes, size_t length,
                 const char *filename, uintN lineno)
{
    JS_THREADSAFE_ASSERT(cx->compartment != cx->runtime->atomsCompartment);
    return JS_CompileScriptForPrincipals(cx, obj, NULL, bytes, length, filename, lineno);
}

JS_PUBLIC_API(JSBool)
JS_BufferIsCompilableUnit(JSContext *cx, JSBool bytes_are_utf8, JSObject *obj, const char *bytes, size_t length)
{
    jschar *chars;
    JSBool result;
    JSExceptionState *exnState;
    JSErrorReporter older;

    CHECK_REQUEST(cx);
    assertSameCompartment(cx, obj);
    if (bytes_are_utf8)
        chars = InflateString(cx, bytes, &length, CESU8Encoding);
    else
        chars = InflateString(cx, bytes, &length);
    if (!chars)
        return JS_TRUE;

    /*
     * Return true on any out-of-memory error, so our caller doesn't try to
     * collect more buffered source.
     */
    result = JS_TRUE;
    exnState = JS_SaveExceptionState(cx);
    {
        Parser parser(cx);
        if (parser.init(chars, length, NULL, 1, cx->findVersion())) {
            older = JS_SetErrorReporter(cx, NULL);
            if (!parser.parse(obj) &&
                parser.tokenStream.isUnexpectedEOF()) {
                /*
                 * We ran into an error. If it was because we ran out of
                 * source, we return false so our caller knows to try to
                 * collect more buffered source.
                 */
                result = JS_FALSE;
            }
            JS_SetErrorReporter(cx, older);
        }
    }
    cx->free_(chars);
    JS_RestoreExceptionState(cx, exnState);
    return result;
}

/* Use the fastest available getc. */
#if defined(HAVE_GETC_UNLOCKED)
# define fast_getc getc_unlocked
#elif defined(HAVE__GETC_NOLOCK)
# define fast_getc _getc_nolock
#else
# define fast_getc getc
#endif

static JSObject *
CompileFileHelper(JSContext *cx, JSObject *obj, JSPrincipals *principals,
                  const char* filename, FILE *fp)
{
    struct stat st;
    int ok = fstat(fileno(fp), &st);
    if (ok != 0)
        return NULL;

    jschar *buf = NULL;
    size_t len = st.st_size;
    size_t i = 0;
    JSScript *script;

    /* Read in the whole file, then compile it. */
    if (fp == stdin) {
        JS_ASSERT(len == 0);
        len = 8;  /* start with a small buffer, expand as necessary */
        int c;
        bool hitEOF = false;
        while (!hitEOF) {
            len *= 2;
            jschar* tmpbuf = (jschar *) cx->realloc_(buf, len * sizeof(jschar));
            if (!tmpbuf) {
                cx->free_(buf);
                return NULL;
            }
            buf = tmpbuf;

            while (i < len) {
                c = fast_getc(fp);
                if (c == EOF) {
                    hitEOF = true;
                    break;
                }
                buf[i++] = (jschar) (unsigned char) c;
            }
        }
    } else {
        buf = (jschar *) cx->malloc_(len * sizeof(jschar));
        if (!buf)
            return NULL;

        int c;
        while ((c = fast_getc(fp)) != EOF)
            buf[i++] = (jschar) (unsigned char) c;
    }

    JS_ASSERT(i <= len);
    len = i;
    uint32 tcflags = JS_OPTIONS_TO_TCFLAGS(cx) | TCF_NEED_MUTABLE_SCRIPT;
    script = Compiler::compileScript(cx, obj, NULL, principals, tcflags, buf, len, filename, 1,
                                     cx->findVersion());
    cx->free_(buf);
    if (!script)
        return NULL;

    JSObject *scriptObj = js_NewScriptObject(cx, script);
    if (!scriptObj)
        js_DestroyScript(cx, script);

    return scriptObj;
}

JS_PUBLIC_API(JSObject *)
JS_CompileFile(JSContext *cx, JSObject *obj, const char *filename)
{
    JS_THREADSAFE_ASSERT(cx->compartment != cx->runtime->atomsCompartment);

    CHECK_REQUEST(cx);
    assertSameCompartment(cx, obj);
    JSObject *scriptObj = NULL;
    do {
        FILE *fp;
        if (!filename || strcmp(filename, "-") == 0) {
            fp = stdin;
        } else {
            fp = fopen(filename, "r");
            if (!fp) {
                JS_ReportErrorNumber(cx, js_GetErrorMessage, NULL, JSMSG_CANT_OPEN,
                                     filename, "No such file or directory");
                break;
            }
        }

        scriptObj = CompileFileHelper(cx, obj, NULL, filename, fp);
        if (fp != stdin)
            fclose(fp);
    } while (false);

    LAST_FRAME_CHECKS(cx, scriptObj);
    return scriptObj;
}

JS_PUBLIC_API(JSObject *)
JS_CompileFileHandleForPrincipals(JSContext *cx, JSObject *obj, const char *filename,
                                  FILE *file, JSPrincipals *principals)
{
    JS_THREADSAFE_ASSERT(cx->compartment != cx->runtime->atomsCompartment);

    CHECK_REQUEST(cx);
    assertSameCompartment(cx, obj, principals);
    JSObject *scriptObj = CompileFileHelper(cx, obj, principals, filename, file);
    LAST_FRAME_CHECKS(cx, scriptObj);
    return scriptObj;
}

JS_PUBLIC_API(JSObject *)
JS_CompileFileHandleForPrincipalsVersion(JSContext *cx, JSObject *obj, const char *filename,
                                         FILE *file, JSPrincipals *principals, JSVersion version)
{
    AutoVersionAPI ava(cx, version);
    return JS_CompileFileHandleForPrincipals(cx, obj, filename, file, principals);
}

JS_PUBLIC_API(JSObject *)
JS_CompileFileHandle(JSContext *cx, JSObject *obj, const char *filename, FILE *file)
{
    JS_THREADSAFE_ASSERT(cx->compartment != cx->runtime->atomsCompartment);
    return JS_CompileFileHandleForPrincipals(cx, obj, filename, file, NULL);
}

JS_PUBLIC_API(JSScript *)
JS_GetScriptFromObject(JSObject *scriptObj)
{
    JS_ASSERT(scriptObj->isScript());

    return (JSScript *) scriptObj->getPrivate();
}

static JSFunction *
CompileUCFunctionForPrincipalsCommon(JSContext *cx, JSObject *obj,
                                     JSPrincipals *principals, const char *name,
                                     uintN nargs, const char **argnames,
                                     const jschar *chars, size_t length,
                                     const char *filename, uintN lineno, JSVersion version)
{
    JS_THREADSAFE_ASSERT(cx->compartment != cx->runtime->atomsCompartment);
    JSFunction *fun;
    JSAtom *funAtom, *argAtom;
    uintN i;

    CHECK_REQUEST(cx);
    assertSameCompartment(cx, obj, principals);
    if (!name) {
        funAtom = NULL;
    } else {
        funAtom = js_Atomize(cx, name, strlen(name));
        if (!funAtom) {
            fun = NULL;
            goto out2;
        }
    }

    fun = js_NewFunction(cx, NULL, NULL, 0, JSFUN_INTERPRETED, obj, funAtom);
    if (!fun)
        goto out2;

    {
        EmptyShape *emptyCallShape = EmptyShape::getEmptyCallShape(cx);
        if (!emptyCallShape) {
            fun = NULL;
            goto out2;
        }
        AutoShapeRooter shapeRoot(cx, emptyCallShape);

        AutoObjectRooter tvr(cx, FUN_OBJECT(fun));
        MUST_FLOW_THROUGH("out");

        Bindings bindings(cx, emptyCallShape);
        AutoBindingsRooter root(cx, bindings);
        for (i = 0; i < nargs; i++) {
            argAtom = js_Atomize(cx, argnames[i], strlen(argnames[i]));
            if (!argAtom) {
                fun = NULL;
                goto out2;
            }

            uint16 dummy;
            if (!bindings.addArgument(cx, argAtom, &dummy)) {
                fun = NULL;
                goto out2;
            }
        }

        if (!Compiler::compileFunctionBody(cx, fun, principals, &bindings,
                                           chars, length, filename, lineno, version)) {
            fun = NULL;
            goto out2;
        }

        if (obj && funAtom &&
            !obj->defineProperty(cx, ATOM_TO_JSID(funAtom), ObjectValue(*fun),
                                 NULL, NULL, JSPROP_ENUMERATE)) {
            fun = NULL;
        }
    }

  out2:
    LAST_FRAME_CHECKS(cx, fun);
    return fun;
}
JS_PUBLIC_API(JSFunction *)
JS_CompileUCFunctionForPrincipalsVersion(JSContext *cx, JSObject *obj,
                                         JSPrincipals *principals, const char *name,
                                         uintN nargs, const char **argnames,
                                         const jschar *chars, size_t length,
                                         const char *filename, uintN lineno,
                                         JSVersion version)
{
    AutoVersionAPI avi(cx, version);
    return CompileUCFunctionForPrincipalsCommon(cx, obj, principals, name, nargs, argnames, chars,
                                                length, filename, lineno, avi.version());
}

JS_PUBLIC_API(JSFunction *)
JS_CompileUCFunctionForPrincipals(JSContext *cx, JSObject *obj,
                                  JSPrincipals *principals, const char *name,
                                  uintN nargs, const char **argnames,
                                  const jschar *chars, size_t length,
                                  const char *filename, uintN lineno)
{
    return CompileUCFunctionForPrincipalsCommon(cx, obj, principals, name, nargs, argnames, chars,
                                                length, filename, lineno, cx->findVersion());
}

JS_PUBLIC_API(JSFunction *)
JS_CompileUCFunction(JSContext *cx, JSObject *obj, const char *name,
                     uintN nargs, const char **argnames,
                     const jschar *chars, size_t length,
                     const char *filename, uintN lineno)
{
    JS_THREADSAFE_ASSERT(cx->compartment != cx->runtime->atomsCompartment);
    return JS_CompileUCFunctionForPrincipals(cx, obj, NULL, name, nargs, argnames,
                                             chars, length, filename, lineno);
}

JS_PUBLIC_API(JSFunction *)
JS_CompileFunctionForPrincipals(JSContext *cx, JSObject *obj,
                                JSPrincipals *principals, const char *name,
                                uintN nargs, const char **argnames,
                                const char *bytes, size_t length,
                                const char *filename, uintN lineno)
{
    JS_THREADSAFE_ASSERT(cx->compartment != cx->runtime->atomsCompartment);
    jschar *chars = InflateString(cx, bytes, &length);
    if (!chars)
        return NULL;
    JSFunction *fun = JS_CompileUCFunctionForPrincipals(cx, obj, principals, name,
                                                        nargs, argnames, chars, length,
                                                        filename, lineno);
    cx->free_(chars);
    return fun;
}

JS_PUBLIC_API(JSFunction *)
JS_CompileFunction(JSContext *cx, JSObject *obj, const char *name,
                   uintN nargs, const char **argnames,
                   const char *bytes, size_t length,
                   const char *filename, uintN lineno)
{
    JS_THREADSAFE_ASSERT(cx->compartment != cx->runtime->atomsCompartment);
    return JS_CompileFunctionForPrincipals(cx, obj, NULL, name, nargs, argnames, bytes, length,
                                           filename, lineno);
}

JS_PUBLIC_API(JSString *)
JS_DecompileScript(JSContext *cx, JSScript *script, const char *name, uintN indent)
{
    JS_THREADSAFE_ASSERT(cx->compartment != cx->runtime->atomsCompartment);
    JSPrinter *jp;
    JSString *str;

    CHECK_REQUEST(cx);
#ifdef DEBUG
    if (cx->compartment != script->compartment)
        CompartmentChecker::fail(cx->compartment, script->compartment);
#endif
    jp = js_NewPrinter(cx, name, NULL,
                       indent & ~JS_DONT_PRETTY_PRINT,
                       !(indent & JS_DONT_PRETTY_PRINT),
                       false, false);
    if (!jp)
        return NULL;
    if (js_DecompileScript(jp, script))
        str = js_GetPrinterOutput(jp);
    else
        str = NULL;
    js_DestroyPrinter(jp);
    return str;
}

JS_PUBLIC_API(JSString *)
JS_DecompileScriptObject(JSContext *cx, JSObject *scriptObj, const char *name, uintN indent)
{
    return JS_DecompileScript(cx, scriptObj->getScript(), name, indent);
}

JS_PUBLIC_API(JSString *)
JS_DecompileFunction(JSContext *cx, JSFunction *fun, uintN indent)
{
    JS_THREADSAFE_ASSERT(cx->compartment != cx->runtime->atomsCompartment);
    CHECK_REQUEST(cx);
    assertSameCompartment(cx, fun);
    return js_DecompileToString(cx, "JS_DecompileFunction", fun,
                                indent & ~JS_DONT_PRETTY_PRINT,
                                !(indent & JS_DONT_PRETTY_PRINT),
                                false, false, js_DecompileFunction);
}

JS_PUBLIC_API(JSString *)
JS_DecompileFunctionBody(JSContext *cx, JSFunction *fun, uintN indent)
{
    JS_THREADSAFE_ASSERT(cx->compartment != cx->runtime->atomsCompartment);
    CHECK_REQUEST(cx);
    assertSameCompartment(cx, fun);
    return js_DecompileToString(cx, "JS_DecompileFunctionBody", fun,
                                indent & ~JS_DONT_PRETTY_PRINT,
                                !(indent & JS_DONT_PRETTY_PRINT),
                                false, false, js_DecompileFunctionBody);
}

JS_PUBLIC_API(JSBool)
JS_ExecuteScript(JSContext *cx, JSObject *obj, JSObject *scriptObj, jsval *rval)
{
    JS_THREADSAFE_ASSERT(cx->compartment != cx->runtime->atomsCompartment);

    CHECK_REQUEST(cx);
    assertSameCompartment(cx, obj, scriptObj);

    JSBool ok = ExternalExecute(cx, scriptObj->getScript(), *obj, Valueify(rval));
    LAST_FRAME_CHECKS(cx, ok);
    return ok;
}

JS_PUBLIC_API(JSBool)
JS_ExecuteScriptVersion(JSContext *cx, JSObject *obj, JSObject *scriptObj, jsval *rval,
                        JSVersion version)
{
    AutoVersionAPI ava(cx, version);
    return JS_ExecuteScript(cx, obj, scriptObj, rval);
}

bool
EvaluateUCScriptForPrincipalsCommon(JSContext *cx, JSObject *obj,
                                    JSPrincipals *principals,
                                    const jschar *chars, uintN length,
                                    const char *filename, uintN lineno,
                                    jsval *rval, JSVersion compileVersion)
{
    JS_THREADSAFE_ASSERT(cx->compartment != cx->runtime->atomsCompartment);

    CHECK_REQUEST(cx);
    JSScript *script = Compiler::compileScript(cx, obj, NULL, principals,
                                               !rval
                                               ? TCF_COMPILE_N_GO | TCF_NO_SCRIPT_RVAL
                                               : TCF_COMPILE_N_GO,
                                               chars, length, filename, lineno, compileVersion);
    if (!script) {
        LAST_FRAME_CHECKS(cx, script);
        return false;
    }
    JS_ASSERT(script->getVersion() == compileVersion);

    bool ok = ExternalExecute(cx, script, *obj, Valueify(rval));
    LAST_FRAME_CHECKS(cx, ok);
    js_DestroyScript(cx, script);
    return ok;

}

JS_PUBLIC_API(JSBool)
JS_EvaluateUCScriptForPrincipalsVersion(JSContext *cx, JSObject *obj,
                                        JSPrincipals *principals,
                                        const jschar *chars, uintN length,
                                        const char *filename, uintN lineno,
                                        jsval *rval, JSVersion version)
{
    AutoVersionAPI avi(cx, version);
    return EvaluateUCScriptForPrincipalsCommon(cx, obj, principals, chars, length,
                                               filename, lineno, rval, avi.version());
}

JS_PUBLIC_API(JSBool)
JS_EvaluateUCScriptForPrincipals(JSContext *cx, JSObject *obj,
                                 JSPrincipals *principals,
                                 const jschar *chars, uintN length,
                                 const char *filename, uintN lineno,
                                 jsval *rval)
{
    return EvaluateUCScriptForPrincipalsCommon(cx, obj, principals, chars, length,
                                               filename, lineno, rval, cx->findVersion());
}

JS_PUBLIC_API(JSBool)
JS_EvaluateUCScript(JSContext *cx, JSObject *obj, const jschar *chars, uintN length,
                    const char *filename, uintN lineno, jsval *rval)
{
    JS_THREADSAFE_ASSERT(cx->compartment != cx->runtime->atomsCompartment);
    return JS_EvaluateUCScriptForPrincipals(cx, obj, NULL, chars, length, filename, lineno, rval);
}

/* Ancient uintN nbytes is part of API/ABI, so use size_t length local. */
JS_PUBLIC_API(JSBool)
JS_EvaluateScriptForPrincipals(JSContext *cx, JSObject *obj, JSPrincipals *principals,
                               const char *bytes, uintN nbytes,
                               const char *filename, uintN lineno, jsval *rval)
{
    JS_THREADSAFE_ASSERT(cx->compartment != cx->runtime->atomsCompartment);
    size_t length = nbytes;
    jschar *chars = InflateString(cx, bytes, &length);
    if (!chars)
        return JS_FALSE;
    JSBool ok = JS_EvaluateUCScriptForPrincipals(cx, obj, principals, chars, length,
                                                 filename, lineno, rval);
    cx->free_(chars);
    return ok;
}

JS_PUBLIC_API(JSBool)
JS_EvaluateScriptForPrincipalsVersion(JSContext *cx, JSObject *obj, JSPrincipals *principals,
                                      const char *bytes, uintN nbytes,
                                      const char *filename, uintN lineno, jsval *rval, JSVersion version)
{
    AutoVersionAPI avi(cx, version);
    return JS_EvaluateScriptForPrincipals(cx, obj, principals, bytes, nbytes, filename, lineno,
                                          rval);
}

JS_PUBLIC_API(JSBool)
JS_EvaluateScript(JSContext *cx, JSObject *obj, const char *bytes, uintN nbytes,
                  const char *filename, uintN lineno, jsval *rval)
{
    JS_THREADSAFE_ASSERT(cx->compartment != cx->runtime->atomsCompartment);
    return JS_EvaluateScriptForPrincipals(cx, obj, NULL, bytes, nbytes, filename, lineno, rval);
}

JS_PUBLIC_API(JSBool)
JS_CallFunction(JSContext *cx, JSObject *obj, JSFunction *fun, uintN argc, jsval *argv,
                jsval *rval)
{
    JS_THREADSAFE_ASSERT(cx->compartment != cx->runtime->atomsCompartment);
    CHECK_REQUEST(cx);
    assertSameCompartment(cx, obj, fun, JSValueArray(argv, argc));
    JSBool ok = ExternalInvoke(cx, ObjectOrNullValue(obj), ObjectValue(*fun), argc,
                               Valueify(argv), Valueify(rval));
    LAST_FRAME_CHECKS(cx, ok);
    return ok;
}

JS_PUBLIC_API(JSBool)
JS_CallFunctionName(JSContext *cx, JSObject *obj, const char *name, uintN argc, jsval *argv,
                    jsval *rval)
{
    JS_THREADSAFE_ASSERT(cx->compartment != cx->runtime->atomsCompartment);
    CHECK_REQUEST(cx);
    assertSameCompartment(cx, obj, JSValueArray(argv, argc));

    AutoValueRooter tvr(cx);
    JSAtom *atom = js_Atomize(cx, name, strlen(name));
    JSBool ok =
        atom &&
        js_GetMethod(cx, obj, ATOM_TO_JSID(atom), JSGET_NO_METHOD_BARRIER, tvr.addr()) &&
        ExternalInvoke(cx, ObjectOrNullValue(obj), tvr.value(), argc, Valueify(argv),
                       Valueify(rval));
    LAST_FRAME_CHECKS(cx, ok);
    return ok;
}

JS_PUBLIC_API(JSBool)
JS_CallFunctionValue(JSContext *cx, JSObject *obj, jsval fval, uintN argc, jsval *argv,
                     jsval *rval)
{
    JS_THREADSAFE_ASSERT(cx->compartment != cx->runtime->atomsCompartment);

    CHECK_REQUEST(cx);
    assertSameCompartment(cx, obj, fval, JSValueArray(argv, argc));
    JSBool ok = ExternalInvoke(cx, ObjectOrNullValue(obj), Valueify(fval), argc, Valueify(argv),
                               Valueify(rval));
    LAST_FRAME_CHECKS(cx, ok);
    return ok;
}

namespace JS {

JS_PUBLIC_API(bool)
Call(JSContext *cx, jsval thisv, jsval fval, uintN argc, jsval *argv, jsval *rval)
{
    JSBool ok;

    CHECK_REQUEST(cx);
    assertSameCompartment(cx, thisv, fval, JSValueArray(argv, argc));
    ok = ExternalInvoke(cx, Valueify(thisv), Valueify(fval), argc, Valueify(argv), Valueify(rval));
    LAST_FRAME_CHECKS(cx, ok);
    return ok;
}

} // namespace JS

JS_PUBLIC_API(JSObject *)
JS_New(JSContext *cx, JSObject *ctor, uintN argc, jsval *argv)
{
    CHECK_REQUEST(cx);
    assertSameCompartment(cx, ctor, JSValueArray(argv, argc));

    // This is not a simple variation of JS_CallFunctionValue because JSOP_NEW
    // is not a simple variation of JSOP_CALL. We have to determine what class
    // of object to create, create it, and clamp the return value to an object,
    // among other details. js_InvokeConstructor does the hard work.
    InvokeArgsGuard args;
    if (!cx->stack.pushInvokeArgs(cx, argc, &args))
        return NULL;

    args.calleev().setObject(*ctor);
    args.thisv().setNull();
    memcpy(args.argv(), argv, argc * sizeof(jsval));

    bool ok = InvokeConstructor(cx, args);

    JSObject *obj = NULL;
    if (ok) {
        if (args.rval().isObject()) {
            obj = &args.rval().toObject();
        } else {
            /*
             * Although constructors may return primitives (via proxies), this
             * API is asking for an object, so we report an error.
             */
            JSAutoByteString bytes;
            if (js_ValueToPrintable(cx, args.rval(), &bytes)) {
                JS_ReportErrorNumber(cx, js_GetErrorMessage, NULL, JSMSG_BAD_NEW_RESULT,
                                     bytes.ptr());
            }
        }
    }

    LAST_FRAME_CHECKS(cx, ok);
    return obj;
}

JS_PUBLIC_API(JSOperationCallback)
JS_SetOperationCallback(JSContext *cx, JSOperationCallback callback)
{
#ifdef JS_THREADSAFE
    JS_ASSERT(CURRENT_THREAD_IS_ME(cx->thread()));
#endif
    JSOperationCallback old = cx->operationCallback;
    cx->operationCallback = callback;
    return old;
}

JS_PUBLIC_API(JSOperationCallback)
JS_GetOperationCallback(JSContext *cx)
{
    return cx->operationCallback;
}

JS_PUBLIC_API(void)
JS_TriggerOperationCallback(JSContext *cx)
{
#ifdef JS_THREADSAFE
    AutoLockGC lock(cx->runtime);
#endif
    TriggerOperationCallback(cx);
}

JS_PUBLIC_API(void)
JS_TriggerAllOperationCallbacks(JSRuntime *rt)
{
#ifdef JS_THREADSAFE
    AutoLockGC lock(rt);
#endif
    TriggerAllOperationCallbacks(rt);
}

JS_PUBLIC_API(JSBool)
JS_IsRunning(JSContext *cx)
{
    /*
     * The use of cx->fp below is safe. Rationale: Here we don't care if the
     * interpreter state is stale. We just want to know if there *is* any
     * interpreter state.
     */
    VOUCH_DOES_NOT_REQUIRE_STACK();

#ifdef JS_TRACER
    JS_ASSERT_IF(JS_ON_TRACE(cx) && JS_TRACE_MONITOR_ON_TRACE(cx)->tracecx == cx, cx->hasfp());
#endif
    StackFrame *fp = cx->maybefp();
    while (fp && fp->isDummyFrame())
        fp = fp->prev();
    return fp != NULL;
}

JS_PUBLIC_API(JSBool)
JS_SaveFrameChain(JSContext *cx)
{
    CHECK_REQUEST(cx);
    LeaveTrace(cx);
    return cx->stack.saveFrameChain();
}

JS_PUBLIC_API(void)
JS_RestoreFrameChain(JSContext *cx)
{
    CHECK_REQUEST(cx);
    JS_ASSERT_NOT_ON_TRACE(cx);
    cx->stack.restoreFrameChain();
}

/************************************************************************/
JS_PUBLIC_API(JSString *)
JS_NewStringCopyN(JSContext *cx, const char *s, size_t n)
{
    CHECK_REQUEST(cx);
    return js_NewStringCopyN(cx, s, n);
}

JS_PUBLIC_API(JSString *)
JS_NewStringCopyZ(JSContext *cx, const char *s)
{
    size_t n;
    jschar *js;
    JSString *str;

    CHECK_REQUEST(cx);
    if (!s)
        return cx->runtime->emptyString;
    n = strlen(s);
    js = InflateString(cx, s, &n);
    if (!js)
        return NULL;
    str = js_NewString(cx, js, n);
    if (!str)
        cx->free_(js);
    return str;
}

JS_PUBLIC_API(JSBool)
JS_StringHasBeenInterned(JSContext *cx, JSString *str)
{
    CHECK_REQUEST(cx);

    if (!str->isAtom())
        return false;

    return AtomIsInterned(cx, &str->asAtom());
}

JS_PUBLIC_API(JSString *)
JS_InternJSString(JSContext *cx, JSString *str)
{
    CHECK_REQUEST(cx);
    JSAtom *atom = js_AtomizeString(cx, str, InternAtom);
    JS_ASSERT_IF(atom, JS_StringHasBeenInterned(cx, atom));
    return atom;
}

JS_PUBLIC_API(JSString *)
JS_InternString(JSContext *cx, const char *s)
{
    CHECK_REQUEST(cx);
    JSAtom *atom = js_Atomize(cx, s, strlen(s), InternAtom);
    JS_ASSERT_IF(atom, JS_StringHasBeenInterned(cx, atom));
    return atom;
}

JS_PUBLIC_API(JSString *)
JS_NewUCString(JSContext *cx, jschar *chars, size_t length)
{
    CHECK_REQUEST(cx);
    return js_NewString(cx, chars, length);
}

JS_PUBLIC_API(JSString *)
JS_NewUCStringCopyN(JSContext *cx, const jschar *s, size_t n)
{
    CHECK_REQUEST(cx);
    return js_NewStringCopyN(cx, s, n);
}

JS_PUBLIC_API(JSString *)
JS_NewUCStringCopyZ(JSContext *cx, const jschar *s)
{
    CHECK_REQUEST(cx);
    if (!s)
        return cx->runtime->emptyString;
    return js_NewStringCopyZ(cx, s);
}

JS_PUBLIC_API(JSString *)
JS_InternUCStringN(JSContext *cx, const jschar *s, size_t length)
{
    CHECK_REQUEST(cx);
    JSAtom *atom = js_AtomizeChars(cx, s, length, InternAtom);
    JS_ASSERT_IF(atom, JS_StringHasBeenInterned(cx, atom));
    return atom;
}

JS_PUBLIC_API(JSString *)
JS_InternUCString(JSContext *cx, const jschar *s)
{
    return JS_InternUCStringN(cx, s, js_strlen(s));
}

JS_PUBLIC_API(size_t)
JS_GetStringLength(JSString *str)
{
    return str->length();
}

JS_PUBLIC_API(const jschar *)
JS_GetStringCharsZ(JSContext *cx, JSString *str)
{
    CHECK_REQUEST(cx);
    assertSameCompartment(cx, str);
    return str->getCharsZ(cx);
}

JS_PUBLIC_API(const jschar *)
JS_GetStringCharsZAndLength(JSContext *cx, JSString *str, size_t *plength)
{
    CHECK_REQUEST(cx);
    assertSameCompartment(cx, str);
    *plength = str->length();
    return str->getCharsZ(cx);
}

JS_PUBLIC_API(const jschar *)
JS_GetStringCharsAndLength(JSContext *cx, JSString *str, size_t *plength)
{
    CHECK_REQUEST(cx);
    assertSameCompartment(cx, str);
    *plength = str->length();
    return str->getChars(cx);
}

JS_PUBLIC_API(const jschar *)
JS_GetInternedStringChars(JSString *str)
{
    return str->asAtom().chars();
}

JS_PUBLIC_API(const jschar *)
JS_GetInternedStringCharsAndLength(JSString *str, size_t *plength)
{
    JSAtom &atom = str->asAtom();
    *plength = atom.length();
    return atom.chars();
}

extern JS_PUBLIC_API(JSFlatString *)
JS_FlattenString(JSContext *cx, JSString *str)
{
    CHECK_REQUEST(cx);
    assertSameCompartment(cx, str);
    return str->getCharsZ(cx) ? (JSFlatString *)str : NULL;
}

extern JS_PUBLIC_API(const jschar *)
JS_GetFlatStringChars(JSFlatString *str)
{
    return str->chars();
}

JS_PUBLIC_API(JSBool)
JS_CompareStrings(JSContext *cx, JSString *str1, JSString *str2, int32 *result)
{
    return CompareStrings(cx, str1, str2, result);
}

JS_PUBLIC_API(JSBool)
JS_StringEqualsAscii(JSContext *cx, JSString *str, const char *asciiBytes, JSBool *match)
{
    JSLinearString *linearStr = str->ensureLinear(cx);
    if (!linearStr)
        return false;
    *match = StringEqualsAscii(linearStr, asciiBytes);
    return true;
}

JS_PUBLIC_API(JSBool)
JS_FlatStringEqualsAscii(JSFlatString *str, const char *asciiBytes)
{
    return StringEqualsAscii(str, asciiBytes);
}

JS_PUBLIC_API(size_t)
JS_PutEscapedFlatString(char *buffer, size_t size, JSFlatString *str, char quote)
{
    return PutEscapedString(buffer, size, str, quote);
}

JS_PUBLIC_API(size_t)
JS_PutEscapedString(JSContext *cx, char *buffer, size_t size, JSString *str, char quote)
{
    JSLinearString *linearStr = str->ensureLinear(cx);
    if (!linearStr)
        return size_t(-1);
    return PutEscapedString(buffer, size, linearStr, quote);
}

JS_PUBLIC_API(JSBool)
JS_FileEscapedString(FILE *fp, JSString *str, char quote)
{
    JSLinearString *linearStr = str->ensureLinear(NULL);
    return linearStr && FileEscapedString(fp, linearStr, quote);
}

JS_PUBLIC_API(JSString *)
JS_NewGrowableString(JSContext *cx, jschar *chars, size_t length)
{
    CHECK_REQUEST(cx);
    return js_NewString(cx, chars, length);
}

JS_PUBLIC_API(JSString *)
JS_NewDependentString(JSContext *cx, JSString *str, size_t start, size_t length)
{
    CHECK_REQUEST(cx);
    return js_NewDependentString(cx, str, start, length);
}

JS_PUBLIC_API(JSString *)
JS_ConcatStrings(JSContext *cx, JSString *left, JSString *right)
{
    CHECK_REQUEST(cx);
    return js_ConcatStrings(cx, left, right);
}

JS_PUBLIC_API(const jschar *)
JS_UndependString(JSContext *cx, JSString *str)
{
    CHECK_REQUEST(cx);
    return str->getCharsZ(cx);
}

JS_PUBLIC_API(JSBool)
JS_MakeStringImmutable(JSContext *cx, JSString *str)
{
    CHECK_REQUEST(cx);
    return !!str->ensureFixed(cx);
}

JS_PUBLIC_API(JSBool)
JS_EncodeCharacters(JSContext *cx, const jschar *src, size_t srclen, char *dst, size_t *dstlenp)
{
    size_t n;
    if (!dst) {
        n = GetDeflatedStringLength(cx, src, srclen);
        if (n == (size_t)-1) {
            *dstlenp = 0;
            return JS_FALSE;
        }
        *dstlenp = n;
        return JS_TRUE;
    }

    return DeflateStringToBuffer(cx, src, srclen, dst, dstlenp);
}

JS_PUBLIC_API(JSBool)
JS_DecodeBytes(JSContext *cx, const char *src, size_t srclen, jschar *dst, size_t *dstlenp)
{
    return InflateStringToBuffer(cx, src, srclen, dst, dstlenp);
}

JS_PUBLIC_API(JSBool)
JS_DecodeUTF8(JSContext *cx, const char *src, size_t srclen, jschar *dst,
              size_t *dstlenp)
{
    return InflateUTF8StringToBuffer(cx, src, srclen, dst, dstlenp);
}

JS_PUBLIC_API(char *)
JS_EncodeString(JSContext *cx, JSString *str)
{
    const jschar *chars = str->getChars(cx);
    if (!chars)
        return NULL;
    return DeflateString(cx, chars, str->length());
}

JS_PUBLIC_API(size_t)
JS_GetStringEncodingLength(JSContext *cx, JSString *str)
{
    const jschar *chars = str->getChars(cx);
    if (!chars)
        return size_t(-1);
    return GetDeflatedStringLength(cx, chars, str->length());
}

JS_PUBLIC_API(size_t)
JS_EncodeStringToBuffer(JSString *str, char *buffer, size_t length)
{
    /*
     * FIXME bug 612141 - fix DeflateStringToBuffer interface so the result
     * would allow to distinguish between insufficient buffer and encoding
     * error.
     */
    size_t writtenLength = length;
    const jschar *chars = str->getChars(NULL);
    if (!chars)
        return size_t(-1);
    if (DeflateStringToBuffer(NULL, chars, str->length(), buffer, &writtenLength)) {
        JS_ASSERT(writtenLength <= length);
        return writtenLength;
    }
    JS_ASSERT(writtenLength <= length);
    size_t necessaryLength = GetDeflatedStringLength(NULL, chars, str->length());
    if (necessaryLength == size_t(-1))
        return size_t(-1);
    if (writtenLength != length) {
        /* Make sure that the buffer contains only valid UTF-8 sequences. */
        JS_ASSERT(js_CStringsAreUTF8);
        PodZero(buffer + writtenLength, length - writtenLength);
    }
    return necessaryLength;
}

JS_PUBLIC_API(JSBool)
JS_Stringify(JSContext *cx, jsval *vp, JSObject *replacer, jsval space,
             JSONWriteCallback callback, void *data)
{
    CHECK_REQUEST(cx);
    assertSameCompartment(cx, replacer, space);
    StringBuffer sb(cx);
    Value spacev = Valueify(space);
    if (!js_Stringify(cx, Valueify(vp), replacer, spacev, sb))
        return false;
    if (sb.empty()) {
        JSAtom *nullAtom = cx->runtime->atomState.nullAtom;
        return callback(nullAtom->chars(), nullAtom->length(), data);
    }
    return callback(sb.begin(), sb.length(), data);
}

JS_PUBLIC_API(JSBool)
JS_ParseJSON(JSContext *cx, const jschar *chars, uint32 len, jsval *vp)
{
    CHECK_REQUEST(cx);

    return ParseJSONWithReviver(cx, chars, len, NullValue(), Valueify(vp));
}

JS_PUBLIC_API(JSBool)
JS_ParseJSONWithReviver(JSContext *cx, const jschar *chars, uint32 len, jsval reviver, jsval *vp)
{
    CHECK_REQUEST(cx);

    return ParseJSONWithReviver(cx, chars, len, Valueify(reviver), Valueify(vp));
}

JS_PUBLIC_API(JSBool)
JS_ReadStructuredClone(JSContext *cx, const uint64 *buf, size_t nbytes,
                       uint32 version, jsval *vp,
                       const JSStructuredCloneCallbacks *optionalCallbacks,
                       void *closure)
{
    if (version > JS_STRUCTURED_CLONE_VERSION) {
        JS_ReportErrorNumber(cx, js_GetErrorMessage, NULL, JSMSG_BAD_CLONE_VERSION);
        return false;
    }
    const JSStructuredCloneCallbacks *callbacks =
        optionalCallbacks ?
        optionalCallbacks :
        cx->runtime->structuredCloneCallbacks;
    return ReadStructuredClone(cx, buf, nbytes, Valueify(vp), callbacks, closure);
}

JS_PUBLIC_API(JSBool)
JS_WriteStructuredClone(JSContext *cx, jsval v, uint64 **bufp, size_t *nbytesp,
                        const JSStructuredCloneCallbacks *optionalCallbacks,
                        void *closure)
{
    const JSStructuredCloneCallbacks *callbacks =
        optionalCallbacks ?
        optionalCallbacks :
        cx->runtime->structuredCloneCallbacks;
    return WriteStructuredClone(cx, Valueify(v), (uint64_t **) bufp, nbytesp,
                                callbacks, closure);
}

JS_PUBLIC_API(JSBool)
JS_StructuredClone(JSContext *cx, jsval v, jsval *vp,
                   const JSStructuredCloneCallbacks *optionalCallbacks,
                   void *closure)
{
    const JSStructuredCloneCallbacks *callbacks =
        optionalCallbacks ?
        optionalCallbacks :
        cx->runtime->structuredCloneCallbacks;
    JSAutoStructuredCloneBuffer buf;
    return buf.write(cx, v, callbacks, closure) &&
           buf.read(vp, cx, callbacks, closure);
}

JS_PUBLIC_API(void)
JS_SetStructuredCloneCallbacks(JSRuntime *rt, const JSStructuredCloneCallbacks *callbacks)
{
    rt->structuredCloneCallbacks = callbacks;
}

JS_PUBLIC_API(JSBool)
JS_ReadUint32Pair(JSStructuredCloneReader *r, uint32 *p1, uint32 *p2)
{
    return r->input().readPair((uint32_t *) p1, (uint32_t *) p2);
}

JS_PUBLIC_API(JSBool)
JS_ReadBytes(JSStructuredCloneReader *r, void *p, size_t len)
{
    return r->input().readBytes(p, len);
}

JS_PUBLIC_API(JSBool)
JS_WriteUint32Pair(JSStructuredCloneWriter *w, uint32 tag, uint32 data)
{
    return w->output().writePair(tag, data);
}

JS_PUBLIC_API(JSBool)
JS_WriteBytes(JSStructuredCloneWriter *w, const void *p, size_t len)
{
    return w->output().writeBytes(p, len);
}

/*
 * The following determines whether C Strings are to be treated as UTF-8
 * or ISO-8859-1.  For correct operation, it must be set prior to the
 * first call to JS_NewRuntime.
 */
#ifndef JS_C_STRINGS_ARE_UTF8
JSBool js_CStringsAreUTF8 = JS_FALSE;
#endif

JS_PUBLIC_API(JSBool)
JS_CStringsAreUTF8()
{
    return js_CStringsAreUTF8;
}

JS_PUBLIC_API(void)
JS_SetCStringsAreUTF8()
{
    JS_ASSERT(!js_NewRuntimeWasCalled);

#ifndef JS_C_STRINGS_ARE_UTF8
    js_CStringsAreUTF8 = JS_TRUE;
#endif
}

/************************************************************************/

JS_PUBLIC_API(void)
JS_ReportError(JSContext *cx, const char *format, ...)
{
    va_list ap;

    va_start(ap, format);
    js_ReportErrorVA(cx, JSREPORT_ERROR, format, ap);
    va_end(ap);
}

JS_PUBLIC_API(void)
JS_ReportErrorNumber(JSContext *cx, JSErrorCallback errorCallback,
                     void *userRef, const uintN errorNumber, ...)
{
    va_list ap;

    va_start(ap, errorNumber);
    js_ReportErrorNumberVA(cx, JSREPORT_ERROR, errorCallback, userRef,
                           errorNumber, JS_TRUE, ap);
    va_end(ap);
}

JS_PUBLIC_API(void)
JS_ReportErrorNumberUC(JSContext *cx, JSErrorCallback errorCallback,
                     void *userRef, const uintN errorNumber, ...)
{
    va_list ap;

    va_start(ap, errorNumber);
    js_ReportErrorNumberVA(cx, JSREPORT_ERROR, errorCallback, userRef,
                           errorNumber, JS_FALSE, ap);
    va_end(ap);
}

JS_PUBLIC_API(JSBool)
JS_ReportWarning(JSContext *cx, const char *format, ...)
{
    va_list ap;
    JSBool ok;

    va_start(ap, format);
    ok = js_ReportErrorVA(cx, JSREPORT_WARNING, format, ap);
    va_end(ap);
    return ok;
}

JS_PUBLIC_API(JSBool)
JS_ReportErrorFlagsAndNumber(JSContext *cx, uintN flags,
                             JSErrorCallback errorCallback, void *userRef,
                             const uintN errorNumber, ...)
{
    va_list ap;
    JSBool ok;

    va_start(ap, errorNumber);
    ok = js_ReportErrorNumberVA(cx, flags, errorCallback, userRef,
                                errorNumber, JS_TRUE, ap);
    va_end(ap);
    return ok;
}

JS_PUBLIC_API(JSBool)
JS_ReportErrorFlagsAndNumberUC(JSContext *cx, uintN flags,
                               JSErrorCallback errorCallback, void *userRef,
                               const uintN errorNumber, ...)
{
    va_list ap;
    JSBool ok;

    va_start(ap, errorNumber);
    ok = js_ReportErrorNumberVA(cx, flags, errorCallback, userRef,
                                errorNumber, JS_FALSE, ap);
    va_end(ap);
    return ok;
}

JS_PUBLIC_API(void)
JS_ReportOutOfMemory(JSContext *cx)
{
    js_ReportOutOfMemory(cx);
}

JS_PUBLIC_API(void)
JS_ReportAllocationOverflow(JSContext *cx)
{
    js_ReportAllocationOverflow(cx);
}

JS_PUBLIC_API(JSErrorReporter)
JS_SetErrorReporter(JSContext *cx, JSErrorReporter er)
{
    JSErrorReporter older;

    older = cx->errorReporter;
    cx->errorReporter = er;
    return older;
}

/************************************************************************/

/*
 * Dates.
 */
JS_PUBLIC_API(JSObject *)
JS_NewDateObject(JSContext *cx, int year, int mon, int mday, int hour, int min, int sec)
{
    CHECK_REQUEST(cx);
    return js_NewDateObject(cx, year, mon, mday, hour, min, sec);
}

JS_PUBLIC_API(JSObject *)
JS_NewDateObjectMsec(JSContext *cx, jsdouble msec)
{
    CHECK_REQUEST(cx);
    return js_NewDateObjectMsec(cx, msec);
}

JS_PUBLIC_API(JSBool)
JS_ObjectIsDate(JSContext *cx, JSObject *obj)
{
    JS_ASSERT(obj);
    return obj->isDate();
}

/************************************************************************/

/*
 * Regular Expressions.
 */
JS_PUBLIC_API(JSObject *)
JS_NewRegExpObject(JSContext *cx, JSObject *obj, char *bytes, size_t length, uintN flags)
{
    CHECK_REQUEST(cx);
    jschar *chars = InflateString(cx, bytes, &length);
    if (!chars)
        return NULL;
    RegExpStatics *res = RegExpStatics::extractFrom(obj->asGlobal());
    JSObject *reobj = RegExp::createObject(cx, res, chars, length, flags, NULL);
    cx->free_(chars);
    return reobj;
}

JS_PUBLIC_API(JSObject *)
JS_NewUCRegExpObject(JSContext *cx, JSObject *obj, jschar *chars, size_t length, uintN flags)
{
    CHECK_REQUEST(cx);
    RegExpStatics *res = RegExpStatics::extractFrom(obj->asGlobal());
    return RegExp::createObject(cx, res, chars, length, flags, NULL);
}

JS_PUBLIC_API(void)
JS_SetRegExpInput(JSContext *cx, JSObject *obj, JSString *input, JSBool multiline)
{
    CHECK_REQUEST(cx);
    assertSameCompartment(cx, input);

    RegExpStatics::extractFrom(obj->asGlobal())->reset(input, !!multiline);
}

JS_PUBLIC_API(void)
JS_ClearRegExpStatics(JSContext *cx, JSObject *obj)
{
    CHECK_REQUEST(cx);
    JS_ASSERT(obj);

    RegExpStatics::extractFrom(obj->asGlobal())->clear();
}

JS_PUBLIC_API(JSBool)
JS_ExecuteRegExp(JSContext *cx, JSObject *obj, JSObject *reobj, jschar *chars, size_t length,
                 size_t *indexp, JSBool test, jsval *rval)
{
    CHECK_REQUEST(cx);

    RegExp *re = RegExp::extractFrom(reobj);
    if (!re)
        return false;

    JSString *str = js_NewStringCopyN(cx, chars, length);
    if (!str)
        return false;

    return re->execute(cx, RegExpStatics::extractFrom(obj->asGlobal()), str, indexp, test,
                       Valueify(rval));
}

JS_PUBLIC_API(JSObject *)
JS_NewRegExpObjectNoStatics(JSContext *cx, char *bytes, size_t length, uintN flags)
{
    CHECK_REQUEST(cx);
    jschar *chars = InflateString(cx, bytes, &length);
    if (!chars)
        return NULL;
    JSObject *obj = RegExp::createObjectNoStatics(cx, chars, length, flags, NULL);
    cx->free_(chars);
    return obj;
}

JS_PUBLIC_API(JSObject *)
JS_NewUCRegExpObjectNoStatics(JSContext *cx, jschar *chars, size_t length, uintN flags)
{
    CHECK_REQUEST(cx);
    return RegExp::createObjectNoStatics(cx, chars, length, flags, NULL);
}

JS_PUBLIC_API(JSBool)
JS_ExecuteRegExpNoStatics(JSContext *cx, JSObject *obj, jschar *chars, size_t length,
                          size_t *indexp, JSBool test, jsval *rval)
{
    CHECK_REQUEST(cx);

    RegExp *re = RegExp::extractFrom(obj);
    if (!re)
        return false;

    JSString *str = js_NewStringCopyN(cx, chars, length);
    if (!str)
        return false;

    return re->executeNoStatics(cx, str, indexp, test, Valueify(rval));
}

JS_PUBLIC_API(JSBool)
JS_ObjectIsRegExp(JSContext *cx, JSObject *obj)
{
    JS_ASSERT(obj);
    return obj->isRegExp();
}

JS_PUBLIC_API(uintN)
JS_GetRegExpFlags(JSContext *cx, JSObject *obj)
{
    CHECK_REQUEST(cx);

    RegExp *re = RegExp::extractFrom(obj);
    return re->getFlags();
}

JS_PUBLIC_API(JSString *)
JS_GetRegExpSource(JSContext *cx, JSObject *obj)
{
    CHECK_REQUEST(cx);

    RegExp *re = RegExp::extractFrom(obj);
    return re->getSource();
}

/************************************************************************/

JS_PUBLIC_API(void)
JS_SetLocaleCallbacks(JSContext *cx, JSLocaleCallbacks *callbacks)
{
    cx->localeCallbacks = callbacks;
}

JS_PUBLIC_API(JSLocaleCallbacks *)
JS_GetLocaleCallbacks(JSContext *cx)
{
    return cx->localeCallbacks;
}

/************************************************************************/

JS_PUBLIC_API(JSBool)
JS_IsExceptionPending(JSContext *cx)
{
    return (JSBool) cx->isExceptionPending();
}

JS_PUBLIC_API(JSBool)
JS_GetPendingException(JSContext *cx, jsval *vp)
{
    CHECK_REQUEST(cx);
    if (!cx->isExceptionPending())
        return JS_FALSE;
    Valueify(*vp) = cx->getPendingException();
    assertSameCompartment(cx, *vp);
    return JS_TRUE;
}

JS_PUBLIC_API(void)
JS_SetPendingException(JSContext *cx, jsval v)
{
    CHECK_REQUEST(cx);
    assertSameCompartment(cx, v);
    cx->setPendingException(Valueify(v));
}

JS_PUBLIC_API(void)
JS_ClearPendingException(JSContext *cx)
{
    cx->clearPendingException();
}

JS_PUBLIC_API(JSBool)
JS_ReportPendingException(JSContext *cx)
{
    JSBool ok;
    JSPackedBool save;

    CHECK_REQUEST(cx);

    /*
     * Set cx->generatingError to suppress the standard error-to-exception
     * conversion done by all {js,JS}_Report* functions except for OOM.  The
     * cx->generatingError flag was added to suppress recursive divergence
     * under js_ErrorToException, but it serves for our purposes here too.
     */
    save = cx->generatingError;
    cx->generatingError = JS_TRUE;
    ok = js_ReportUncaughtException(cx);
    cx->generatingError = save;
    return ok;
}

struct JSExceptionState {
    JSBool throwing;
    jsval  exception;
};

JS_PUBLIC_API(JSExceptionState *)
JS_SaveExceptionState(JSContext *cx)
{
    JSExceptionState *state;

    CHECK_REQUEST(cx);
    state = (JSExceptionState *) cx->malloc_(sizeof(JSExceptionState));
    if (state) {
        state->throwing = JS_GetPendingException(cx, &state->exception);
        if (state->throwing && JSVAL_IS_GCTHING(state->exception))
            js_AddRoot(cx, Valueify(&state->exception), "JSExceptionState.exception");
    }
    return state;
}

JS_PUBLIC_API(void)
JS_RestoreExceptionState(JSContext *cx, JSExceptionState *state)
{
    CHECK_REQUEST(cx);
    if (state) {
        if (state->throwing)
            JS_SetPendingException(cx, state->exception);
        else
            JS_ClearPendingException(cx);
        JS_DropExceptionState(cx, state);
    }
}

JS_PUBLIC_API(void)
JS_DropExceptionState(JSContext *cx, JSExceptionState *state)
{
    CHECK_REQUEST(cx);
    if (state) {
        if (state->throwing && JSVAL_IS_GCTHING(state->exception)) {
            assertSameCompartment(cx, state->exception);
            JS_RemoveValueRoot(cx, &state->exception);
        }
        cx->free_(state);
    }
}

JS_PUBLIC_API(JSErrorReport *)
JS_ErrorFromException(JSContext *cx, jsval v)
{
    CHECK_REQUEST(cx);
    assertSameCompartment(cx, v);
    return js_ErrorFromException(cx, v);
}

JS_PUBLIC_API(JSBool)
JS_ThrowReportedError(JSContext *cx, const char *message,
                      JSErrorReport *reportp)
{
    return JS_IsRunning(cx) &&
           js_ErrorToException(cx, message, reportp, NULL, NULL);
}

JS_PUBLIC_API(JSBool)
JS_ThrowStopIteration(JSContext *cx)
{
    return js_ThrowStopIteration(cx);
}

/*
 * Get the owning thread id of a context. Returns 0 if the context is not
 * owned by any thread.
 */
JS_PUBLIC_API(jsword)
JS_GetContextThread(JSContext *cx)
{
#ifdef JS_THREADSAFE
    return reinterpret_cast<jsword>(JS_THREAD_ID(cx));
#else
    return 0;
#endif
}

/*
 * Set the current thread as the owning thread of a context. Returns the
 * old owning thread id, or -1 if the operation failed.
 */
JS_PUBLIC_API(jsword)
JS_SetContextThread(JSContext *cx)
{
#ifdef JS_THREADSAFE
    JS_ASSERT(!cx->outstandingRequests);
    if (cx->thread()) {
        JS_ASSERT(CURRENT_THREAD_IS_ME(cx->thread()));
        return reinterpret_cast<jsword>(cx->thread()->id);
    }

    if (!js_InitContextThreadAndLockGC(cx)) {
        js_ReportOutOfMemory(cx);
        return -1;
    }

    JS_UNLOCK_GC(cx->runtime);
#endif
    return 0;
}

JS_PUBLIC_API(jsword)
JS_ClearContextThread(JSContext *cx)
{
#ifdef JS_THREADSAFE
    /*
     * cx must have exited all requests it entered and, if cx is associated
     * with a thread, this must be called only from that thread.  If not, this
     * is a harmless no-op.
     */
    JS_ASSERT(cx->outstandingRequests == 0);
    JSThread *t = cx->thread();
    if (!t)
        return 0;
    JS_ASSERT(CURRENT_THREAD_IS_ME(t));

    /*
     * We must not race with a GC that accesses cx->thread for all threads,
     * see bug 476934.
     */
    JSRuntime *rt = cx->runtime;
    AutoLockGC lock(rt);
    js_WaitForGC(rt);
    js_ClearContextThread(cx);
    JS_ASSERT_IF(JS_CLIST_IS_EMPTY(&t->contextList), !t->data.requestDepth);

    /*
     * We can access t->id as long as the GC lock is held and we cannot race
     * with the GC that may delete t.
     */
    return reinterpret_cast<jsword>(t->id);
#else
    return 0;
#endif
}

#ifdef JS_GC_ZEAL
JS_PUBLIC_API(void)
JS_SetGCZeal(JSContext *cx, uint8 zeal, uint32 frequency, JSBool compartment)
{
    cx->runtime->gcZeal_ = zeal;
    cx->runtime->gcZealFrequency = frequency;
    cx->runtime->gcNextScheduled = zeal >= 2 ? frequency : 0;
    cx->runtime->gcDebugCompartmentGC = !!compartment;
}

JS_PUBLIC_API(void)
JS_ScheduleGC(JSContext *cx, uint32 count, JSBool compartment)
{
    cx->runtime->gcNextScheduled = count;
    cx->runtime->gcDebugCompartmentGC = !!compartment;
}
#endif

/************************************************************************/

#if !defined(STATIC_EXPORTABLE_JS_API) && !defined(STATIC_JS_API) && defined(XP_WIN)

#include "jswin.h"

/*
 * Initialization routine for the JS DLL.
 */
BOOL WINAPI DllMain (HINSTANCE hDLL, DWORD dwReason, LPVOID lpReserved)
{
    return TRUE;
}

#endif<|MERGE_RESOLUTION|>--- conflicted
+++ resolved
@@ -688,12 +688,7 @@
         return false;
 #endif
 
-<<<<<<< HEAD
     debugMode = false;
-    return js_InitThreads(this);
-=======
-    debugMode = JS_FALSE;
-
     if (!js_InitThreads(this))
         return false;
     if (!InitRuntimeNumberState(this))
@@ -702,7 +697,6 @@
         return false;
 
     return true;
->>>>>>> 5c8077f9
 }
 
 JSRuntime::~JSRuntime()
