/* -*- Mode: C++; tab-width: 4; indent-tabs-mode: nil; c-basic-offset: 4 -*-
 * vim: set ts=4 sw=4 et tw=99 ft=cpp:
 *
 * This Source Code Form is subject to the terms of the Mozilla Public
 * License, v. 2.0. If a copy of the MPL was not distributed with this
 * file, You can obtain one at http://mozilla.org/MPL/2.0/. */

#ifndef jsvalimpl_h__
#define jsvalimpl_h__

/*
 * Implementation details for js::Value in jsapi.h.
 */

#include "js/Utility.h"

JS_BEGIN_EXTERN_C

/*
 * Try to get jsvals 64-bit aligned. We could almost assert that all values are
 * aligned, but MSVC and GCC occasionally break alignment.
 */
#if defined(__GNUC__) || defined(__xlc__) || defined(__xlC__)
# define JSVAL_ALIGNMENT        __attribute__((aligned (8)))
#elif defined(_MSC_VER)
  /*
   * Structs can be aligned with MSVC, but not if they are used as parameters,
   * so we just don't try to align.
   */
# define JSVAL_ALIGNMENT
#elif defined(__SUNPRO_C) || defined(__SUNPRO_CC)
# define JSVAL_ALIGNMENT
#elif defined(__HP_cc) || defined(__HP_aCC)
# define JSVAL_ALIGNMENT
#endif

#if JS_BITS_PER_WORD == 64
# define JSVAL_TAG_SHIFT 47
#endif

/*
 * We try to use enums so that printing a jsval_layout in the debugger shows
 * nice symbolic type tags, however we can only do this when we can force the
 * underlying type of the enum to be the desired size.
 */
#if defined(__cplusplus) && !defined(__SUNPRO_CC) && !defined(__xlC__)

#if defined(_MSC_VER)
# define JS_ENUM_HEADER(id, type)              enum id : type
# define JS_ENUM_FOOTER(id)
#else
# define JS_ENUM_HEADER(id, type)              enum id
# define JS_ENUM_FOOTER(id)                    __attribute__((packed))
#endif

/* Remember to propagate changes to the C defines below. */
JS_ENUM_HEADER(JSValueType, uint8_t)
{
    JSVAL_TYPE_DOUBLE              = 0x00,
    JSVAL_TYPE_INT32               = 0x01,
    JSVAL_TYPE_UNDEFINED           = 0x02,
    JSVAL_TYPE_BOOLEAN             = 0x03,
    JSVAL_TYPE_MAGIC               = 0x04,
    JSVAL_TYPE_STRING              = 0x05,
    JSVAL_TYPE_NULL                = 0x06,
    JSVAL_TYPE_OBJECT              = 0x07,

    /* These never appear in a jsval; they are only provided as an out-of-band value. */
    JSVAL_TYPE_UNKNOWN             = 0x20,
    JSVAL_TYPE_MISSING             = 0x21
} JS_ENUM_FOOTER(JSValueType);

JS_STATIC_ASSERT(sizeof(JSValueType) == 1);

#if JS_BITS_PER_WORD == 32

/* Remember to propagate changes to the C defines below. */
JS_ENUM_HEADER(JSValueTag, uint32_t)
{
    JSVAL_TAG_CLEAR                = 0xFFFFFF80,
    JSVAL_TAG_INT32                = JSVAL_TAG_CLEAR | JSVAL_TYPE_INT32,
    JSVAL_TAG_UNDEFINED            = JSVAL_TAG_CLEAR | JSVAL_TYPE_UNDEFINED,
    JSVAL_TAG_STRING               = JSVAL_TAG_CLEAR | JSVAL_TYPE_STRING,
    JSVAL_TAG_BOOLEAN              = JSVAL_TAG_CLEAR | JSVAL_TYPE_BOOLEAN,
    JSVAL_TAG_MAGIC                = JSVAL_TAG_CLEAR | JSVAL_TYPE_MAGIC,
    JSVAL_TAG_NULL                 = JSVAL_TAG_CLEAR | JSVAL_TYPE_NULL,
    JSVAL_TAG_OBJECT               = JSVAL_TAG_CLEAR | JSVAL_TYPE_OBJECT
} JS_ENUM_FOOTER(JSValueTag);

JS_STATIC_ASSERT(sizeof(JSValueTag) == 4);

#elif JS_BITS_PER_WORD == 64

/* Remember to propagate changes to the C defines below. */
JS_ENUM_HEADER(JSValueTag, uint32_t)
{
    JSVAL_TAG_MAX_DOUBLE           = 0x1FFF0,
    JSVAL_TAG_INT32                = JSVAL_TAG_MAX_DOUBLE | JSVAL_TYPE_INT32,
    JSVAL_TAG_UNDEFINED            = JSVAL_TAG_MAX_DOUBLE | JSVAL_TYPE_UNDEFINED,
    JSVAL_TAG_STRING               = JSVAL_TAG_MAX_DOUBLE | JSVAL_TYPE_STRING,
    JSVAL_TAG_BOOLEAN              = JSVAL_TAG_MAX_DOUBLE | JSVAL_TYPE_BOOLEAN,
    JSVAL_TAG_MAGIC                = JSVAL_TAG_MAX_DOUBLE | JSVAL_TYPE_MAGIC,
    JSVAL_TAG_NULL                 = JSVAL_TAG_MAX_DOUBLE | JSVAL_TYPE_NULL,
    JSVAL_TAG_OBJECT               = JSVAL_TAG_MAX_DOUBLE | JSVAL_TYPE_OBJECT
} JS_ENUM_FOOTER(JSValueTag);

JS_STATIC_ASSERT(sizeof(JSValueTag) == sizeof(uint32_t));

JS_ENUM_HEADER(JSValueShiftedTag, uint64_t)
{
    JSVAL_SHIFTED_TAG_MAX_DOUBLE   = ((((uint64_t)JSVAL_TAG_MAX_DOUBLE) << JSVAL_TAG_SHIFT) | 0xFFFFFFFF),
    JSVAL_SHIFTED_TAG_INT32        = (((uint64_t)JSVAL_TAG_INT32)      << JSVAL_TAG_SHIFT),
    JSVAL_SHIFTED_TAG_UNDEFINED    = (((uint64_t)JSVAL_TAG_UNDEFINED)  << JSVAL_TAG_SHIFT),
    JSVAL_SHIFTED_TAG_STRING       = (((uint64_t)JSVAL_TAG_STRING)     << JSVAL_TAG_SHIFT),
    JSVAL_SHIFTED_TAG_BOOLEAN      = (((uint64_t)JSVAL_TAG_BOOLEAN)    << JSVAL_TAG_SHIFT),
    JSVAL_SHIFTED_TAG_MAGIC        = (((uint64_t)JSVAL_TAG_MAGIC)      << JSVAL_TAG_SHIFT),
    JSVAL_SHIFTED_TAG_NULL         = (((uint64_t)JSVAL_TAG_NULL)       << JSVAL_TAG_SHIFT),
    JSVAL_SHIFTED_TAG_OBJECT       = (((uint64_t)JSVAL_TAG_OBJECT)     << JSVAL_TAG_SHIFT)
} JS_ENUM_FOOTER(JSValueShiftedTag);

JS_STATIC_ASSERT(sizeof(JSValueShiftedTag) == sizeof(uint64_t));

#endif

#else  /* defined(__cplusplus) */

typedef uint8_t JSValueType;
#define JSVAL_TYPE_DOUBLE            ((uint8_t)0x00)
#define JSVAL_TYPE_INT32             ((uint8_t)0x01)
#define JSVAL_TYPE_UNDEFINED         ((uint8_t)0x02)
#define JSVAL_TYPE_BOOLEAN           ((uint8_t)0x03)
#define JSVAL_TYPE_MAGIC             ((uint8_t)0x04)
#define JSVAL_TYPE_STRING            ((uint8_t)0x05)
#define JSVAL_TYPE_NULL              ((uint8_t)0x06)
#define JSVAL_TYPE_OBJECT            ((uint8_t)0x07)
#define JSVAL_TYPE_UNKNOWN           ((uint8_t)0x20)

#if JS_BITS_PER_WORD == 32

typedef uint32_t JSValueTag;
#define JSVAL_TAG_CLEAR              ((uint32_t)(0xFFFFFF80))
#define JSVAL_TAG_INT32              ((uint32_t)(JSVAL_TAG_CLEAR | JSVAL_TYPE_INT32))
#define JSVAL_TAG_UNDEFINED          ((uint32_t)(JSVAL_TAG_CLEAR | JSVAL_TYPE_UNDEFINED))
#define JSVAL_TAG_STRING             ((uint32_t)(JSVAL_TAG_CLEAR | JSVAL_TYPE_STRING))
#define JSVAL_TAG_BOOLEAN            ((uint32_t)(JSVAL_TAG_CLEAR | JSVAL_TYPE_BOOLEAN))
#define JSVAL_TAG_MAGIC              ((uint32_t)(JSVAL_TAG_CLEAR | JSVAL_TYPE_MAGIC))
#define JSVAL_TAG_NULL               ((uint32_t)(JSVAL_TAG_CLEAR | JSVAL_TYPE_NULL))
#define JSVAL_TAG_OBJECT             ((uint32_t)(JSVAL_TAG_CLEAR | JSVAL_TYPE_OBJECT))

#elif JS_BITS_PER_WORD == 64

typedef uint32_t JSValueTag;
#define JSVAL_TAG_MAX_DOUBLE         ((uint32_t)(0x1FFF0))
#define JSVAL_TAG_INT32              (uint32_t)(JSVAL_TAG_MAX_DOUBLE | JSVAL_TYPE_INT32)
#define JSVAL_TAG_UNDEFINED          (uint32_t)(JSVAL_TAG_MAX_DOUBLE | JSVAL_TYPE_UNDEFINED)
#define JSVAL_TAG_STRING             (uint32_t)(JSVAL_TAG_MAX_DOUBLE | JSVAL_TYPE_STRING)
#define JSVAL_TAG_BOOLEAN            (uint32_t)(JSVAL_TAG_MAX_DOUBLE | JSVAL_TYPE_BOOLEAN)
#define JSVAL_TAG_MAGIC              (uint32_t)(JSVAL_TAG_MAX_DOUBLE | JSVAL_TYPE_MAGIC)
#define JSVAL_TAG_NULL               (uint32_t)(JSVAL_TAG_MAX_DOUBLE | JSVAL_TYPE_NULL)
#define JSVAL_TAG_OBJECT             (uint32_t)(JSVAL_TAG_MAX_DOUBLE | JSVAL_TYPE_OBJECT)

typedef uint64_t JSValueShiftedTag;
#define JSVAL_SHIFTED_TAG_MAX_DOUBLE ((((uint64_t)JSVAL_TAG_MAX_DOUBLE) << JSVAL_TAG_SHIFT) | 0xFFFFFFFF)
#define JSVAL_SHIFTED_TAG_INT32      (((uint64_t)JSVAL_TAG_INT32)      << JSVAL_TAG_SHIFT)
#define JSVAL_SHIFTED_TAG_UNDEFINED  (((uint64_t)JSVAL_TAG_UNDEFINED)  << JSVAL_TAG_SHIFT)
#define JSVAL_SHIFTED_TAG_STRING     (((uint64_t)JSVAL_TAG_STRING)     << JSVAL_TAG_SHIFT)
#define JSVAL_SHIFTED_TAG_BOOLEAN    (((uint64_t)JSVAL_TAG_BOOLEAN)    << JSVAL_TAG_SHIFT)
#define JSVAL_SHIFTED_TAG_MAGIC      (((uint64_t)JSVAL_TAG_MAGIC)      << JSVAL_TAG_SHIFT)
#define JSVAL_SHIFTED_TAG_NULL       (((uint64_t)JSVAL_TAG_NULL)       << JSVAL_TAG_SHIFT)
#define JSVAL_SHIFTED_TAG_OBJECT     (((uint64_t)JSVAL_TAG_OBJECT)     << JSVAL_TAG_SHIFT)

#endif  /* JS_BITS_PER_WORD */
#endif  /* defined(__cplusplus) && !defined(__SUNPRO_CC) */

#define JSVAL_LOWER_INCL_TYPE_OF_OBJ_OR_NULL_SET        JSVAL_TYPE_NULL
#define JSVAL_UPPER_EXCL_TYPE_OF_PRIMITIVE_SET          JSVAL_TYPE_OBJECT
#define JSVAL_UPPER_INCL_TYPE_OF_NUMBER_SET             JSVAL_TYPE_INT32
#define JSVAL_LOWER_INCL_TYPE_OF_PTR_PAYLOAD_SET        JSVAL_TYPE_MAGIC

#if JS_BITS_PER_WORD == 32

#define JSVAL_TYPE_TO_TAG(type)      ((JSValueTag)(JSVAL_TAG_CLEAR | (type)))

#define JSVAL_LOWER_INCL_TAG_OF_OBJ_OR_NULL_SET         JSVAL_TAG_NULL
#define JSVAL_UPPER_EXCL_TAG_OF_PRIMITIVE_SET           JSVAL_TAG_OBJECT
#define JSVAL_UPPER_INCL_TAG_OF_NUMBER_SET              JSVAL_TAG_INT32
#define JSVAL_LOWER_INCL_TAG_OF_GCTHING_SET             JSVAL_TAG_STRING

#elif JS_BITS_PER_WORD == 64

#define JSVAL_PAYLOAD_MASK           0x00007FFFFFFFFFFFLL
#define JSVAL_TAG_MASK               0xFFFF800000000000LL
#define JSVAL_TYPE_TO_TAG(type)      ((JSValueTag)(JSVAL_TAG_MAX_DOUBLE | (type)))
#define JSVAL_TYPE_TO_SHIFTED_TAG(type) (((uint64_t)JSVAL_TYPE_TO_TAG(type)) << JSVAL_TAG_SHIFT)

#define JSVAL_LOWER_INCL_TAG_OF_OBJ_OR_NULL_SET         JSVAL_TAG_NULL
#define JSVAL_UPPER_EXCL_TAG_OF_PRIMITIVE_SET           JSVAL_TAG_OBJECT
#define JSVAL_UPPER_INCL_TAG_OF_NUMBER_SET              JSVAL_TAG_INT32
#define JSVAL_LOWER_INCL_TAG_OF_GCTHING_SET             JSVAL_TAG_STRING

#define JSVAL_LOWER_INCL_SHIFTED_TAG_OF_OBJ_OR_NULL_SET  JSVAL_SHIFTED_TAG_NULL
#define JSVAL_UPPER_EXCL_SHIFTED_TAG_OF_PRIMITIVE_SET    JSVAL_SHIFTED_TAG_OBJECT
#define JSVAL_UPPER_EXCL_SHIFTED_TAG_OF_NUMBER_SET       JSVAL_SHIFTED_TAG_UNDEFINED
#define JSVAL_LOWER_INCL_SHIFTED_TAG_OF_GCTHING_SET      JSVAL_SHIFTED_TAG_STRING

#endif /* JS_BITS_PER_WORD */

typedef enum JSWhyMagic
{
    JS_ARRAY_HOLE,               /* a hole in a dense array */
    JS_NATIVE_ENUMERATE,         /* indicates that a custom enumerate hook forwarded
                                  * to JS_EnumerateState, which really means the object can be
                                  * enumerated like a native object. */
    JS_NO_ITER_VALUE,            /* there is not a pending iterator value */
    JS_GENERATOR_CLOSING,        /* exception value thrown when closing a generator */
    JS_NO_CONSTANT,              /* compiler sentinel value */
    JS_THIS_POISON,              /* used in debug builds to catch tracing errors */
    JS_ARG_POISON,               /* used in debug builds to catch tracing errors */
    JS_SERIALIZE_NO_NODE,        /* an empty subnode in the AST serializer */
    JS_LAZY_ARGUMENTS,           /* lazy arguments value on the stack */
    JS_OPTIMIZED_ARGUMENTS,      /* optimized-away 'arguments' value */
    JS_IS_CONSTRUCTING,          /* magic value passed to natives to indicate construction */
    JS_OVERWRITTEN_CALLEE,       /* arguments.callee has been overwritten */
    JS_FORWARD_TO_CALL_OBJECT,   /* args object element stored in call object */
    JS_BLOCK_NEEDS_CLONE,        /* value of static block object slot */
<<<<<<< HEAD
    JS_ION_ERROR,                /* error while running Ion code */
    JS_ION_BAILOUT,              /* status code to signal EnterIon will OSR into Interpret */
=======
    JS_HASH_KEY_EMPTY,           /* see class js::HashableValue */
>>>>>>> 5f65e645
    JS_GENERIC_MAGIC             /* for local use */
} JSWhyMagic;

#if defined(IS_LITTLE_ENDIAN)
# if JS_BITS_PER_WORD == 32
typedef union jsval_layout
{
    uint64_t asBits;
    struct {
        union {
            int32_t        i32;
            uint32_t       u32;
            JSBool         boo;
            JSString       *str;
            JSObject       *obj;
            void           *ptr;
            JSWhyMagic     why;
            size_t         word;
            uintptr_t      uintptr;
        } payload;
        JSValueTag tag;
    } s;
    double asDouble;
    void *asPtr;
} JSVAL_ALIGNMENT jsval_layout;
# elif JS_BITS_PER_WORD == 64
typedef union jsval_layout
{
    uint64_t asBits;
#if (!defined(_WIN64) && defined(__cplusplus))
    /* MSVC does not pack these correctly :-( */
    struct {
        uint64_t           payload47 : 47;
        JSValueTag         tag : 17;
    } debugView;
#endif
    struct {
        union {
            int32_t        i32;
            uint32_t       u32;
            JSWhyMagic     why;
        } payload;
    } s;
    double asDouble;
    void *asPtr;
    size_t asWord;
    uintptr_t asUIntPtr;
} JSVAL_ALIGNMENT jsval_layout;
# endif  /* JS_BITS_PER_WORD */
#else   /* defined(IS_LITTLE_ENDIAN) */
# if JS_BITS_PER_WORD == 32
typedef union jsval_layout
{
    uint64_t asBits;
    struct {
        JSValueTag tag;
        union {
            int32_t        i32;
            uint32_t       u32;
            JSBool         boo;
            JSString       *str;
            JSObject       *obj;
            void           *ptr;
            JSWhyMagic     why;
            size_t         word;
            uintptr_t      uintptr;
        } payload;
    } s;
    double asDouble;
    void *asPtr;
} JSVAL_ALIGNMENT jsval_layout;
# elif JS_BITS_PER_WORD == 64
typedef union jsval_layout
{
    uint64_t asBits;
    struct {
        JSValueTag         tag : 17;
        uint64_t           payload47 : 47;
    } debugView;
    struct {
        uint32_t           padding;
        union {
            int32_t        i32;
            uint32_t       u32;
            JSWhyMagic     why;
        } payload;
    } s;
    double asDouble;
    void *asPtr;
    size_t asWord;
    uintptr_t asUIntPtr;
} JSVAL_ALIGNMENT jsval_layout;
# endif /* JS_BITS_PER_WORD */
#endif  /* defined(IS_LITTLE_ENDIAN) */

JS_STATIC_ASSERT(sizeof(jsval_layout) == 8);

#if JS_BITS_PER_WORD == 32

/*
 * N.B. GCC, in some but not all cases, chooses to emit signed comparison of
 * JSValueTag even though its underlying type has been forced to be uint32_t.
 * Thus, all comparisons should explicitly cast operands to uint32_t.
 */

static JS_ALWAYS_INLINE jsval_layout
BUILD_JSVAL(JSValueTag tag, uint32_t payload)
{
    jsval_layout l;
    l.asBits = (((uint64_t)(uint32_t)tag) << 32) | payload;
    return l;
}

static JS_ALWAYS_INLINE JSBool
JSVAL_IS_DOUBLE_IMPL(jsval_layout l)
{
    return (uint32_t)l.s.tag <= (uint32_t)JSVAL_TAG_CLEAR;
}

static JS_ALWAYS_INLINE jsval_layout
DOUBLE_TO_JSVAL_IMPL(double d)
{
    jsval_layout l;
    l.asDouble = d;
    JS_ASSERT(JSVAL_IS_DOUBLE_IMPL(l));
    return l;
}

static JS_ALWAYS_INLINE JSBool
JSVAL_IS_INT32_IMPL(jsval_layout l)
{
    return l.s.tag == JSVAL_TAG_INT32;
}

static JS_ALWAYS_INLINE int32_t
JSVAL_TO_INT32_IMPL(jsval_layout l)
{
    return l.s.payload.i32;
}

static JS_ALWAYS_INLINE jsval_layout
INT32_TO_JSVAL_IMPL(int32_t i)
{
    jsval_layout l;
    l.s.tag = JSVAL_TAG_INT32;
    l.s.payload.i32 = i;
    return l;
}

static JS_ALWAYS_INLINE JSBool
JSVAL_IS_NUMBER_IMPL(jsval_layout l)
{
    JSValueTag tag = l.s.tag;
    JS_ASSERT(tag != JSVAL_TAG_CLEAR);
    return (uint32_t)tag <= (uint32_t)JSVAL_UPPER_INCL_TAG_OF_NUMBER_SET;
}

static JS_ALWAYS_INLINE JSBool
JSVAL_IS_UNDEFINED_IMPL(jsval_layout l)
{
    return l.s.tag == JSVAL_TAG_UNDEFINED;
}

static JS_ALWAYS_INLINE JSBool
JSVAL_IS_STRING_IMPL(jsval_layout l)
{
    return l.s.tag == JSVAL_TAG_STRING;
}

static JS_ALWAYS_INLINE jsval_layout
STRING_TO_JSVAL_IMPL(JSString *str)
{
    jsval_layout l;
    JS_ASSERT(str);
    l.s.tag = JSVAL_TAG_STRING;
    l.s.payload.str = str;
    return l;
}

static JS_ALWAYS_INLINE JSString *
JSVAL_TO_STRING_IMPL(jsval_layout l)
{
    return l.s.payload.str;
}

static JS_ALWAYS_INLINE JSBool
JSVAL_IS_BOOLEAN_IMPL(jsval_layout l)
{
    return l.s.tag == JSVAL_TAG_BOOLEAN;
}

static JS_ALWAYS_INLINE JSBool
JSVAL_TO_BOOLEAN_IMPL(jsval_layout l)
{
    return l.s.payload.boo;
}

static JS_ALWAYS_INLINE jsval_layout
BOOLEAN_TO_JSVAL_IMPL(JSBool b)
{
    jsval_layout l;
    JS_ASSERT(b == JS_TRUE || b == JS_FALSE);
    l.s.tag = JSVAL_TAG_BOOLEAN;
    l.s.payload.boo = b;
    return l;
}

static JS_ALWAYS_INLINE JSBool
JSVAL_IS_MAGIC_IMPL(jsval_layout l)
{
    return l.s.tag == JSVAL_TAG_MAGIC;
}

static JS_ALWAYS_INLINE JSBool
JSVAL_IS_OBJECT_IMPL(jsval_layout l)
{
    return l.s.tag == JSVAL_TAG_OBJECT;
}

static JS_ALWAYS_INLINE JSBool
JSVAL_IS_PRIMITIVE_IMPL(jsval_layout l)
{
    return (uint32_t)l.s.tag < (uint32_t)JSVAL_UPPER_EXCL_TAG_OF_PRIMITIVE_SET;
}

static JS_ALWAYS_INLINE JSBool
JSVAL_IS_OBJECT_OR_NULL_IMPL(jsval_layout l)
{
    JS_ASSERT((uint32_t)l.s.tag <= (uint32_t)JSVAL_TAG_OBJECT);
    return (uint32_t)l.s.tag >= (uint32_t)JSVAL_LOWER_INCL_TAG_OF_OBJ_OR_NULL_SET;
}

static JS_ALWAYS_INLINE JSObject *
JSVAL_TO_OBJECT_IMPL(jsval_layout l)
{
    return l.s.payload.obj;
}

static JS_ALWAYS_INLINE jsval_layout
OBJECT_TO_JSVAL_IMPL(JSObject *obj)
{
    jsval_layout l;
    JS_ASSERT(obj);
    l.s.tag = JSVAL_TAG_OBJECT;
    l.s.payload.obj = obj;
    return l;
}

static JS_ALWAYS_INLINE JSBool
JSVAL_IS_NULL_IMPL(jsval_layout l)
{
    return l.s.tag == JSVAL_TAG_NULL;
}

static JS_ALWAYS_INLINE jsval_layout
PRIVATE_PTR_TO_JSVAL_IMPL(void *ptr)
{
    jsval_layout l;
    JS_ASSERT(((uint32_t)ptr & 1) == 0);
    l.s.tag = (JSValueTag)0;
    l.s.payload.ptr = ptr;
    JS_ASSERT(JSVAL_IS_DOUBLE_IMPL(l));
    return l;
}

static JS_ALWAYS_INLINE void *
JSVAL_TO_PRIVATE_PTR_IMPL(jsval_layout l)
{
    return l.s.payload.ptr;
}

static JS_ALWAYS_INLINE JSBool
JSVAL_IS_GCTHING_IMPL(jsval_layout l)
{
    /* gcc sometimes generates signed < without explicit casts. */
    return (uint32_t)l.s.tag >= (uint32_t)JSVAL_LOWER_INCL_TAG_OF_GCTHING_SET;
}

static JS_ALWAYS_INLINE void *
JSVAL_TO_GCTHING_IMPL(jsval_layout l)
{
    return l.s.payload.ptr;
}

static JS_ALWAYS_INLINE JSBool
JSVAL_IS_TRACEABLE_IMPL(jsval_layout l)
{
    return l.s.tag == JSVAL_TAG_STRING || l.s.tag == JSVAL_TAG_OBJECT;
}

static JS_ALWAYS_INLINE uint32_t
JSVAL_TRACE_KIND_IMPL(jsval_layout l)
{
    return (uint32_t)(JSBool)JSVAL_IS_STRING_IMPL(l);
}

static JS_ALWAYS_INLINE JSBool
JSVAL_IS_SPECIFIC_INT32_IMPL(jsval_layout l, int32_t i32)
{
    return l.s.tag == JSVAL_TAG_INT32 && l.s.payload.i32 == i32;
}

static JS_ALWAYS_INLINE JSBool
JSVAL_IS_SPECIFIC_BOOLEAN(jsval_layout l, JSBool b)
{
    return (l.s.tag == JSVAL_TAG_BOOLEAN) && (l.s.payload.boo == b);
}

static JS_ALWAYS_INLINE jsval_layout
MAGIC_TO_JSVAL_IMPL(JSWhyMagic why)
{
    jsval_layout l;
    l.s.tag = JSVAL_TAG_MAGIC;
    l.s.payload.why = why;
    return l;
}

static JS_ALWAYS_INLINE JSBool
JSVAL_SAME_TYPE_IMPL(jsval_layout lhs, jsval_layout rhs)
{
    JSValueTag ltag = lhs.s.tag, rtag = rhs.s.tag;
    return ltag == rtag || (ltag < JSVAL_TAG_CLEAR && rtag < JSVAL_TAG_CLEAR);
}

static JS_ALWAYS_INLINE jsval_layout
PRIVATE_UINT32_TO_JSVAL_IMPL(uint32_t ui)
{
    jsval_layout l;
    l.s.tag = (JSValueTag)0;
    l.s.payload.u32 = ui;
    JS_ASSERT(JSVAL_IS_DOUBLE_IMPL(l));
    return l;
}

static JS_ALWAYS_INLINE uint32_t
JSVAL_TO_PRIVATE_UINT32_IMPL(jsval_layout l)
{
    return l.s.payload.u32;
}

static JS_ALWAYS_INLINE JSValueType
JSVAL_EXTRACT_NON_DOUBLE_TYPE_IMPL(jsval_layout l)
{
    uint32_t type = l.s.tag & 0xF;
    JS_ASSERT(type > JSVAL_TYPE_DOUBLE);
    return (JSValueType)type;
}

#elif JS_BITS_PER_WORD == 64

static JS_ALWAYS_INLINE jsval_layout
BUILD_JSVAL(JSValueTag tag, uint64_t payload)
{
    jsval_layout l;
    l.asBits = (((uint64_t)(uint32_t)tag) << JSVAL_TAG_SHIFT) | payload;
    return l;
}

static JS_ALWAYS_INLINE JSBool
JSVAL_IS_DOUBLE_IMPL(jsval_layout l)
{
    return l.asBits <= JSVAL_SHIFTED_TAG_MAX_DOUBLE;
}

static JS_ALWAYS_INLINE jsval_layout
DOUBLE_TO_JSVAL_IMPL(double d)
{
    jsval_layout l;
    l.asDouble = d;
    JS_ASSERT(l.asBits <= JSVAL_SHIFTED_TAG_MAX_DOUBLE);
    return l;
}

static JS_ALWAYS_INLINE JSBool
JSVAL_IS_INT32_IMPL(jsval_layout l)
{
    return (uint32_t)(l.asBits >> JSVAL_TAG_SHIFT) == JSVAL_TAG_INT32;
}

static JS_ALWAYS_INLINE int32_t
JSVAL_TO_INT32_IMPL(jsval_layout l)
{
    return (int32_t)l.asBits;
}

static JS_ALWAYS_INLINE jsval_layout
INT32_TO_JSVAL_IMPL(int32_t i32)
{
    jsval_layout l;
    l.asBits = ((uint64_t)(uint32_t)i32) | JSVAL_SHIFTED_TAG_INT32;
    return l;
}

static JS_ALWAYS_INLINE JSBool
JSVAL_IS_NUMBER_IMPL(jsval_layout l)
{
    return l.asBits < JSVAL_UPPER_EXCL_SHIFTED_TAG_OF_NUMBER_SET;
}

static JS_ALWAYS_INLINE JSBool
JSVAL_IS_UNDEFINED_IMPL(jsval_layout l)
{
    return l.asBits == JSVAL_SHIFTED_TAG_UNDEFINED;
}

static JS_ALWAYS_INLINE JSBool
JSVAL_IS_STRING_IMPL(jsval_layout l)
{
    return (uint32_t)(l.asBits >> JSVAL_TAG_SHIFT) == JSVAL_TAG_STRING;
}

static JS_ALWAYS_INLINE jsval_layout
STRING_TO_JSVAL_IMPL(JSString *str)
{
    jsval_layout l;
    uint64_t strBits = (uint64_t)str;
    JS_ASSERT(str);
    JS_ASSERT((strBits >> JSVAL_TAG_SHIFT) == 0);
    l.asBits = strBits | JSVAL_SHIFTED_TAG_STRING;
    return l;
}

static JS_ALWAYS_INLINE JSString *
JSVAL_TO_STRING_IMPL(jsval_layout l)
{
    return (JSString *)(l.asBits & JSVAL_PAYLOAD_MASK);
}

static JS_ALWAYS_INLINE JSBool
JSVAL_IS_BOOLEAN_IMPL(jsval_layout l)
{
    return (uint32_t)(l.asBits >> JSVAL_TAG_SHIFT) == JSVAL_TAG_BOOLEAN;
}

static JS_ALWAYS_INLINE JSBool
JSVAL_TO_BOOLEAN_IMPL(jsval_layout l)
{
    return (JSBool)l.asBits;
}

static JS_ALWAYS_INLINE jsval_layout
BOOLEAN_TO_JSVAL_IMPL(JSBool b)
{
    jsval_layout l;
    JS_ASSERT(b == JS_TRUE || b == JS_FALSE);
    l.asBits = ((uint64_t)(uint32_t)b) | JSVAL_SHIFTED_TAG_BOOLEAN;
    return l;
}

static JS_ALWAYS_INLINE JSBool
JSVAL_IS_MAGIC_IMPL(jsval_layout l)
{
    return (l.asBits >> JSVAL_TAG_SHIFT) == JSVAL_TAG_MAGIC;
}

static JS_ALWAYS_INLINE JSBool
JSVAL_IS_PRIMITIVE_IMPL(jsval_layout l)
{
    return l.asBits < JSVAL_UPPER_EXCL_SHIFTED_TAG_OF_PRIMITIVE_SET;
}

static JS_ALWAYS_INLINE JSBool
JSVAL_IS_OBJECT_IMPL(jsval_layout l)
{
    JS_ASSERT((l.asBits >> JSVAL_TAG_SHIFT) <= JSVAL_SHIFTED_TAG_OBJECT);
    return l.asBits >= JSVAL_SHIFTED_TAG_OBJECT;
}

static JS_ALWAYS_INLINE JSBool
JSVAL_IS_OBJECT_OR_NULL_IMPL(jsval_layout l)
{
    JS_ASSERT((l.asBits >> JSVAL_TAG_SHIFT) <= JSVAL_TAG_OBJECT);
    return l.asBits >= JSVAL_LOWER_INCL_SHIFTED_TAG_OF_OBJ_OR_NULL_SET;
}

static JS_ALWAYS_INLINE JSObject *
JSVAL_TO_OBJECT_IMPL(jsval_layout l)
{
    uint64_t ptrBits = l.asBits & JSVAL_PAYLOAD_MASK;
    JS_ASSERT((ptrBits & 0x7) == 0);
    return (JSObject *)ptrBits;
}

static JS_ALWAYS_INLINE jsval_layout
OBJECT_TO_JSVAL_IMPL(JSObject *obj)
{
    jsval_layout l;
    uint64_t objBits = (uint64_t)obj;
    JS_ASSERT(obj);
    JS_ASSERT((objBits >> JSVAL_TAG_SHIFT) == 0);
    l.asBits = objBits | JSVAL_SHIFTED_TAG_OBJECT;
    return l;
}

static JS_ALWAYS_INLINE JSBool
JSVAL_IS_NULL_IMPL(jsval_layout l)
{
    return l.asBits == JSVAL_SHIFTED_TAG_NULL;
}

static JS_ALWAYS_INLINE JSBool
JSVAL_IS_GCTHING_IMPL(jsval_layout l)
{
    return l.asBits >= JSVAL_LOWER_INCL_SHIFTED_TAG_OF_GCTHING_SET;
}

static JS_ALWAYS_INLINE void *
JSVAL_TO_GCTHING_IMPL(jsval_layout l)
{
    uint64_t ptrBits = l.asBits & JSVAL_PAYLOAD_MASK;
    JS_ASSERT((ptrBits & 0x7) == 0);
    return (void *)ptrBits;
}

static JS_ALWAYS_INLINE JSBool
JSVAL_IS_TRACEABLE_IMPL(jsval_layout l)
{
    return JSVAL_IS_GCTHING_IMPL(l) && !JSVAL_IS_NULL_IMPL(l);
}

static JS_ALWAYS_INLINE uint32_t
JSVAL_TRACE_KIND_IMPL(jsval_layout l)
{
    return (uint32_t)(JSBool)!(JSVAL_IS_OBJECT_IMPL(l));
}

static JS_ALWAYS_INLINE jsval_layout
PRIVATE_PTR_TO_JSVAL_IMPL(void *ptr)
{
    jsval_layout l;
    uint64_t ptrBits = (uint64_t)ptr;
    JS_ASSERT((ptrBits & 1) == 0);
    l.asBits = ptrBits >> 1;
    JS_ASSERT(JSVAL_IS_DOUBLE_IMPL(l));
    return l;
}

static JS_ALWAYS_INLINE void *
JSVAL_TO_PRIVATE_PTR_IMPL(jsval_layout l)
{
    JS_ASSERT((l.asBits & 0x8000000000000000LL) == 0);
    return (void *)(l.asBits << 1);
}

static JS_ALWAYS_INLINE JSBool
JSVAL_IS_SPECIFIC_INT32_IMPL(jsval_layout l, int32_t i32)
{
    return l.asBits == (((uint64_t)(uint32_t)i32) | JSVAL_SHIFTED_TAG_INT32);
}

static JS_ALWAYS_INLINE JSBool
JSVAL_IS_SPECIFIC_BOOLEAN(jsval_layout l, JSBool b)
{
    return l.asBits == (((uint64_t)(uint32_t)b) | JSVAL_SHIFTED_TAG_BOOLEAN);
}

static JS_ALWAYS_INLINE jsval_layout
MAGIC_TO_JSVAL_IMPL(JSWhyMagic why)
{
    jsval_layout l;
    l.asBits = ((uint64_t)(uint32_t)why) | JSVAL_SHIFTED_TAG_MAGIC;
    return l;
}

static JS_ALWAYS_INLINE JSBool
JSVAL_SAME_TYPE_IMPL(jsval_layout lhs, jsval_layout rhs)
{
    uint64_t lbits = lhs.asBits, rbits = rhs.asBits;
    return (lbits <= JSVAL_SHIFTED_TAG_MAX_DOUBLE && rbits <= JSVAL_SHIFTED_TAG_MAX_DOUBLE) ||
           (((lbits ^ rbits) & 0xFFFF800000000000LL) == 0);
}

static JS_ALWAYS_INLINE jsval_layout
PRIVATE_UINT32_TO_JSVAL_IMPL(uint32_t ui)
{
    jsval_layout l;
    l.asBits = (uint64_t)ui;
    JS_ASSERT(JSVAL_IS_DOUBLE_IMPL(l));
    return l;
}

static JS_ALWAYS_INLINE uint32_t
JSVAL_TO_PRIVATE_UINT32_IMPL(jsval_layout l)
{
    JS_ASSERT((l.asBits >> 32) == 0);
    return (uint32_t)l.asBits;
}

static JS_ALWAYS_INLINE JSValueType
JSVAL_EXTRACT_NON_DOUBLE_TYPE_IMPL(jsval_layout l)
{
   uint64_t type = (l.asBits >> JSVAL_TAG_SHIFT) & 0xF;
   JS_ASSERT(type > JSVAL_TYPE_DOUBLE);
   return (JSValueType)type;
}

#endif  /* JS_BITS_PER_WORD */

static JS_ALWAYS_INLINE double
JS_CANONICALIZE_NAN(double d)
{
    if (JS_UNLIKELY(d != d)) {
        jsval_layout l;
        l.asBits = 0x7FF8000000000000LL;
        return l.asDouble;
    }
    return d;
}

JS_END_EXTERN_C

#ifdef __cplusplus
static jsval_layout JSVAL_TO_IMPL(JS::Value);
static JS::Value IMPL_TO_JSVAL(jsval_layout);
#endif

#endif /* jsvalimpl_h__ */<|MERGE_RESOLUTION|>--- conflicted
+++ resolved
@@ -223,12 +223,9 @@
     JS_OVERWRITTEN_CALLEE,       /* arguments.callee has been overwritten */
     JS_FORWARD_TO_CALL_OBJECT,   /* args object element stored in call object */
     JS_BLOCK_NEEDS_CLONE,        /* value of static block object slot */
-<<<<<<< HEAD
+    JS_HASH_KEY_EMPTY,           /* see class js::HashableValue */
     JS_ION_ERROR,                /* error while running Ion code */
     JS_ION_BAILOUT,              /* status code to signal EnterIon will OSR into Interpret */
-=======
-    JS_HASH_KEY_EMPTY,           /* see class js::HashableValue */
->>>>>>> 5f65e645
     JS_GENERIC_MAGIC             /* for local use */
 } JSWhyMagic;
 
