--- conflicted
+++ resolved
@@ -128,17 +128,10 @@
     }
 
     JSObject* getterObject() const {
-<<<<<<< HEAD
         return get.isUndefined() ? NULL : &get.asObject();
     }
     JSObject* setterObject() const {
         return set.isUndefined() ? NULL : &set.asObject();
-=======
-        return (get != JSVAL_VOID) ? JSVAL_TO_OBJECT(get) : NULL;
-    }
-    JSObject* setterObject() const {
-        return (set != JSVAL_VOID) ? JSVAL_TO_OBJECT(set) : NULL;
->>>>>>> 3b2aaa18
     }
 
     const js::Value &getterValue() const {
@@ -148,17 +141,10 @@
         return set;
     }
 
-<<<<<<< HEAD
     js::PropertyOp getter() const {
         return js::CastAsPropertyOp(getterObject());
     }
     js::PropertyOp setter() const {
-=======
-    JSPropertyOp getter() const {
-        return js::CastAsPropertyOp(getterObject());
-    }
-    JSPropertyOp setter() const {
->>>>>>> 3b2aaa18
         return js::CastAsPropertyOp(setterObject());
     }
 
@@ -257,12 +243,6 @@
  */
 const uint32 JSSLOT_PRIVATE = 2;
 
-<<<<<<< HEAD
-const uint32 JSSLOT_PRIMITIVE_THIS = JSSLOT_PRIVATE;
-=======
-const uintptr_t JSSLOT_CLASS_MASK_BITS = 3;
->>>>>>> 3b2aaa18
-
 /*
  * JSObject struct, with members sized to fit in 32 bytes on 32-bit targets,
  * 64 bytes on 64-bit systems. The JSFunction struct is an extension of this
@@ -339,17 +319,6 @@
         flags |= jsuword(2);
     }
 
-    uint32 dslotLength() const {
-        return dslots[-1].asPrivateUint32();
-    }
-
-<<<<<<< HEAD
-    uint32 numSlots(void) {
-        return dslots ? dslotLength() : (uint32)JS_INITIAL_NSLOTS;
-    }
-
-    js::Value& getSlotRef(uintN slot) {
-=======
     uint32 numSlots(void) const {
         return dslots ? (uint32)dslots[-1] : (uint32)JS_INITIAL_NSLOTS;
     }
@@ -371,26 +340,25 @@
     void shrinkSlots(JSContext *cx, size_t nslots);
 
     jsval& getSlotRef(uintN slot) {
->>>>>>> 3b2aaa18
         return (slot < JS_INITIAL_NSLOTS)
                ? fslots[slot]
-               : (JS_ASSERT(slot < dslotLength()),
+               : (JS_ASSERT(slot < (uint32)dslots[-1]),
                   dslots[slot - JS_INITIAL_NSLOTS]);
     }
 
-    const js::Value &getSlot(uintN slot) const {
+    jsval getSlot(uintN slot) const {
         return (slot < JS_INITIAL_NSLOTS)
                ? fslots[slot]
-               : (JS_ASSERT(slot < dslotLength()),
+               : (JS_ASSERT(slot < (uint32)dslots[-1]),
                   dslots[slot - JS_INITIAL_NSLOTS]);
     }
 
-    void setSlot(uintN slot, const js::Value &value) {
+    void setSlot(uintN slot, jsval value) {
         if (slot < JS_INITIAL_NSLOTS) {
-            fslots[slot].copy(value);
+            fslots[slot] = value;
         } else {
-            JS_ASSERT(slot < dslotLength());
-            dslots[slot - JS_INITIAL_NSLOTS].copy(value);
+            JS_ASSERT(slot < (uint32)dslots[-1]);
+            dslots[slot - JS_INITIAL_NSLOTS] = value;
         }
     }
 
@@ -566,13 +534,6 @@
     inline jsval getArgsElement(uint32 i) const;
     inline void setArgsElement(uint32 i, jsval v);
 
-<<<<<<< HEAD
-    inline void setArrayLength(uint32 length);
-    inline void setArrayCount(uint32 count);
-    inline void voidDenseArrayCount();
-    inline void incArrayCountBy(uint32 posDelta);
-    inline void decArrayCountBy(uint32 negDelta);
-=======
     /*
      * Date-specific getters and setters.
      */
@@ -613,7 +574,6 @@
 
     inline NativeIterator *getNativeIterator() const;
     inline void setNativeIterator(NativeIterator *);
->>>>>>> 3b2aaa18
 
     /*
      * Back to generic stuff.
@@ -912,21 +872,7 @@
 extern const char js_defineSetter_str[];
 extern const char js_lookupGetter_str[];
 extern const char js_lookupSetter_str[];
-<<<<<<< HEAD
-
-extern JSObject *
-js_NewObject(JSContext *cx, js::Class *clasp, JSObject *proto, JSObject *parent,
-             size_t objectSize = 0);
-
-/*
- * See jsapi.h, JS_NewObjectWithGivenProto.
- */
-extern JSObject *
-js_NewObjectWithGivenProto(JSContext *cx, js::Class *clasp, JSObject *proto,
-                           JSObject *parent, size_t objectSize = 0);
-=======
 #endif
->>>>>>> 3b2aaa18
 
 /*
  * Allocate a new native object with the given value of the proto and private
@@ -1198,15 +1144,6 @@
 js_Enumerate(JSContext *cx, JSObject *obj, JSIterateOp enum_op,
              js::Value *statep, jsid *idp);
 
-<<<<<<< HEAD
-extern void
-js_MarkEnumeratorState(JSTracer *trc, JSObject *obj, const js::Value &v);
-
-extern void
-js_PurgeCachedNativeEnumerators(JSContext *cx, JSThreadData *data);
-
-=======
->>>>>>> 3b2aaa18
 extern JSBool
 js_CheckAccess(JSContext *cx, JSObject *obj, jsid id, JSAccessMode mode,
                js::Value *vp, uintN *attrsp);
@@ -1338,7 +1275,6 @@
 js_GetterOnlyPropertyStub(JSContext *cx, JSObject *obj, jsid id, js::Value *vp);
 
 #ifdef DEBUG
-<<<<<<< HEAD
 namespace js {
 JS_FRIEND_API(void) DumpChars(const jschar *s, size_t n);
 JS_FRIEND_API(void) DumpString(JSString *str);
@@ -1348,15 +1284,6 @@
 JS_FRIEND_API(void) DumpObject(JSObject *obj);
 JS_FRIEND_API(void) DumpStackFrameChain(JSContext *cx, JSStackFrame *start = NULL);
 }
-=======
-JS_FRIEND_API(void) js_DumpChars(const jschar *s, size_t n);
-JS_FRIEND_API(void) js_DumpString(JSString *str);
-JS_FRIEND_API(void) js_DumpAtom(JSAtom *atom);
-JS_FRIEND_API(void) js_DumpValue(jsval val);
-JS_FRIEND_API(void) js_DumpId(jsid id);
-JS_FRIEND_API(void) js_DumpObject(JSObject *obj);
-JS_FRIEND_API(void) js_DumpStackFrameChain(JSContext *cx, JSStackFrame *start = NULL);
->>>>>>> 3b2aaa18
 #endif
 
 extern uintN
