/* -*- Mode: C++; tab-width: 4; indent-tabs-mode: nil; c-basic-offset: 4 -*-
 * vim: set ts=4 sw=4 et tw=99:
 *
 * This Source Code Form is subject to the terms of the Mozilla Public
 * License, v. 2.0. If a copy of the MPL was not distributed with this
 * file, You can obtain one at http://mozilla.org/MPL/2.0/. */

#ifndef jsion_macro_assembler_arm_h__
#define jsion_macro_assembler_arm_h__

#include "mozilla/DebugOnly.h"

#include "ion/arm/Assembler-arm.h"
#include "ion/IonCaches.h"
#include "ion/IonFrames.h"
#include "ion/MoveResolver.h"
#include "jsopcode.h"

using mozilla::DebugOnly;

namespace js {
namespace ion {

static Register CallReg = ip;
static const int defaultShift = 3;
JS_STATIC_ASSERT(1 << defaultShift == sizeof(jsval));

// MacroAssemblerARM is inheriting form Assembler defined in Assembler-arm.{h,cpp}
class MacroAssemblerARM : public Assembler
{
  protected:
    // On ARM, some instructions require a second scratch register. This register
    // defaults to lr, since it's non-allocatable (as it can be clobbered by some
    // instructions). Allow the baseline compiler to override this though, since
    // baseline IC stubs rely on lr holding the return address.
    Register secondScratchReg_;

  public:
    MacroAssemblerARM()
      : secondScratchReg_(lr)
    { }

    void setSecondScratchReg(Register reg) {
        JS_ASSERT(reg != ScratchRegister);
        secondScratchReg_ = reg;
    }

    void convertInt32ToDouble(const Register &src, const FloatRegister &dest);
    void convertUInt32ToDouble(const Register &src, const FloatRegister &dest);
    void convertDoubleToFloat(const FloatRegister &src, const FloatRegister &dest);
    void branchTruncateDouble(const FloatRegister &src, const Register &dest, Label *fail);

<<<<<<< HEAD
    void addDouble(FloatRegister src, FloatRegister dest);
    void subDouble(FloatRegister src, FloatRegister dest);
    void mulDouble(FloatRegister src, FloatRegister dest);
    void divDouble(FloatRegister src, FloatRegister dest);
=======
    void negateDouble(FloatRegister reg);
>>>>>>> 780f423a

    void inc64(AbsoluteAddress dest);

    // somewhat direct wrappers for the low-level assembler funcitons
    // bitops
    // attempt to encode a virtual alu instruction using
    // two real instructions.
  private:
    bool alu_dbl(Register src1, Imm32 imm, Register dest, ALUOp op,
                 SetCond_ sc, Condition c);

  public:
    void ma_alu(Register src1, Operand2 op2, Register dest, ALUOp op,
                SetCond_ sc = NoSetCond, Condition c = Always);
    void ma_alu(Register src1, Imm32 imm, Register dest,
                ALUOp op,
                SetCond_ sc =  NoSetCond, Condition c = Always);

    void ma_alu(Register src1, Operand op2, Register dest, ALUOp op,
                SetCond_ sc = NoSetCond, Condition c = Always);
    void ma_nop();
    void ma_movPatchable(Imm32 imm, Register dest, Assembler::Condition c,
                         RelocStyle rs, Instruction *i = NULL);
    // These should likely be wrapped up as a set of macros
    // or something like that.  I cannot think of a good reason
    // to explicitly have all of this code.
    // ALU based ops
    // mov
    void ma_mov(Register src, Register dest,
                SetCond_ sc = NoSetCond, Condition c = Always);

    void ma_mov(Imm32 imm, Register dest,
                SetCond_ sc = NoSetCond, Condition c = Always);

    void ma_mov(const ImmGCPtr &ptr, Register dest);

    // Shifts (just a move with a shifting op2)
    void ma_lsl(Imm32 shift, Register src, Register dst);
    void ma_lsr(Imm32 shift, Register src, Register dst);
    void ma_asr(Imm32 shift, Register src, Register dst);
    void ma_ror(Imm32 shift, Register src, Register dst);
    void ma_rol(Imm32 shift, Register src, Register dst);
    // Shifts (just a move with a shifting op2)
    void ma_lsl(Register shift, Register src, Register dst);
    void ma_lsr(Register shift, Register src, Register dst);
    void ma_asr(Register shift, Register src, Register dst);
    void ma_ror(Register shift, Register src, Register dst);
    void ma_rol(Register shift, Register src, Register dst);

    // Move not (dest <- ~src)
    void ma_mvn(Imm32 imm, Register dest,
                SetCond_ sc = NoSetCond, Condition c = Always);


    void ma_mvn(Register src1, Register dest,
                SetCond_ sc = NoSetCond, Condition c = Always);

    // Negate (dest <- -src) implemented as rsb dest, src, 0
    void ma_neg(Register src, Register dest,
                SetCond_ sc = NoSetCond, Condition c = Always);

    // and
    void ma_and(Register src, Register dest,
                SetCond_ sc = NoSetCond, Condition c = Always);

    void ma_and(Register src1, Register src2, Register dest,
                SetCond_ sc = NoSetCond, Condition c = Always);

    void ma_and(Imm32 imm, Register dest,
                SetCond_ sc = NoSetCond, Condition c = Always);

    void ma_and(Imm32 imm, Register src1, Register dest,
                SetCond_ sc = NoSetCond, Condition c = Always);



    // bit clear (dest <- dest & ~imm) or (dest <- src1 & ~src2)
    void ma_bic(Imm32 imm, Register dest,
                SetCond_ sc = NoSetCond, Condition c = Always);

    // exclusive or
    void ma_eor(Register src, Register dest,
                SetCond_ sc = NoSetCond, Condition c = Always);

    void ma_eor(Register src1, Register src2, Register dest,
                SetCond_ sc = NoSetCond, Condition c = Always);

    void ma_eor(Imm32 imm, Register dest,
                SetCond_ sc = NoSetCond, Condition c = Always);

    void ma_eor(Imm32 imm, Register src1, Register dest,
                SetCond_ sc = NoSetCond, Condition c = Always);


    // or
    void ma_orr(Register src, Register dest,
                SetCond_ sc = NoSetCond, Condition c = Always);

    void ma_orr(Register src1, Register src2, Register dest,
                SetCond_ sc = NoSetCond, Condition c = Always);

    void ma_orr(Imm32 imm, Register dest,
                SetCond_ sc = NoSetCond, Condition c = Always);

    void ma_orr(Imm32 imm, Register src1, Register dest,
                SetCond_ sc = NoSetCond, Condition c = Always);


    // arithmetic based ops
    // add with carry
    void ma_adc(Imm32 imm, Register dest, SetCond_ sc = NoSetCond, Condition c = Always);
    void ma_adc(Register src, Register dest, SetCond_ sc = NoSetCond, Condition c = Always);
    void ma_adc(Register src1, Register src2, Register dest, SetCond_ sc = NoSetCond, Condition c = Always);

    // add
    void ma_add(Imm32 imm, Register dest, SetCond_ sc = NoSetCond, Condition c = Always);
    void ma_add(Register src1, Register dest, SetCond_ sc = NoSetCond, Condition c = Always);
    void ma_add(Register src1, Register src2, Register dest, SetCond_ sc = NoSetCond, Condition c = Always);
    void ma_add(Register src1, Operand op, Register dest, SetCond_ sc = NoSetCond, Condition c = Always);
    void ma_add(Register src1, Imm32 op, Register dest, SetCond_ sc = NoSetCond, Condition c = Always);

    // subtract with carry
    void ma_sbc(Imm32 imm, Register dest, SetCond_ sc = NoSetCond, Condition c = Always);
    void ma_sbc(Register src1, Register dest, SetCond_ sc = NoSetCond, Condition c = Always);
    void ma_sbc(Register src1, Register src2, Register dest, SetCond_ sc = NoSetCond, Condition c = Always);

    // subtract
    void ma_sub(Imm32 imm, Register dest, SetCond_ sc = NoSetCond, Condition c = Always);
    void ma_sub(Register src1, Register dest, SetCond_ sc = NoSetCond, Condition c = Always);
    void ma_sub(Register src1, Register src2, Register dest, SetCond_ sc = NoSetCond, Condition c = Always);
    void ma_sub(Register src1, Operand op, Register dest, SetCond_ sc = NoSetCond, Condition c = Always);
    void ma_sub(Register src1, Imm32 op, Register dest, SetCond_ sc = NoSetCond, Condition c = Always);

    // reverse subtract
    void ma_rsb(Imm32 imm, Register dest, SetCond_ sc = NoSetCond, Condition c = Always);
    void ma_rsb(Register src1, Register dest, SetCond_ sc = NoSetCond, Condition c = Always);
    void ma_rsb(Register src1, Register src2, Register dest, SetCond_ sc = NoSetCond, Condition c = Always);
    void ma_rsb(Register src1, Imm32 op2, Register dest, SetCond_ sc = NoSetCond, Condition c = Always);

    // reverse subtract with carry
    void ma_rsc(Imm32 imm, Register dest, SetCond_ sc = NoSetCond, Condition c = Always);
    void ma_rsc(Register src1, Register dest, SetCond_ sc = NoSetCond, Condition c = Always);
    void ma_rsc(Register src1, Register src2, Register dest, SetCond_ sc = NoSetCond, Condition c = Always);

    // compares/tests
    // compare negative (sets condition codes as src1 + src2 would)
    void ma_cmn(Register src1, Imm32 imm, Condition c = Always);
    void ma_cmn(Register src1, Register src2, Condition c = Always);
    void ma_cmn(Register src1, Operand op, Condition c = Always);

    // compare (src - src2)
    void ma_cmp(Register src1, Imm32 imm, Condition c = Always);
    void ma_cmp(Register src1, ImmWord ptr, Condition c = Always);
    void ma_cmp(Register src1, ImmGCPtr ptr, Condition c = Always);
    void ma_cmp(Register src1, Operand op, Condition c = Always);
    void ma_cmp(Register src1, Register src2, Condition c = Always);


    // test for equality, (src1^src2)
    void ma_teq(Register src1, Imm32 imm, Condition c = Always);
    void ma_teq(Register src1, Register src2, Condition c = Always);
    void ma_teq(Register src1, Operand op, Condition c = Always);


    // test (src1 & src2)
    void ma_tst(Register src1, Imm32 imm, Condition c = Always);
    void ma_tst(Register src1, Register src2, Condition c = Always);
    void ma_tst(Register src1, Operand op, Condition c = Always);

    // multiplies.  For now, there are only two that we care about.
    void ma_mul(Register src1, Register src2, Register dest);
    void ma_mul(Register src1, Imm32 imm, Register dest);
    Condition ma_check_mul(Register src1, Register src2, Register dest, Condition cond);
    Condition ma_check_mul(Register src1, Imm32 imm, Register dest, Condition cond);

    // fast mod, uses scratch registers, and thus needs to be in the assembler
    // implicitly assumes that we can overwrite dest at the beginning of the sequence
    void ma_mod_mask(Register src, Register dest, Register hold, int32_t shift);

    // memory
    // shortcut for when we know we're transferring 32 bits of data
    void ma_dtr(LoadStore ls, Register rn, Imm32 offset, Register rt,
                Index mode = Offset, Condition cc = Always);

    void ma_dtr(LoadStore ls, Register rn, Register rm, Register rt,
                Index mode = Offset, Condition cc = Always);


    void ma_str(Register rt, DTRAddr addr, Index mode = Offset, Condition cc = Always);
    void ma_str(Register rt, const Operand &addr, Index mode = Offset, Condition cc = Always);
    void ma_dtr(LoadStore ls, Register rt, const Operand &addr, Index mode, Condition cc);

    void ma_ldr(DTRAddr addr, Register rt, Index mode = Offset, Condition cc = Always);
    void ma_ldr(const Operand &addr, Register rt, Index mode = Offset, Condition cc = Always);

    void ma_ldrb(DTRAddr addr, Register rt, Index mode = Offset, Condition cc = Always);
    void ma_ldrh(EDtrAddr addr, Register rt, Index mode = Offset, Condition cc = Always);
    void ma_ldrsh(EDtrAddr addr, Register rt, Index mode = Offset, Condition cc = Always);
    void ma_ldrsb(EDtrAddr addr, Register rt, Index mode = Offset, Condition cc = Always);
    void ma_ldrd(EDtrAddr addr, Register rt, DebugOnly<Register> rt2, Index mode = Offset, Condition cc = Always);
    void ma_strb(Register rt, DTRAddr addr, Index mode = Offset, Condition cc = Always);
    void ma_strh(Register rt, EDtrAddr addr, Index mode = Offset, Condition cc = Always);
    void ma_strd(Register rt, DebugOnly<Register> rt2, EDtrAddr addr, Index mode = Offset, Condition cc = Always);
    // specialty for moving N bits of data, where n == 8,16,32,64
    void ma_dataTransferN(LoadStore ls, int size, bool IsSigned,
                          Register rn, Register rm, Register rt,
                          Index mode = Offset, Condition cc = Always);

    void ma_dataTransferN(LoadStore ls, int size, bool IsSigned,
                          Register rn, Imm32 offset, Register rt,
                          Index mode = Offset, Condition cc = Always);
    void ma_pop(Register r);
    void ma_push(Register r);

    void ma_vpop(VFPRegister r);
    void ma_vpush(VFPRegister r);

    // branches when done from within arm-specific code
    void ma_b(Label *dest, Condition c = Always, bool isPatchable = false);
    void ma_bx(Register dest, Condition c = Always);

    void ma_b(void *target, Relocation::Kind reloc, Condition c = Always);

    // this is almost NEVER necessary, we'll basically never be calling a label
    // except, possibly in the crazy bailout-table case.
    void ma_bl(Label *dest, Condition c = Always);

    void ma_blx(Register dest, Condition c = Always);

    //VFP/ALU
    void ma_vadd(FloatRegister src1, FloatRegister src2, FloatRegister dst);
    void ma_vsub(FloatRegister src1, FloatRegister src2, FloatRegister dst);

    void ma_vmul(FloatRegister src1, FloatRegister src2, FloatRegister dst);
    void ma_vdiv(FloatRegister src1, FloatRegister src2, FloatRegister dst);

    void ma_vneg(FloatRegister src, FloatRegister dest, Condition cc = Always);
    void ma_vmov(FloatRegister src, FloatRegister dest, Condition cc = Always);
    void ma_vabs(FloatRegister src, FloatRegister dest, Condition cc = Always);

    void ma_vsqrt(FloatRegister src, FloatRegister dest, Condition cc = Always);

    void ma_vimm(double value, FloatRegister dest, Condition cc = Always);

    void ma_vcmp(FloatRegister src1, FloatRegister src2, Condition cc = Always);
    void ma_vcmpz(FloatRegister src1, Condition cc = Always);

    // source is F64, dest is I32
    void ma_vcvt_F64_I32(FloatRegister src, FloatRegister dest, Condition cc = Always);
    void ma_vcvt_F64_U32(FloatRegister src, FloatRegister dest, Condition cc = Always);

    // source is I32, dest is F64
    void ma_vcvt_I32_F64(FloatRegister src, FloatRegister dest, Condition cc = Always);
    void ma_vcvt_U32_F64(FloatRegister src, FloatRegister dest, Condition cc = Always);

    void ma_vxfer(FloatRegister src, Register dest, Condition cc = Always);
    void ma_vxfer(FloatRegister src, Register dest1, Register dest2, Condition cc = Always);

    void ma_vxfer(VFPRegister src, Register dest, Condition cc = Always);
    void ma_vxfer(VFPRegister src, Register dest1, Register dest2, Condition cc = Always);

    void ma_vdtr(LoadStore ls, const Operand &addr, VFPRegister dest, Condition cc = Always);

    void ma_vldr(VFPAddr addr, VFPRegister dest, Condition cc = Always);
    void ma_vldr(const Operand &addr, VFPRegister dest, Condition cc = Always);

    void ma_vstr(VFPRegister src, VFPAddr addr, Condition cc = Always);
    void ma_vstr(VFPRegister src, const Operand &addr, Condition cc = Always);

    void ma_vstr(VFPRegister src, Register base, Register index, int32_t shift = defaultShift, Condition cc = Always);
    // calls an Ion function, assumes that the stack is untouched (8 byte alinged)
    void ma_callIon(const Register reg);
    // callso an Ion function, assuming that sp has already been decremented
    void ma_callIonNoPush(const Register reg);
    // calls an ion function, assuming that the stack is currently not 8 byte aligned
    void ma_callIonHalfPush(const Register reg);

    void ma_call(void *dest);
};

class MacroAssemblerARMCompat : public MacroAssemblerARM
{
    // Number of bytes the stack is adjusted inside a call to C. Calls to C may
    // not be nested.
    bool inCall_;
    uint32_t args_;
    // The actual number of arguments that were passed, used to assert that
    // the initial number of arguments declared was correct.
    uint32_t passedArgs_;

#ifdef JS_CPU_ARM_HARDFP
    uint32_t usedIntSlots_;
    uint32_t usedFloatSlots_;
    uint32_t padding_;
#else
    // ARM treats arguments as a vector in registers/memory, that looks like:
    // { r0, r1, r2, r3, [sp], [sp,+4], [sp,+8] ... }
    // usedSlots_ keeps track of how many of these have been used.
    // It bears a passing resemblance to passedArgs_, but a single argument
    // can effectively use between one and three slots depending on its size and
    // alignment requirements
    uint32_t usedSlots_;
#endif
    bool dynamicAlignment_;

    bool enoughMemory_;
    VFPRegister floatArgsInGPR[2];
    // Compute space needed for the function call and set the properties of the
    // callee.  It returns the space which has to be allocated for calling the
    // function.
    //
    // arg            Number of arguments of the function.
    void setupABICall(uint32_t arg);

  protected:
    MoveResolver moveResolver_;

    // Extra bytes currently pushed onto the frame beyond frameDepth_. This is
    // needed to compute offsets to stack slots while temporary space has been
    // reserved for unexpected spills or C++ function calls. It is maintained
    // by functions which track stack alignment, which for clear distinction
    // use StudlyCaps (for example, Push, Pop).
    uint32_t framePushed_;
    void adjustFrame(int value) {
        setFramePushed(framePushed_ + value);
    }
  public:
    typedef MoveResolver::MoveOperand MoveOperand;
    typedef MoveResolver::Move Move;

    enum Result {
        GENERAL,
        DOUBLE
    };

    MacroAssemblerARMCompat()
      : inCall_(false),
        enoughMemory_(true),
        framePushed_(0)
    { }

    bool oom() const {
        return Assembler::oom() || !enoughMemory_;
    }

  public:
    using MacroAssemblerARM::call;

    // jumps + other functions that should be called from
    // non-arm specific code...
    // basically, an x86 front end on top of the ARM code.
    void j(Condition code , Label *dest)
    {
        as_b(dest, code);
    }
    void j(Label *dest)
    {
        as_b(dest, Always);
    }

    void mov(Register src, Register dest) {
        ma_mov(src, dest);
    }
    void mov(Imm32 imm, Register dest) {
        ma_mov(imm, dest);
    }
    void mov(ImmWord imm, Register dest) {
        ma_mov(Imm32(imm.value), dest);
    }
    void mov(Register src, Address dest) {
        JS_NOT_REACHED("NYI-IC");
    }
    void mov(Address src, Register dest) {
        JS_NOT_REACHED("NYI-IC");
    }

    void call(const Register reg) {
        as_blx(reg);
    }

    void call(Label *label) {
        JS_NOT_REACHED("Feature NYI");
        /* we can blx to it if it close by, otherwise, we need to
         * set up a branch + link node.
         */
    }
    void call(ImmWord word) {
        BufferOffset bo = m_buffer.nextOffset();
        addPendingJump(bo, (void*)word.value, Relocation::HARDCODED);
        ma_call((void *) word.value);
    }
    void call(IonCode *c) {
        BufferOffset bo = m_buffer.nextOffset();
        addPendingJump(bo, c->raw(), Relocation::IONCODE);
        ma_mov(Imm32((uint32_t)c->raw()), ScratchRegister);
        ma_callIonHalfPush(ScratchRegister);
    }
    void branch(IonCode *c) {
        BufferOffset bo = m_buffer.nextOffset();
        addPendingJump(bo, c->raw(), Relocation::IONCODE);
        ma_mov(Imm32((uint32_t)c->raw()), ScratchRegister);
        ma_bx(ScratchRegister);
    }
    void branch(const Register reg) {
        ma_bx(reg);
    }
    void nop() {
        ma_nop();
    }
    void ret() {
        ma_pop(pc);
        m_buffer.markGuard();
    }
    void retn(Imm32 n) {
        // pc <- [sp]; sp += n
        ma_dtr(IsLoad, sp, n, pc, PostIndex);
        m_buffer.markGuard();
    }
    void push(Imm32 imm) {
        ma_mov(imm, ScratchRegister);
        ma_push(ScratchRegister);
    }
    void push(ImmWord imm) {
        push(Imm32(imm.value));
    }
    void push(ImmGCPtr imm) {
        ma_mov(imm, ScratchRegister);
        ma_push(ScratchRegister);
    }
    void push(const Register &reg) {
        ma_push(reg);
    }
    void pushWithPadding(const Register &reg, const Imm32 extraSpace) {
        Imm32 totSpace = Imm32(extraSpace.value + 4);
        ma_dtr(IsStore, sp, totSpace, reg, PreIndex);
    }
    void pushWithPadding(const Imm32 &imm, const Imm32 extraSpace) {
        Imm32 totSpace = Imm32(extraSpace.value + 4);
        // ma_dtr may need the scratch register to adjust the stack, so use the
        // second scratch register.
        ma_mov(imm, secondScratchReg_);
        ma_dtr(IsStore, sp, totSpace, secondScratchReg_, PreIndex);
    }

    void pop(const Register &reg) {
        ma_pop(reg);
    }

    void popN(const Register &reg, Imm32 extraSpace) {
        Imm32 totSpace = Imm32(extraSpace.value + 4);
        ma_dtr(IsLoad, sp, totSpace, reg, PostIndex);
    }

    CodeOffsetLabel toggledJump(Label *label);

    CodeOffsetLabel pushWithPatch(ImmWord imm) {
        CodeOffsetLabel label = currentOffset();
        ma_movPatchable(Imm32(imm.value), ScratchRegister, Always, L_MOVWT);
        ma_push(ScratchRegister);
        return label;
    }

    CodeOffsetLabel movWithPatch(ImmWord imm, Register dest) {
        CodeOffsetLabel label = currentOffset();
        ma_movPatchable(Imm32(imm.value), dest, Always, L_MOVWT);
        return label;
    }

    void jump(Label *label) {
        as_b(label);
    }
    void jump(Register reg) {
        ma_bx(reg);
    }

    void neg32(Register reg) {
        ma_neg(reg, reg, SetCond);
    }
    void test32(Register lhs, Register rhs) {
        ma_tst(lhs, rhs);
    }
    void testPtr(Register lhs, Register rhs) {
        test32(lhs, rhs);
    }

    // Returns the register containing the type tag.
    Register splitTagForTest(const ValueOperand &value) {
        return value.typeReg();
    }

    // higher level tag testing code
    Condition testInt32(Condition cond, const ValueOperand &value);
    Condition testBoolean(Condition cond, const ValueOperand &value);
    Condition testDouble(Condition cond, const ValueOperand &value);
    Condition testNull(Condition cond, const ValueOperand &value);
    Condition testUndefined(Condition cond, const ValueOperand &value);
    Condition testString(Condition cond, const ValueOperand &value);
    Condition testObject(Condition cond, const ValueOperand &value);
    Condition testNumber(Condition cond, const ValueOperand &value);
    Condition testMagic(Condition cond, const ValueOperand &value);

    Condition testPrimitive(Condition cond, const ValueOperand &value);

    // register-based tests
    Condition testInt32(Condition cond, const Register &tag);
    Condition testBoolean(Condition cond, const Register &tag);
    Condition testNull(Condition cond, const Register &tag);
    Condition testUndefined(Condition cond, const Register &tag);
    Condition testString(Condition cond, const Register &tag);
    Condition testObject(Condition cond, const Register &tag);
    Condition testDouble(Condition cond, const Register &tag);
    Condition testNumber(Condition cond, const Register &tag);
    Condition testMagic(Condition cond, const Register &tag);
    Condition testPrimitive(Condition cond, const Register &tag);

    Condition testGCThing(Condition cond, const Address &address);
    Condition testGCThing(Condition cond, const BaseIndex &address);
    Condition testMagic(Condition cond, const Address &address);
    Condition testMagic(Condition cond, const BaseIndex &address);

    template <typename T>
    void branchTestGCThing(Condition cond, const T &t, Label *label) {
        Condition c = testGCThing(cond, t);
        ma_b(label, c);
    }
    template <typename T>
    void branchTestPrimitive(Condition cond, const T &t, Label *label) {
        Condition c = testPrimitive(cond, t);
        ma_b(label, c);
    }

    void branchTestValue(Condition cond, const ValueOperand &value, const Value &v, Label *label);

    // unboxing code
    void unboxInt32(const ValueOperand &operand, const Register &dest);
    void unboxInt32(const Address &src, const Register &dest);
    void unboxBoolean(const ValueOperand &operand, const Register &dest);
    void unboxBoolean(const Address &src, const Register &dest);
    void unboxDouble(const ValueOperand &operand, const FloatRegister &dest);
    void unboxValue(const ValueOperand &src, AnyRegister dest);
    void unboxPrivate(const ValueOperand &src, Register dest);

    void notBoolean(const ValueOperand &val) {
        ma_eor(Imm32(1), val.payloadReg());
    }

    // boxing code
    void boxDouble(const FloatRegister &src, const ValueOperand &dest);
    void boxNonDouble(JSValueType type, const Register &src, const ValueOperand &dest);

    // Extended unboxing API. If the payload is already in a register, returns
    // that register. Otherwise, provides a move to the given scratch register,
    // and returns that.
    Register extractObject(const Address &address, Register scratch);
    Register extractObject(const ValueOperand &value, Register scratch) {
        return value.payloadReg();
    }
    Register extractInt32(const ValueOperand &value, Register scratch) {
        return value.payloadReg();
    }
    Register extractTag(const Address &address, Register scratch);
    Register extractTag(const BaseIndex &address, Register scratch);
    Register extractTag(const ValueOperand &value, Register scratch) {
        return value.typeReg();
    }

    void boolValueToDouble(const ValueOperand &operand, const FloatRegister &dest);
    void int32ValueToDouble(const ValueOperand &operand, const FloatRegister &dest);
    void loadInt32OrDouble(const Operand &src, const FloatRegister &dest);
    void loadInt32OrDouble(Register base, Register index,
                           const FloatRegister &dest, int32_t shift = defaultShift);
    void loadStaticDouble(const double *dp, const FloatRegister &dest);
    void loadConstantDouble(double dp, const FloatRegister &dest);
    // treat the value as a boolean, and set condition codes accordingly
    Condition testInt32Truthy(bool truthy, const ValueOperand &operand);
    Condition testBooleanTruthy(bool truthy, const ValueOperand &operand);
    Condition testDoubleTruthy(bool truthy, const FloatRegister &reg);
    Condition testStringTruthy(bool truthy, const ValueOperand &value);

    template<typename T>
    void branchTestInt32(Condition cond, const T & t, Label *label) {
        Condition c = testInt32(cond, t);
        ma_b(label, c);
    }
    template<typename T>
    void branchTestBoolean(Condition cond, const T & t, Label *label) {
        Condition c = testBoolean(cond, t);
        ma_b(label, c);
    }
    void branch32(Condition cond, Register lhs, Register rhs, Label *label) {
        ma_cmp(lhs, rhs);
        ma_b(label, cond);
    }
    void branch32(Condition cond, Register lhs, Imm32 imm, Label *label) {
        ma_cmp(lhs, imm);
        ma_b(label, cond);
    }
    void branch32(Condition cond, const Address &lhs, Register rhs, Label *label) {
        load32(lhs, ScratchRegister);
        branch32(cond, ScratchRegister, rhs, label);
    }
    void branch32(Condition cond, const Address &lhs, Imm32 rhs, Label *label) {
        load32(lhs, ScratchRegister);
        branch32(cond, ScratchRegister, rhs, label);
    }
    void branchPtr(Condition cond, const Address &lhs, Register rhs, Label *label) {
        branch32(cond, lhs, rhs, label);
    }

    void branchPrivatePtr(Condition cond, const Address &lhs, ImmWord ptr, Label *label) {
        branchPtr(cond, lhs, ptr, label);
    }

    void branchPrivatePtr(Condition cond, Register lhs, ImmWord ptr, Label *label) {
        branchPtr(cond, lhs, ptr, label);
    }

    template<typename T>
    void branchTestDouble(Condition cond, const T & t, Label *label) {
        Condition c = testDouble(cond, t);
        ma_b(label, c);
    }
    template<typename T>
    void branchTestNull(Condition cond, const T & t, Label *label) {
        Condition c = testNull(cond, t);
        ma_b(label, c);
    }
    template<typename T>
    void branchTestObject(Condition cond, const T & t, Label *label) {
        Condition c = testObject(cond, t);
        ma_b(label, c);
    }
    template<typename T>
    void branchTestString(Condition cond, const T & t, Label *label) {
        Condition c = testString(cond, t);
        ma_b(label, c);
    }
    template<typename T>
    void branchTestUndefined(Condition cond, const T & t, Label *label) {
        Condition c = testUndefined(cond, t);
        ma_b(label, c);
    }
    template <typename T>
    void branchTestNumber(Condition cond, const T &t, Label *label) {
        cond = testNumber(cond, t);
        ma_b(label, cond);
    }
    template <typename T>
    void branchTestMagic(Condition cond, const T &t, Label *label) {
        cond = testMagic(cond, t);
        ma_b(label, cond);
    }
    template<typename T>
    void branchTestBooleanTruthy(bool b, const T & t, Label *label) {
        Condition c = testBooleanTruthy(b, t);
        ma_b(label, c);
    }
    void branchTest32(Condition cond, const Register &lhs, const Register &rhs, Label *label) {
        // x86 likes test foo, foo rather than cmp foo, #0.
        // Convert the former into the latter.
        if (lhs == rhs && (cond == Zero || cond == NonZero))
            ma_cmp(lhs, Imm32(0));
        else
            ma_tst(lhs, rhs);
        ma_b(label, cond);
    }
    void branchTest32(Condition cond, const Register &lhs, Imm32 imm, Label *label) {
        ma_tst(lhs, imm);
        ma_b(label, cond);
    }
    void branchTest32(Condition cond, const Address &address, Imm32 imm, Label *label) {
        ma_ldr(Operand(address.base, address.offset), ScratchRegister);
        branchTest32(cond, ScratchRegister, imm, label);
    }
    void branchTestPtr(Condition cond, const Register &lhs, const Register &rhs, Label *label) {
        branchTest32(cond, lhs, rhs, label);
    }
    void branchPtr(Condition cond, Register lhs, Register rhs, Label *label) {
        branch32(cond, lhs, rhs, label);
    }
    void branchPtr(Condition cond, Register lhs, ImmGCPtr ptr, Label *label) {
        movePtr(ptr, ScratchRegister);
        branchPtr(cond, lhs, ScratchRegister, label);
    }
    void branchPtr(Condition cond, Register lhs, ImmWord imm, Label *label) {
        branch32(cond, lhs, Imm32(imm.value), label);
    }
    void decBranchPtr(Condition cond, const Register &lhs, Imm32 imm, Label *label) {
        subPtr(imm, lhs);
        branch32(cond, lhs, Imm32(0), label);
    }
    void moveValue(const Value &val, Register type, Register data);

    CodeOffsetJump jumpWithPatch(RepatchLabel *label, Condition cond = Always);
    template <typename T>
    CodeOffsetJump branchPtrWithPatch(Condition cond, Register reg, T ptr, RepatchLabel *label) {
        ma_cmp(reg, ptr);
        return jumpWithPatch(label, cond);
    }
    template <typename T>
    CodeOffsetJump branchPtrWithPatch(Condition cond, Address addr, T ptr, RepatchLabel *label) {
        ma_ldr(addr, secondScratchReg_);
        ma_cmp(secondScratchReg_, ptr);
        return jumpWithPatch(label, cond);
    }
    void branchPtr(Condition cond, Address addr, ImmGCPtr ptr, Label *label) {
        ma_ldr(addr, secondScratchReg_);
        ma_cmp(secondScratchReg_, ptr);
        ma_b(label, cond);
    }
    void branchPtr(Condition cond, Address addr, ImmWord ptr, Label *label) {
        ma_ldr(addr, secondScratchReg_);
        ma_cmp(secondScratchReg_, ptr);
        ma_b(label, cond);
    }
    void branchPtr(Condition cond, const AbsoluteAddress &addr, const Register &ptr, Label *label) {
        loadPtr(addr, secondScratchReg_); // ma_cmp will use the scratch register.
        ma_cmp(secondScratchReg_, ptr);
        ma_b(label, cond);
    }
    void branch32(Condition cond, const AbsoluteAddress &lhs, Imm32 rhs, Label *label) {
        loadPtr(lhs, secondScratchReg_); // ma_cmp will use the scratch register.
        ma_cmp(secondScratchReg_, rhs);
        ma_b(label, cond);
    }

    void loadUnboxedValue(Address address, MIRType type, AnyRegister dest) {
        if (dest.isFloat())
            loadInt32OrDouble(Operand(address), dest.fpu());
        else
            ma_ldr(address, dest.gpr());
    }

    void loadUnboxedValue(BaseIndex address, MIRType type, AnyRegister dest) {
        if (dest.isFloat())
            loadInt32OrDouble(address.base, address.index, dest.fpu(), address.scale);
        else
            load32(address, dest.gpr());
    }

    void moveValue(const Value &val, const ValueOperand &dest);

    void moveValue(const ValueOperand &src, const ValueOperand &dest) {
        JS_ASSERT(src.typeReg() != dest.payloadReg());
        JS_ASSERT(src.payloadReg() != dest.typeReg());
        if (src.typeReg() != dest.typeReg())
            ma_mov(src.typeReg(), dest.typeReg());
        if (src.payloadReg() != dest.payloadReg())
            ma_mov(src.payloadReg(), dest.payloadReg());
    }

    void storeValue(ValueOperand val, Operand dst);
    void storeValue(ValueOperand val, Register base, Register index, int32_t shift = defaultShift);
    void storeValue(ValueOperand val, const Address &dest) {
        storeValue(val, Operand(dest));
    }
    void storeValue(JSValueType type, Register reg, Address dest) {
        ma_mov(ImmTag(JSVAL_TYPE_TO_TAG(type)), secondScratchReg_);
        ma_str(secondScratchReg_, Address(dest.base, dest.offset + 4));
        ma_str(reg, dest);
    }
    void storeValue(JSValueType type, Register reg, BaseIndex dest) {
        // Harder cases not handled yet.
        JS_ASSERT(dest.offset == 0);
        ma_alu(dest.base, lsl(dest.index, dest.scale), ScratchRegister, op_add);
        storeValue(type, reg, Address(ScratchRegister, 0));
    }
    void storeValue(ValueOperand val, const BaseIndex &dest) {
        // Harder cases not handled yet.
        JS_ASSERT(dest.offset == 0);
        storeValue(val, dest.base, dest.index);
    }
    void storeValue(const Value &val, Address dest) {
        jsval_layout jv = JSVAL_TO_IMPL(val);
        ma_mov(Imm32(jv.s.tag), secondScratchReg_);
        ma_str(secondScratchReg_, Address(dest.base, dest.offset + 4));
        if (val.isMarkable())
            ma_mov(ImmGCPtr(reinterpret_cast<gc::Cell *>(val.toGCThing())), secondScratchReg_);
        else
            ma_mov(Imm32(jv.s.payload.i32), secondScratchReg_);
        ma_str(secondScratchReg_, dest);
    }
    void storeValue(const Value &val, BaseIndex dest) {
        // Harder cases not handled yet.
        JS_ASSERT(dest.offset == 0);
        ma_alu(dest.base, lsl(dest.index, dest.scale), ScratchRegister, op_add);
        storeValue(val, Address(ScratchRegister, 0));
    }

    void loadValue(Address src, ValueOperand val);
    void loadValue(Operand dest, ValueOperand val) {
        loadValue(dest.toAddress(), val);
    }
    void loadValue(Register base, Register index, ValueOperand val, Imm32 of);
    void loadValue(const BaseIndex &addr, ValueOperand val) {
        loadValue(addr.base, addr.index, val, Imm32(addr.offset));
    }
    void tagValue(JSValueType type, Register payload, ValueOperand dest);

    void pushValue(ValueOperand val);
    void popValue(ValueOperand val);
    void pushValue(const Value &val) {
        jsval_layout jv = JSVAL_TO_IMPL(val);
        push(Imm32(jv.s.tag));
        if (val.isMarkable())
            push(ImmGCPtr(reinterpret_cast<gc::Cell *>(val.toGCThing())));
        else
            push(Imm32(jv.s.payload.i32));
    }
    void pushValue(JSValueType type, Register reg) {
        push(ImmTag(JSVAL_TYPE_TO_TAG(type)));
        ma_push(reg);
    }
    void pushValue(const Address &addr);
    void storePayload(const Value &val, Operand dest);
    void storePayload(Register src, Operand dest);
    void storePayload(const Value &val, Register base, Register index, int32_t shift = defaultShift);
    void storePayload(Register src, Register base, Register index, int32_t shift = defaultShift);
    void storeTypeTag(ImmTag tag, Operand dest);
    void storeTypeTag(ImmTag tag, Register base, Register index, int32_t shift = defaultShift);

    void makeFrameDescriptor(Register frameSizeReg, FrameType type) {
        ma_lsl(Imm32(FRAMESIZE_SHIFT), frameSizeReg, frameSizeReg);
        ma_orr(Imm32(type), frameSizeReg);
    }

    void linkExitFrame();
    void handleException();

    /////////////////////////////////////////////////////////////////
    // Common interface.
    /////////////////////////////////////////////////////////////////
  public:
    // The following functions are exposed for use in platform-shared code.
    void Push(const Register &reg) {
        ma_push(reg);
        adjustFrame(STACK_SLOT_SIZE);
    }
    void Push(const Imm32 imm) {
        push(imm);
        adjustFrame(STACK_SLOT_SIZE);
    }
    void Push(const ImmWord imm) {
        push(imm);
        adjustFrame(STACK_SLOT_SIZE);
    }
    void Push(const ImmGCPtr ptr) {
        push(ptr);
        adjustFrame(STACK_SLOT_SIZE);
    }
    void Push(const FloatRegister &t) {
        VFPRegister r = VFPRegister(t);
        ma_vpush(VFPRegister(t));
        adjustFrame(r.size());
    }

    CodeOffsetLabel PushWithPatch(const ImmWord &word) {
        framePushed_ += sizeof(word.value);
        return pushWithPatch(word);
    }


    void PushWithPadding(const Register &reg, const Imm32 extraSpace) {
        pushWithPadding(reg, extraSpace);
        adjustFrame(STACK_SLOT_SIZE + extraSpace.value);
    }
    void PushWithPadding(const Imm32 imm, const Imm32 extraSpace) {
        pushWithPadding(imm, extraSpace);
        adjustFrame(STACK_SLOT_SIZE + extraSpace.value);
    }

    void Pop(const Register &reg) {
        ma_pop(reg);
        adjustFrame(-STACK_SLOT_SIZE);
    }
    void implicitPop(uint32_t args) {
        JS_ASSERT(args % STACK_SLOT_SIZE == 0);
        adjustFrame(-args);
    }
    uint32_t framePushed() const {
        return framePushed_;
    }
    void setFramePushed(uint32_t framePushed) {
        framePushed_ = framePushed;
    }

    // Builds an exit frame on the stack, with a return address to an internal
    // non-function. Returns offset to be passed to markSafepointAt().
    bool buildFakeExitFrame(const Register &scratch, uint32_t *offset);
    bool buildOOLFakeExitFrame(void *fakeReturnAddr);

    void callWithExitFrame(IonCode *target);
    void callWithExitFrame(IonCode *target, Register dynStack);

    // Makes an Ion call using the only two methods that it is sane for
    // indep code to make a call
    void callIon(const Register &callee);

    void reserveStack(uint32_t amount);
    void freeStack(uint32_t amount);
    void freeStack(Register amount);

    void add32(Imm32 imm, Register dest);
    void add32(Imm32 imm, const Address &dest);
    void sub32(Imm32 imm, Register dest);

    void and32(Imm32 imm, Register dest);
    void and32(Imm32 imm, const Address &dest);
    void or32(Imm32 imm, const Address &dest);
    void orPtr(Imm32 imm, Register dest);
    void addPtr(Register src, Register dest);

    void move32(const Imm32 &imm, const Register &dest);

    void movePtr(const Register &src, const Register &dest);
    void movePtr(const ImmWord &imm, const Register &dest);
    void movePtr(const ImmGCPtr &imm, const Register &dest);

    void load8SignExtend(const Address &address, const Register &dest);
    void load8SignExtend(const BaseIndex &src, const Register &dest);

    void load8ZeroExtend(const Address &address, const Register &dest);
    void load8ZeroExtend(const BaseIndex &src, const Register &dest);

    void load16SignExtend(const Address &address, const Register &dest);
    void load16SignExtend(const BaseIndex &src, const Register &dest);

    void load16ZeroExtend(const Address &address, const Register &dest);
    void load16ZeroExtend(const BaseIndex &src, const Register &dest);

    void load32(const Address &address, const Register &dest);
    void load32(const BaseIndex &address, const Register &dest);
    void load32(const AbsoluteAddress &address, const Register &dest);

    void loadPtr(const Address &address, const Register &dest);
    void loadPtr(const BaseIndex &src, const Register &dest);
    void loadPtr(const AbsoluteAddress &address, const Register &dest);

    void loadPrivate(const Address &address, const Register &dest);

    void loadDouble(const Address &addr, const FloatRegister &dest);
    void loadDouble(const BaseIndex &src, const FloatRegister &dest);

    // Load a float value into a register, then expand it to a double.
    void loadFloatAsDouble(const Address &addr, const FloatRegister &dest);
    void loadFloatAsDouble(const BaseIndex &src, const FloatRegister &dest);

    void store8(const Register &src, const Address &address);
    void store8(const Imm32 &imm, const Address &address);
    void store8(const Register &src, const BaseIndex &address);
    void store8(const Imm32 &imm, const BaseIndex &address);

    void store16(const Register &src, const Address &address);
    void store16(const Imm32 &imm, const Address &address);
    void store16(const Register &src, const BaseIndex &address);
    void store16(const Imm32 &imm, const BaseIndex &address);

    void store32(const Register &src, const AbsoluteAddress &address);
    void store32(const Register &src, const Address &address);
    void store32(const Register &src, const BaseIndex &address);
    void store32(const Imm32 &src, const Address &address);
    void store32(const Imm32 &src, const BaseIndex &address);

    void storePtr(ImmWord imm, const Address &address);
    void storePtr(ImmGCPtr imm, const Address &address);
    void storePtr(Register src, const Address &address);
    void storePtr(const Register &src, const AbsoluteAddress &dest);
    void storeDouble(FloatRegister src, Address addr) {
        ma_vstr(src, Operand(addr));
    }
    void storeDouble(FloatRegister src, BaseIndex addr) {
        // Harder cases not handled yet.
        JS_ASSERT(addr.offset == 0);
        uint32_t scale = Imm32::ShiftOf(addr.scale).value;
        ma_vstr(src, addr.base, addr.index, scale);
    }

    void storeFloat(FloatRegister src, Address addr) {
        ma_vstr(VFPRegister(src).singleOverlay(), Operand(addr));
    }
    void storeFloat(FloatRegister src, BaseIndex addr) {
        // Harder cases not handled yet.
        JS_ASSERT(addr.offset == 0);
        uint32_t scale = Imm32::ShiftOf(addr.scale).value;
        ma_vstr(VFPRegister(src).singleOverlay(), addr.base, addr.index, scale);
    }

    void clampIntToUint8(Register src, Register dest) {
        // look at (src >> 8) if it is 0, then src shouldn't be clamped
        // if it is <0, then we want to clamp to 0, otherwise, we wish to clamp to 255
        as_mov(ScratchRegister, asr(src, 8), SetCond);
        ma_mov(src, dest);
        ma_mov(Imm32(0xff), dest, NoSetCond, NotEqual);
        ma_mov(Imm32(0), dest, NoSetCond, Signed);
    }

    void cmp32(const Register &lhs, const Imm32 &rhs);
    void cmp32(const Register &lhs, const Register &rhs);
    void cmp32(const Operand &lhs, const Imm32 &rhs);
    void cmp32(const Operand &lhs, const Register &rhs);
    void cmpPtr(const Register &lhs, const ImmWord &rhs);
    void cmpPtr(const Register &lhs, const Register &rhs);
    void cmpPtr(const Register &lhs, const ImmGCPtr &rhs);
    void cmpPtr(const Address &lhs, const Register &rhs);
    void cmpPtr(const Address &lhs, const ImmWord &rhs);

    void subPtr(Imm32 imm, const Register dest);
    void addPtr(Imm32 imm, const Register dest);
    void addPtr(Imm32 imm, const Address &dest);
    void addPtr(ImmWord imm, const Register dest) {
        addPtr(Imm32(imm.value), dest);
    }

    void setStackArg(const Register &reg, uint32_t arg);

    void breakpoint();
    // conditional breakpoint
    void breakpoint(Condition cc);

    void compareDouble(FloatRegister lhs, FloatRegister rhs);
    void branchDouble(DoubleCondition cond, const FloatRegister &lhs, const FloatRegister &rhs,
                      Label *label);

    void checkStackAlignment();

    void rshiftPtr(Imm32 imm, Register dest) {
        ma_lsr(imm, dest, dest);
    }
    void lshiftPtr(Imm32 imm, Register dest) {
        ma_lsl(imm, dest, dest);
    }

    // If source is a double, load it into dest. If source is int32,
    // convert it to double. Else, branch to failure.
    void ensureDouble(const ValueOperand &source, FloatRegister dest, Label *failure);

    // Setup a call to C/C++ code, given the number of general arguments it
    // takes. Note that this only supports cdecl.
    //
    // In order for alignment to work correctly, the MacroAssembler must have a
    // consistent view of the stack displacement. It is okay to call "push"
    // manually, however, if the stack alignment were to change, the macro
    // assembler should be notified before starting a call.
    void setupAlignedABICall(uint32_t args);

    // Sets up an ABI call for when the alignment is not known. This may need a
    // scratch register.
    void setupUnalignedABICall(uint32_t args, const Register &scratch);

    // Arguments must be assigned in a left-to-right order. This process may
    // temporarily use more stack, in which case esp-relative addresses will be
    // automatically adjusted. It is extremely important that esp-relative
    // addresses are computed *after* setupABICall(). Furthermore, no
    // operations should be emitted while setting arguments.
    void passABIArg(const MoveOperand &from);
    void passABIArg(const Register &reg);
    void passABIArg(const FloatRegister &reg);
    void passABIArg(const ValueOperand &regs);

  private:
    void callWithABIPre(uint32_t *stackAdjust);
    void callWithABIPost(uint32_t stackAdjust, Result result);

  public:
    // Emits a call to a C/C++ function, resolving all argument moves.
    void callWithABI(void *fun, Result result = GENERAL);
    void callWithABI(const Address &fun, Result result = GENERAL);

    CodeOffsetLabel labelForPatch() {
        return CodeOffsetLabel(nextOffset().getOffset());
    }

    void computeEffectiveAddress(const Address &address, Register dest) {
        ma_add(address.base, Imm32(address.offset), dest, NoSetCond);
    }
    void computeEffectiveAddress(const BaseIndex &address, Register dest) {
        ma_alu(address.base, lsl(address.index, address.scale), dest, op_add, NoSetCond);
        if (address.offset)
            ma_add(dest, Imm32(address.offset), dest, NoSetCond);
    }
    void floor(FloatRegister input, Register output, Label *handleNotAnInt);
    void round(FloatRegister input, Register output, Label *handleNotAnInt, FloatRegister tmp);

    void clampCheck(Register r, Label *handleNotAnInt) {
        // check explicitly for r == INT_MIN || r == INT_MAX
        // this is the instruction sequence that gcc generated for this
        // operation.
        ma_sub(r, Imm32(0x80000001), ScratchRegister);
        ma_cmn(ScratchRegister, Imm32(3));
        ma_b(handleNotAnInt, Above);
    }

    void enterOsr(Register calleeToken, Register code);
};

typedef MacroAssemblerARMCompat MacroAssemblerSpecific;

} // namespace ion
} // namespace js

#endif // jsion_macro_assembler_arm_h__<|MERGE_RESOLUTION|>--- conflicted
+++ resolved
@@ -50,15 +50,12 @@
     void convertDoubleToFloat(const FloatRegister &src, const FloatRegister &dest);
     void branchTruncateDouble(const FloatRegister &src, const Register &dest, Label *fail);
 
-<<<<<<< HEAD
     void addDouble(FloatRegister src, FloatRegister dest);
     void subDouble(FloatRegister src, FloatRegister dest);
     void mulDouble(FloatRegister src, FloatRegister dest);
     void divDouble(FloatRegister src, FloatRegister dest);
-=======
+
     void negateDouble(FloatRegister reg);
->>>>>>> 780f423a
-
     void inc64(AbsoluteAddress dest);
 
     // somewhat direct wrappers for the low-level assembler funcitons
