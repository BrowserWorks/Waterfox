/* -*- Mode: C++; tab-width: 8; indent-tabs-mode: nil; c-basic-offset: 4 -*-
 * vim: set ts=4 sw=4 et tw=99:
 *
 * ***** BEGIN LICENSE BLOCK *****
 * Version: MPL 1.1/GPL 2.0/LGPL 2.1
 *
 * The contents of this file are subject to the Mozilla Public License Version
 * 1.1 (the "License"); you may not use this file except in compliance with
 * the License. You may obtain a copy of the License at
 * http://www.mozilla.org/MPL/
 *
 * Software distributed under the License is distributed on an "AS IS" basis,
 * WITHOUT WARRANTY OF ANY KIND, either express or implied. See the License
 * for the specific language governing rights and limitations under the
 * License.
 *
 * The Original Code is Mozilla SpiderMonkey JavaScript 1.9 code, released
 * May 28, 2008.
 *
 * The Initial Developer of the Original Code is
 *   Brendan Eich <brendan@mozilla.org>
 *
 * Contributor(s):
 *   Andreas Gal <gal@mozilla.com>
 *   Mike Shaver <shaver@mozilla.org>
 *   David Anderson <danderson@mozilla.com>
 *
 * Alternatively, the contents of this file may be used under the terms of
 * either of the GNU General Public License Version 2 or later (the "GPL"),
 * or the GNU Lesser General Public License Version 2.1 or later (the "LGPL"),
 * in which case the provisions of the GPL or the LGPL are applicable instead
 * of those above. If you wish to allow use of your version of this file only
 * under the terms of either the GPL or the LGPL, and not to allow others to
 * use your version of this file under the terms of the MPL, indicate your
 * decision by deleting the provisions above and replace them with the notice
 * and other provisions required by the GPL or the LGPL. If you do not delete
 * the provisions above, a recipient may use your version of this file under
 * the terms of any one of the MPL, the GPL or the LGPL.
 *
 * ***** END LICENSE BLOCK ***** */

#include "jsstddef.h"           // always first
#include "jsbit.h"              // low-level (NSPR-based) headers next
#include "jsprf.h"
#include <math.h>               // standard headers next
#ifdef _MSC_VER
#include <malloc.h>
#define alloca _alloca
#endif
#ifdef SOLARIS
#include <alloca.h>
#endif

#include "nanojit/nanojit.h"
#include "jsarray.h"            // higher-level library and API headers
#include "jsbool.h"
#include "jscntxt.h"
#include "jsdbgapi.h"
#include "jsemit.h"
#include "jsfun.h"
#include "jsinterp.h"
#include "jsiter.h"
#include "jsobj.h"
#include "jsopcode.h"
#include "jsregexp.h"
#include "jsscope.h"
#include "jsscript.h"
#include "jsdate.h"
#include "jsstaticcheck.h"
#include "jstracer.h"

#include "jsautooplen.h"        // generated headers last

/* Never use JSVAL_IS_BOOLEAN because it restricts the value (true, false) and 
   the type. What you want to use is JSVAL_TAG(x) == JSVAL_BOOLEAN and then 
   handle the undefined case properly (bug 457363). */
#undef JSVAL_IS_BOOLEAN
#define JSVAL_IS_BOOLEAN(x) JS_STATIC_ASSERT(0) 

/* Use a fake tag to represent boxed values, borrowing from the integer tag
   range since we only use JSVAL_INT to indicate integers. */
#define JSVAL_BOXED 3

/* Map to translate a type tag into a printable representation. */
static const char typeChar[] = "OIDVS?B?";

/* Number of iterations of a loop where we start tracing.  That is, we don't
   start tracing until the beginning of the HOTLOOP-th iteration. */
#define HOTLOOP 2

/* Number of times we wait to exit on a side exit before we try to extend the tree. */
#define HOTEXIT 1

/* Max call depths for inlining. */
#define MAX_CALLDEPTH 10

/* Max number of type mismatchs before we trash the tree. */
#define MAX_MISMATCH 20

/* Max blacklist level of inner tree immediate recompiling  */
#define MAX_INNER_RECORD_BLACKLIST  -16

/* Max native stack size. */
#define MAX_NATIVE_STACK_SLOTS 1024

/* Max call stack size. */
#define MAX_CALL_STACK_ENTRIES 64

/* Max number of branches per tree. */
#define MAX_BRANCHES 16

/* Macros for demote slot lists */
#define ALLOCA_UNDEMOTE_SLOTLIST(num)     (unsigned*)alloca(((num) + 1) * sizeof(unsigned))
#define ADD_UNDEMOTE_SLOT(list, slot)     list[++list[0]] = slot
#define NUM_UNDEMOTE_SLOTS(list)          list[0]
#define CLEAR_UNDEMOTE_SLOTLIST(list)     list[0] = 0

#ifdef JS_JIT_SPEW
#define ABORT_TRACE(msg)   do { debug_only_v(fprintf(stdout, "abort: %d: %s\n", __LINE__, msg);)  return false; } while (0)
#else
#define ABORT_TRACE(msg)   return false
#endif

#ifdef JS_JIT_SPEW
struct __jitstats {
#define JITSTAT(x) uint64 x;
#include "jitstats.tbl"
#undef JITSTAT
} jitstats = { 0LL, };

JS_STATIC_ASSERT(sizeof(jitstats) % sizeof(uint64) == 0);

enum jitstat_ids {
#define JITSTAT(x) STAT ## x ## ID,
#include "jitstats.tbl"
#undef JITSTAT
    STAT_IDS_TOTAL
};

static JSPropertySpec jitstats_props[] = {
#define JITSTAT(x) { #x, STAT ## x ## ID, JSPROP_ENUMERATE | JSPROP_READONLY | JSPROP_PERMANENT },
#include "jitstats.tbl"
#undef JITSTAT
    { 0 }
};

static JSBool
jitstats_getProperty(JSContext *cx, JSObject *obj, jsid id, jsval *vp)
{
    int index = -1;

    if (JSVAL_IS_STRING(id)) {
        JSString* str = JSVAL_TO_STRING(id);
        if (strcmp(JS_GetStringBytes(str), "HOTLOOP") == 0) {
            *vp = INT_TO_JSVAL(HOTLOOP);
            return JS_TRUE;
        }
    }

    if (JSVAL_IS_INT(id))
        index = JSVAL_TO_INT(id);

    uint64 result = 0;
    switch (index) {
#define JITSTAT(x) case STAT ## x ## ID: result = jitstats.x; break;
#include "jitstats.tbl"
#undef JITSTAT
      default:
        *vp = JSVAL_VOID;
        return JS_TRUE;
    }

    if (result < JSVAL_INT_MAX) {
        *vp = INT_TO_JSVAL(result);
        return JS_TRUE;
    }
    char retstr[64];
    JS_snprintf(retstr, sizeof retstr, "%llu", result);
    *vp = STRING_TO_JSVAL(JS_NewStringCopyZ(cx, retstr));
    return JS_TRUE;
}

JSClass jitstats_class = {
    "jitstats",
    JSCLASS_HAS_PRIVATE,
    JS_PropertyStub,       JS_PropertyStub,
    jitstats_getProperty,  JS_PropertyStub,
    JS_EnumerateStub,      JS_ResolveStub,
    JS_ConvertStub,        JS_FinalizeStub,
    JSCLASS_NO_OPTIONAL_MEMBERS
};

void
js_InitJITStatsClass(JSContext *cx, JSObject *glob)
{
    JS_InitClass(cx, glob, NULL, &jitstats_class, NULL, 0, jitstats_props, NULL, NULL, NULL);
}

#define AUDIT(x) (jitstats.x++)
#else
#define AUDIT(x) ((void)0)
#endif /* JS_JIT_SPEW */

#define INS_CONST(c)    addName(lir->insImm(c), #c)
#define INS_CONSTPTR(p) addName(lir->insImmPtr((void*) (p)), #p)

using namespace avmplus;
using namespace nanojit;

static GC gc = GC();
static avmplus::AvmCore s_core = avmplus::AvmCore();
static avmplus::AvmCore* core = &s_core;

#ifdef JS_JIT_SPEW
void
js_DumpPeerStability(Fragmento* frago, const void* ip);
#endif

/* We really need a better way to configure the JIT. Shaver, where is my fancy JIT object? */
static bool nesting_enabled = true;
#if defined(NANOJIT_IA32)
static bool did_we_check_sse2 = false;
#endif

#ifdef JS_JIT_SPEW
static bool verbose_debug = getenv("TRACEMONKEY") && strstr(getenv("TRACEMONKEY"), "verbose");
#define debug_only_v(x) if (verbose_debug) { x; }
#else
#define debug_only_v(x)
#endif

/* The entire VM shares one oracle. Collisions and concurrent updates are tolerated and worst
   case cause performance regressions. */
static Oracle oracle;

/* Blacklists the root peer fragment at a fragment's PC.  This is so blacklisting stays at the 
   top of the peer list and not scattered around. */
void
js_BlacklistPC(Fragmento* frago, Fragment* frag);

Tracker::Tracker()
{
    pagelist = 0;
}

Tracker::~Tracker()
{
    clear();
}

jsuword
Tracker::getPageBase(const void* v) const
{
    return jsuword(v) & ~jsuword(NJ_PAGE_SIZE-1);
}

struct Tracker::Page*
Tracker::findPage(const void* v) const
{
    jsuword base = getPageBase(v);
    struct Tracker::Page* p = pagelist;
    while (p) {
        if (p->base == base) {
            return p;
        }
        p = p->next;
    }
    return 0;
}

struct Tracker::Page*
Tracker::addPage(const void* v) {
    jsuword base = getPageBase(v);
    struct Tracker::Page* p = (struct Tracker::Page*)
        GC::Alloc(sizeof(*p) - sizeof(p->map) + (NJ_PAGE_SIZE >> 2) * sizeof(LIns*));
    p->base = base;
    p->next = pagelist;
    pagelist = p;
    return p;
}

void
Tracker::clear()
{
    while (pagelist) {
        Page* p = pagelist;
        pagelist = pagelist->next;
        GC::Free(p);
    }
}

bool
Tracker::has(const void *v) const
{
    return get(v) != NULL;
}

#if defined NANOJIT_64BIT
#define PAGEMASK	0x7ff
#else
#define PAGEMASK	0xfff
#endif

LIns*
Tracker::get(const void* v) const
{
    struct Tracker::Page* p = findPage(v);
    if (!p)
        return NULL;
    return p->map[(jsuword(v) & PAGEMASK) >> 2];
}

void
Tracker::set(const void* v, LIns* i)
{
    struct Tracker::Page* p = findPage(v);
    if (!p)
        p = addPage(v);
    p->map[(jsuword(v) & PAGEMASK) >> 2] = i;
}

static inline bool isNumber(jsval v)
{
    return JSVAL_IS_INT(v) || JSVAL_IS_DOUBLE(v);
}

static inline jsdouble asNumber(jsval v)
{
    JS_ASSERT(isNumber(v));
    if (JSVAL_IS_DOUBLE(v))
        return *JSVAL_TO_DOUBLE(v);
    return (jsdouble)JSVAL_TO_INT(v);
}

static inline bool isInt32(jsval v)
{
    if (!isNumber(v))
        return false;
    jsdouble d = asNumber(v);
    jsint i;
    return JSDOUBLE_IS_INT(d, i);
}

/* Return JSVAL_DOUBLE for all numbers (int and double) and the tag otherwise. */
static inline uint8 getPromotedType(jsval v) 
{
    return JSVAL_IS_INT(v) ? JSVAL_DOUBLE : uint8(JSVAL_TAG(v));
}

/* Return JSVAL_INT for all whole numbers that fit into signed 32-bit and the tag otherwise. */
static inline uint8 getCoercedType(jsval v)
{
    return isInt32(v) ? JSVAL_INT : (uint8) JSVAL_TAG(v);
}

/* Tell the oracle that a certain global variable should not be demoted. */
void
Oracle::markGlobalSlotUndemotable(JSScript* script, unsigned slot)
{
    _dontDemote.set(&gc, (slot % ORACLE_SIZE));
}

/* Consult with the oracle whether we shouldn't demote a certain global variable. */
bool
Oracle::isGlobalSlotUndemotable(JSScript* script, unsigned slot) const
{
    return _dontDemote.get(slot % ORACLE_SIZE);
}

/* Tell the oracle that a certain slot at a certain bytecode location should not be demoted. */
void
Oracle::markStackSlotUndemotable(JSScript* script, jsbytecode* ip, unsigned slot)
{
    uint32 hash = uint32(intptr_t(ip)) + (slot << 5);
    hash %= ORACLE_SIZE;
    _dontDemote.set(&gc, hash);
}

/* Consult with the oracle whether we shouldn't demote a certain slot. */
bool
Oracle::isStackSlotUndemotable(JSScript* script, jsbytecode* ip, unsigned slot) const
{
    uint32 hash = uint32(intptr_t(ip)) + (slot << 5);
    hash %= ORACLE_SIZE;
    return _dontDemote.get(hash);
}

/* Clear the oracle. */
void
Oracle::clear()
{
    _dontDemote.reset();
}

#if defined(NJ_SOFTFLOAT)
JS_DEFINE_CALLINFO_1(static, DOUBLE,    i2f, INT32,                 1, 1)
JS_DEFINE_CALLINFO_1(static, DOUBLE,    u2f, UINT32,                1, 1)
#endif

static bool isi2f(LInsp i)
{
    if (i->isop(LIR_i2f))
        return true;

#if defined(NJ_SOFTFLOAT)
    if (i->isop(LIR_qjoin) &&
        i->oprnd1()->isop(LIR_call) &&
        i->oprnd2()->isop(LIR_callh))
    {
        if (i->oprnd1()->callInfo() == &i2f_ci)
            return true;
    }
#endif

    return false;
}

static bool isu2f(LInsp i)
{
    if (i->isop(LIR_u2f))
        return true;

#if defined(NJ_SOFTFLOAT)
    if (i->isop(LIR_qjoin) &&
        i->oprnd1()->isop(LIR_call) &&
        i->oprnd2()->isop(LIR_callh))
    {
        if (i->oprnd1()->callInfo() == &u2f_ci)
            return true;
    }
#endif

    return false;
}

static LInsp iu2fArg(LInsp i)
{
#if defined(NJ_SOFTFLOAT)
    if (i->isop(LIR_qjoin))
        return i->oprnd1()->arg(0);
#endif

    return i->oprnd1();
}


static LIns* demote(LirWriter *out, LInsp i)
{
    if (i->isCall())
        return callArgN(i, 0);
    if (isi2f(i) || isu2f(i))
        return iu2fArg(i);
    if (i->isconst())
        return i;
    AvmAssert(i->isconstq());
    double cf = i->constvalf();
    int32_t ci = cf > 0x7fffffff ? uint32_t(cf) : int32_t(cf);
    return out->insImm(ci);
}

static bool isPromoteInt(LIns* i)
{
    jsdouble d;
    return isi2f(i) || i->isconst() ||
        (i->isconstq() && (d = i->constvalf()) == jsdouble(jsint(d)) && !JSDOUBLE_IS_NEGZERO(d));
}

static bool isPromoteUint(LIns* i)
{
    jsdouble d;
    return isu2f(i) || i->isconst() ||
        (i->isconstq() && (d = i->constvalf()) == (jsdouble)(jsuint)d && !JSDOUBLE_IS_NEGZERO(d));
}

static bool isPromote(LIns* i)
{
    return isPromoteInt(i) || isPromoteUint(i);
}

static bool isconst(LIns* i, int32_t c)
{
    return i->isconst() && i->constval() == c;
}

static bool overflowSafe(LIns* i)
{
    LIns* c;
    return (i->isop(LIR_and) && ((c = i->oprnd2())->isconst()) &&
            ((c->constval() & 0xc0000000) == 0)) ||
           (i->isop(LIR_rsh) && ((c = i->oprnd2())->isconst()) &&
            ((c->constval() > 0)));
}

#if defined(NJ_SOFTFLOAT)
/* soft float */

JS_DEFINE_CALLINFO_1(static, DOUBLE,    fneg, DOUBLE,               1, 1)
JS_DEFINE_CALLINFO_2(static, INT32,     fcmpeq, DOUBLE, DOUBLE,     1, 1)
JS_DEFINE_CALLINFO_2(static, INT32,     fcmplt, DOUBLE, DOUBLE,     1, 1)
JS_DEFINE_CALLINFO_2(static, INT32,     fcmple, DOUBLE, DOUBLE,     1, 1)
JS_DEFINE_CALLINFO_2(static, INT32,     fcmpgt, DOUBLE, DOUBLE,     1, 1)
JS_DEFINE_CALLINFO_2(static, INT32,     fcmpge, DOUBLE, DOUBLE,     1, 1)
JS_DEFINE_CALLINFO_2(static, DOUBLE,    fmul, DOUBLE, DOUBLE,       1, 1)
JS_DEFINE_CALLINFO_2(static, DOUBLE,    fadd, DOUBLE, DOUBLE,       1, 1)
JS_DEFINE_CALLINFO_2(static, DOUBLE,    fdiv, DOUBLE, DOUBLE,       1, 1)
JS_DEFINE_CALLINFO_2(static, DOUBLE,    fsub, DOUBLE, DOUBLE,       1, 1)

jsdouble FASTCALL
fneg(jsdouble x)
{
    return -x;
}

jsdouble FASTCALL
i2f(int32 i)
{
    return i;
}

jsdouble FASTCALL
u2f(jsuint u)
{
    return u;
}

int32 FASTCALL
fcmpeq(jsdouble x, jsdouble y)
{
    return x==y;
}

int32 FASTCALL
fcmplt(jsdouble x, jsdouble y)
{
    return x < y;
}

int32 FASTCALL
fcmple(jsdouble x, jsdouble y)
{
    return x <= y;
}

int32 FASTCALL
fcmpgt(jsdouble x, jsdouble y)
{
    return x > y;
}

int32 FASTCALL
fcmpge(jsdouble x, jsdouble y)
{
    return x >= y;
}

jsdouble FASTCALL
fmul(jsdouble x, jsdouble y)
{
    return x * y;
}

jsdouble FASTCALL
fadd(jsdouble x, jsdouble y)
{
    return x + y;
}

jsdouble FASTCALL
fdiv(jsdouble x, jsdouble y)
{
    return x / y;
}

jsdouble FASTCALL
fsub(jsdouble x, jsdouble y)
{
    return x - y;
}

class SoftFloatFilter: public LirWriter
{
public:
    SoftFloatFilter(LirWriter* out):
        LirWriter(out)
    {
    }

    LInsp quadCall(const CallInfo *ci, LInsp args[]) {
        LInsp qlo, qhi;

        qlo = out->insCall(ci, args);
        qhi = out->ins1(LIR_callh, qlo);
        return out->qjoin(qlo, qhi);
    }

    LInsp ins1(LOpcode v, LInsp s0)
    {
        if (v == LIR_fneg)
            return quadCall(&fneg_ci, &s0);

        if (v == LIR_i2f)
            return quadCall(&i2f_ci, &s0);

        if (v == LIR_u2f)
            return quadCall(&u2f_ci, &s0);

        return out->ins1(v, s0);
    }

    LInsp ins2(LOpcode v, LInsp s0, LInsp s1)
    {
        LInsp args[2];
        LInsp bv;

        // change the numeric value and order of these LIR opcodes and die
        if (LIR_fadd <= v && v <= LIR_fdiv) {
            static const CallInfo *fmap[] = { &fadd_ci, &fsub_ci, &fmul_ci, &fdiv_ci };

            args[0] = s1;
            args[1] = s0;

            return quadCall(fmap[v - LIR_fadd], args);
        }

        if (LIR_feq <= v && v <= LIR_fge) {
            static const CallInfo *fmap[] = { &fcmpeq_ci, &fcmplt_ci, &fcmpgt_ci, &fcmple_ci, &fcmpge_ci };

            args[0] = s1;
            args[1] = s0;

            bv = out->insCall(fmap[v - LIR_feq], args);
            return out->ins2(LIR_eq, bv, out->insImm(1));
        }

        return out->ins2(v, s0, s1);
    }

    LInsp insCall(const CallInfo *ci, LInsp args[])
    {
        // if the return type is ARGSIZE_F, we have
        // to do a quadCall ( qjoin(call,callh) )
        if ((ci->_argtypes & 3) == ARGSIZE_F)
            return quadCall(ci, args);

        return out->insCall(ci, args);
    }
};

#endif // NJ_SOFTFLOAT

class FuncFilter: public LirWriter
{
public:
    FuncFilter(LirWriter* out):
        LirWriter(out)
    {
    }

    LInsp ins2(LOpcode v, LInsp s0, LInsp s1)
    {
        if (s0 == s1 && v == LIR_feq) {
            if (isPromote(s0)) {
                // double(int) and double(uint) cannot be nan
                return insImm(1);
            }
            if (s0->isop(LIR_fmul) || s0->isop(LIR_fsub) || s0->isop(LIR_fadd)) {
                LInsp lhs = s0->oprnd1();
                LInsp rhs = s0->oprnd2();
                if (isPromote(lhs) && isPromote(rhs)) {
                    // add/sub/mul promoted ints can't be nan
                    return insImm(1);
                }
            }
        } else if (LIR_feq <= v && v <= LIR_fge) {
            if (isPromoteInt(s0) && isPromoteInt(s1)) {
                // demote fcmp to cmp
                v = LOpcode(v + (LIR_eq - LIR_feq));
                return out->ins2(v, demote(out, s0), demote(out, s1));
            } else if (isPromoteUint(s0) && isPromoteUint(s1)) {
                // uint compare
                v = LOpcode(v + (LIR_eq - LIR_feq));
                if (v != LIR_eq)
                    v = LOpcode(v + (LIR_ult - LIR_lt)); // cmp -> ucmp
                return out->ins2(v, demote(out, s0), demote(out, s1));
            }
        } else if (v == LIR_or &&
                   s0->isop(LIR_lsh) && isconst(s0->oprnd2(), 16) &&
                   s1->isop(LIR_and) && isconst(s1->oprnd2(), 0xffff)) {
            LIns* msw = s0->oprnd1();
            LIns* lsw = s1->oprnd1();
            LIns* x;
            LIns* y;
            if (lsw->isop(LIR_add) &&
                lsw->oprnd1()->isop(LIR_and) &&
                lsw->oprnd2()->isop(LIR_and) &&
                isconst(lsw->oprnd1()->oprnd2(), 0xffff) &&
                isconst(lsw->oprnd2()->oprnd2(), 0xffff) &&
                msw->isop(LIR_add) &&
                msw->oprnd1()->isop(LIR_add) &&
                msw->oprnd2()->isop(LIR_rsh) &&
                msw->oprnd1()->oprnd1()->isop(LIR_rsh) &&
                msw->oprnd1()->oprnd2()->isop(LIR_rsh) &&
                isconst(msw->oprnd2()->oprnd2(), 16) &&
                isconst(msw->oprnd1()->oprnd1()->oprnd2(), 16) &&
                isconst(msw->oprnd1()->oprnd2()->oprnd2(), 16) &&
                (x = lsw->oprnd1()->oprnd1()) == msw->oprnd1()->oprnd1()->oprnd1() &&
                (y = lsw->oprnd2()->oprnd1()) == msw->oprnd1()->oprnd2()->oprnd1() &&
                lsw == msw->oprnd2()->oprnd1()) {
                return out->ins2(LIR_add, x, y);
            }
        }
#ifdef NANOJIT_ARM
        else if (v == LIR_lsh ||
                 v == LIR_rsh ||
                 v == LIR_ush)
        {
            // needed on ARM -- arm doesn't mask shifts to 31 like x86 does
            if (s1->isconst())
                s1->setimm16(s1->constval() & 31);
            else
                s1 = out->ins2(LIR_and, s1, out->insImm(31));
            return out->ins2(v, s0, s1);
        }
#endif

        return out->ins2(v, s0, s1);
    }

    LInsp insCall(const CallInfo *ci, LInsp args[])
    {
        LInsp s0 = args[0];
        if (ci == &js_DoubleToUint32_ci) {
            if (s0->isconstq())
                return out->insImm(js_DoubleToECMAUint32(s0->constvalf()));
            if (isi2f(s0) || isu2f(s0))
                return iu2fArg(s0);
        } else if (ci == &js_DoubleToInt32_ci) {
            if (s0->isconstq())
                return out->insImm(js_DoubleToECMAInt32(s0->constvalf()));
            if (s0->isop(LIR_fadd) || s0->isop(LIR_fsub)) {
                LInsp lhs = s0->oprnd1();
                LInsp rhs = s0->oprnd2();
                if (isPromote(lhs) && isPromote(rhs)) {
                    LOpcode op = LOpcode(s0->opcode() & ~LIR64);
                    return out->ins2(op, demote(out, lhs), demote(out, rhs));
                }
            }
            if (isi2f(s0) || isu2f(s0))
                return iu2fArg(s0);
            // XXX ARM -- check for qjoin(call(UnboxDouble),call(UnboxDouble))
            if (s0->isCall() && s0->callInfo() == &js_UnboxDouble_ci) {
                LIns* args2[] = { callArgN(s0, 0) };
                return out->insCall(&js_UnboxInt32_ci, args2);
            }
            if (s0->isCall() && s0->callInfo() == &js_StringToNumber_ci) {
                // callArgN's ordering is that as seen by the builtin, not as stored in args here.
                // True story!
                LIns* args2[] = { callArgN(s0, 1), callArgN(s0, 0) };
                return out->insCall(&js_StringToInt32_ci, args2);
            }
        } else if (ci == &js_BoxDouble_ci) {
            JS_ASSERT(s0->isQuad());
            if (s0->isop(LIR_i2f)) {
                LIns* args2[] = { s0->oprnd1(), args[1] };
                return out->insCall(&js_BoxInt32_ci, args2);
            }
            if (s0->isCall() && s0->callInfo() == &js_UnboxDouble_ci)
                return callArgN(s0, 0);
        }
        return out->insCall(ci, args);
    }
};

/* In debug mode vpname contains a textual description of the type of the
   slot during the forall iteration over al slots. */
#ifdef JS_JIT_SPEW
#define DEF_VPNAME          const char* vpname; unsigned vpnum
#define SET_VPNAME(name)    do { vpname = name; vpnum = 0; } while(0)
#define INC_VPNUM()         do { ++vpnum; } while(0)
#else
#define DEF_VPNAME          do {} while (0)
#define vpname ""
#define vpnum 0
#define SET_VPNAME(name)    ((void)0)
#define INC_VPNUM()         ((void)0)
#endif

/* Iterate over all interned global variables. */
#define FORALL_GLOBAL_SLOTS(cx, ngslots, gslots, code)                        \
    JS_BEGIN_MACRO                                                            \
        DEF_VPNAME;                                                           \
        JSObject* globalObj = JS_GetGlobalForObject(cx, cx->fp->scopeChain);  \
        unsigned n;                                                           \
        jsval* vp;                                                            \
        SET_VPNAME("global");                                                 \
        for (n = 0; n < ngslots; ++n) {                                       \
            vp = &STOBJ_GET_SLOT(globalObj, gslots[n]);                       \
            { code; }                                                         \
            INC_VPNUM();                                                      \
        }                                                                     \
    JS_END_MACRO

/* Iterate over all slots in the frame, consisting of args, vars, and stack
   (except for the top-level frame which does not have args or vars. */
#define FORALL_FRAME_SLOTS(fp, depth, code)                                   \
    JS_BEGIN_MACRO                                                            \
        jsval* vp;                                                            \
        jsval* vpstop;                                                        \
        if (fp->callee) {                                                     \
            if (depth == 0) {                                                 \
                SET_VPNAME("callee");                                         \
                vp = &fp->argv[-2];                                           \
                { code; }                                                     \
                SET_VPNAME("this");                                           \
                vp = &fp->argv[-1];                                           \
                { code; }                                                     \
                SET_VPNAME("argv");                                           \
                vp = &fp->argv[0]; vpstop = &fp->argv[fp->fun->nargs];        \
                while (vp < vpstop) { code; ++vp; INC_VPNUM(); }              \
            }                                                                 \
            SET_VPNAME("vars");                                               \
            vp = fp->slots; vpstop = &fp->slots[fp->script->nfixed];          \
            while (vp < vpstop) { code; ++vp; INC_VPNUM(); }                  \
        }                                                                     \
        SET_VPNAME("stack");                                                  \
        vp = StackBase(fp); vpstop = fp->regs->sp;                            \
        while (vp < vpstop) { code; ++vp; INC_VPNUM(); }                      \
        if (fsp < fspstop - 1) {                                              \
            JSStackFrame* fp2 = fsp[1];                                       \
            int missing = fp2->fun->nargs - fp2->argc;                        \
            if (missing > 0) {                                                \
                SET_VPNAME("missing");                                        \
                vp = fp->regs->sp;                                            \
                vpstop = vp + missing;                                        \
                while (vp < vpstop) { code; ++vp; INC_VPNUM(); }              \
            }                                                                 \
        }                                                                     \
    JS_END_MACRO

/* Iterate over all slots in each pending frame. */
#define FORALL_SLOTS_IN_PENDING_FRAMES(cx, callDepth, code)                   \
    JS_BEGIN_MACRO                                                            \
        DEF_VPNAME;                                                           \
        unsigned n;                                                           \
        JSStackFrame* currentFrame = cx->fp;                                  \
        JSStackFrame* entryFrame;                                             \
        JSStackFrame* fp = currentFrame;                                      \
        for (n = 0; n < callDepth; ++n) { fp = fp->down; }                    \
        entryFrame = fp;                                                      \
        unsigned frames = callDepth+1;                                        \
        JSStackFrame** fstack =                                               \
            (JSStackFrame**) alloca(frames * sizeof (JSStackFrame*));         \
        JSStackFrame** fspstop = &fstack[frames];                             \
        JSStackFrame** fsp = fspstop-1;                                       \
        fp = currentFrame;                                                    \
        for (;; fp = fp->down) { *fsp-- = fp; if (fp == entryFrame) break; }  \
        unsigned depth;                                                       \
        for (depth = 0, fsp = fstack; fsp < fspstop; ++fsp, ++depth) {        \
            fp = *fsp;                                                        \
            FORALL_FRAME_SLOTS(fp, depth, code);                              \
        }                                                                     \
    JS_END_MACRO

#define FORALL_SLOTS(cx, ngslots, gslots, callDepth, code)                    \
    JS_BEGIN_MACRO                                                            \
        FORALL_GLOBAL_SLOTS(cx, ngslots, gslots, code);                       \
        FORALL_SLOTS_IN_PENDING_FRAMES(cx, callDepth, code);                  \
    JS_END_MACRO

/* Calculate the total number of native frame slots we need from this frame
   all the way back to the entry frame, including the current stack usage. */
unsigned
js_NativeStackSlots(JSContext *cx, unsigned callDepth)
{
    JSStackFrame* fp = cx->fp;
    unsigned slots = 0;
#if defined _DEBUG
    unsigned int origCallDepth = callDepth;
#endif
    for (;;) {
        unsigned operands = fp->regs->sp - StackBase(fp);
        slots += operands;
        if (fp->callee)
            slots += fp->script->nfixed;
        if (callDepth-- == 0) {
            if (fp->callee)
                slots += 2/*callee,this*/ + fp->fun->nargs;
#if defined _DEBUG
            unsigned int m = 0;
            FORALL_SLOTS_IN_PENDING_FRAMES(cx, origCallDepth, m++);
            JS_ASSERT(m == slots);
#endif
            return slots;
        }
        JSStackFrame* fp2 = fp;
        fp = fp->down;
        int missing = fp2->fun->nargs - fp2->argc;
        if (missing > 0)
            slots += missing;
    }
    JS_NOT_REACHED("js_NativeStackSlots");
}

/* Capture the type map for the selected slots of the global object. */
void
TypeMap::captureGlobalTypes(JSContext* cx, SlotList& slots)
{
    unsigned ngslots = slots.length();
    uint16* gslots = slots.data();
    setLength(ngslots);
    uint8* map = data();
    uint8* m = map;
    FORALL_GLOBAL_SLOTS(cx, ngslots, gslots,
        uint8 type = getCoercedType(*vp);
        if ((type == JSVAL_INT) && oracle.isGlobalSlotUndemotable(cx->fp->script, gslots[n]))
            type = JSVAL_DOUBLE;
        JS_ASSERT(type != JSVAL_BOXED);
        *m++ = type;
    );
}

/* Capture the type map for the currently pending stack frames. */
void
TypeMap::captureStackTypes(JSContext* cx, unsigned callDepth)
{
    setLength(js_NativeStackSlots(cx, callDepth));
    uint8* map = data();
    uint8* m = map;
    FORALL_SLOTS_IN_PENDING_FRAMES(cx, callDepth,
        uint8 type = getCoercedType(*vp);
        if ((type == JSVAL_INT) &&
            oracle.isStackSlotUndemotable(cx->fp->script, cx->fp->regs->pc, unsigned(m - map))) {
            type = JSVAL_DOUBLE;
        }
        debug_only_v(printf("capture %s%d: %d\n", vpname, vpnum, type);)
        *m++ = type;
    );
}

/* Compare this type map to another one and see whether they match. */
bool
TypeMap::matches(TypeMap& other) const
{
    if (length() != other.length())
        return false;
    return !memcmp(data(), other.data(), length());
}

/* Use the provided storage area to create a new type map that contains the partial type map
   with the rest of it filled up from the complete type map. */
static void
mergeTypeMaps(uint8** partial, unsigned* plength, uint8* complete, unsigned clength, uint8* mem)
{
    unsigned l = *plength;
    JS_ASSERT(l < clength);
    memcpy(mem, *partial, l * sizeof(uint8));
    memcpy(mem + l, complete + l, (clength - l) * sizeof(uint8));
    *partial = mem;
    *plength = clength;
}

static void
js_TrashTree(JSContext* cx, Fragment* f);

TraceRecorder::TraceRecorder(JSContext* cx, VMSideExit* _anchor, Fragment* _fragment,
        TreeInfo* ti, unsigned ngslots, uint8* globalTypeMap, uint8* stackTypeMap,
        VMSideExit* innermostNestedGuard, Fragment* outerToBlacklist)
{
    JS_ASSERT(!_fragment->vmprivate && ti);

    this->cx = cx;
    this->traceMonitor = &JS_TRACE_MONITOR(cx);
    this->globalObj = JS_GetGlobalForObject(cx, cx->fp->scopeChain);
    this->anchor = _anchor;
    this->fragment = _fragment;
    this->lirbuf = _fragment->lirbuf;
    this->treeInfo = ti;
    this->callDepth = _anchor ? _anchor->calldepth : 0;
    this->atoms = cx->fp->script->atomMap.vector;
    this->deepAborted = false;
    this->applyingArguments = false;
    this->trashTree = false;
    this->whichTreeToTrash = _fragment->root;
    this->global_dslots = this->globalObj->dslots;
    this->terminate = false;
    this->outerToBlacklist = outerToBlacklist;
    this->wasRootFragment = _fragment == _fragment->root;

    debug_only_v(printf("recording starting from %s:%u@%u\n",
                        cx->fp->script->filename,
                        js_FramePCToLineNumber(cx, cx->fp),
                        FramePCOffset(cx->fp));)
    debug_only_v(printf("globalObj=%p, shape=%d\n", this->globalObj, OBJ_SHAPE(this->globalObj));)

    lir = lir_buf_writer = new (&gc) LirBufWriter(lirbuf);
#ifdef DEBUG
    if (verbose_debug)
        lir = verbose_filter = new (&gc) VerboseWriter(&gc, lir, lirbuf->names);
#endif
#ifdef NJ_SOFTFLOAT
    lir = float_filter = new (&gc) SoftFloatFilter(lir);
#endif
    lir = cse_filter = new (&gc) CseFilter(lir, &gc);
    lir = expr_filter = new (&gc) ExprFilter(lir);
    lir = func_filter = new (&gc) FuncFilter(lir);
    lir->ins0(LIR_start);

    if (!nanojit::AvmCore::config.tree_opt || fragment->root == fragment) 
        lirbuf->state = addName(lir->insParam(0, 0), "state");

    lirbuf->sp = addName(lir->insLoad(LIR_ldp, lirbuf->state, (int)offsetof(InterpState, sp)), "sp");
    lirbuf->rp = addName(lir->insLoad(LIR_ldp, lirbuf->state, offsetof(InterpState, rp)), "rp");
    cx_ins = addName(lir->insLoad(LIR_ldp, lirbuf->state, offsetof(InterpState, cx)), "cx");
    gp_ins = addName(lir->insLoad(LIR_ldp, lirbuf->state, offsetof(InterpState, gp)), "gp");
    eos_ins = addName(lir->insLoad(LIR_ldp, lirbuf->state, offsetof(InterpState, eos)), "eos");
    eor_ins = addName(lir->insLoad(LIR_ldp, lirbuf->state, offsetof(InterpState, eor)), "eor");

    /* read into registers all values on the stack and all globals we know so far */
    import(treeInfo, lirbuf->sp, ngslots, callDepth, globalTypeMap, stackTypeMap);

    /* If we are attached to a tree call guard, make sure the guard the inner tree exited from
       is what we expect it to be. */
    if (_anchor && _anchor->exitType == NESTED_EXIT) {
        LIns* nested_ins = addName(lir->insLoad(LIR_ldp, lirbuf->state, 
                                                offsetof(InterpState, lastTreeExitGuard)), 
                                                "lastTreeExitGuard");
        guard(true, lir->ins2(LIR_eq, nested_ins, INS_CONSTPTR(innermostNestedGuard)), NESTED_EXIT);
    }
}

TreeInfo::~TreeInfo()
{
    UnstableExit* temp;

    while (unstableExits) {
        temp = unstableExits->next;
        delete unstableExits;
        unstableExits = temp;
    }
}

TraceRecorder::~TraceRecorder()
{
    JS_ASSERT(nextRecorderToAbort == NULL);
    JS_ASSERT(treeInfo && (fragment || wasDeepAborted()));
#ifdef DEBUG
    TraceRecorder* tr = JS_TRACE_MONITOR(cx).abortStack;
    while (tr != NULL)
    {
        JS_ASSERT(this != tr);
        tr = tr->nextRecorderToAbort;
    }
#endif
    if (fragment) {
        if (wasRootFragment && !fragment->root->code()) {
            JS_ASSERT(!fragment->root->vmprivate);
            delete treeInfo;
        }
        if (trashTree)
            js_TrashTree(cx, whichTreeToTrash);
    } else if (wasRootFragment) {
        delete treeInfo;
    }
#ifdef DEBUG
    delete verbose_filter;
#endif
    delete cse_filter;
    delete expr_filter;
    delete func_filter;
#ifdef NJ_SOFTFLOAT
    delete float_filter;
#endif
    delete lir_buf_writer;
}

void TraceRecorder::removeFragmentoReferences()
{
    fragment = NULL;
}

/* Add debug information to a LIR instruction as we emit it. */
inline LIns*
TraceRecorder::addName(LIns* ins, const char* name)
{
#ifdef DEBUG
    lirbuf->names->addName(ins, name);
#endif
    return ins;
}

/* Determine the current call depth (starting with the entry frame.) */
unsigned
TraceRecorder::getCallDepth() const
{
    return callDepth;
}

/* Determine the offset in the native global frame for a jsval we track */
ptrdiff_t
TraceRecorder::nativeGlobalOffset(jsval* p) const
{
    JS_ASSERT(isGlobal(p));
    if (size_t(p - globalObj->fslots) < JS_INITIAL_NSLOTS)
        return size_t(p - globalObj->fslots) * sizeof(double);
    return ((p - globalObj->dslots) + JS_INITIAL_NSLOTS) * sizeof(double);
}

/* Determine whether a value is a global stack slot */
bool
TraceRecorder::isGlobal(jsval* p) const
{
    return ((size_t(p - globalObj->fslots) < JS_INITIAL_NSLOTS) ||
            (size_t(p - globalObj->dslots) < (STOBJ_NSLOTS(globalObj) - JS_INITIAL_NSLOTS)));
}

/* Determine the offset in the native stack for a jsval we track */
ptrdiff_t
TraceRecorder::nativeStackOffset(jsval* p) const
{
#ifdef DEBUG
    size_t slow_offset = 0;
    FORALL_SLOTS_IN_PENDING_FRAMES(cx, callDepth,
        if (vp == p) goto done;
        slow_offset += sizeof(double)
    );

    /*
     * If it's not in a pending frame, it must be on the stack of the current frame above
     * sp but below fp->slots + script->nslots.
     */
    JS_ASSERT(size_t(p - cx->fp->slots) < cx->fp->script->nslots);
    slow_offset += size_t(p - cx->fp->regs->sp) * sizeof(double);

done:
#define RETURN(offset) { JS_ASSERT((offset) == slow_offset); return offset; }
#else
#define RETURN(offset) { return offset; }
#endif
    size_t offset = 0;
    JSStackFrame* currentFrame = cx->fp;
    JSStackFrame* entryFrame;
    JSStackFrame* fp = currentFrame;
    for (unsigned n = 0; n < callDepth; ++n) { fp = fp->down; }
    entryFrame = fp;
    unsigned frames = callDepth+1;
    JSStackFrame** fstack = (JSStackFrame **)alloca(frames * sizeof (JSStackFrame *));
    JSStackFrame** fspstop = &fstack[frames];
    JSStackFrame** fsp = fspstop-1;
    fp = currentFrame;
    for (;; fp = fp->down) { *fsp-- = fp; if (fp == entryFrame) break; }
    for (fsp = fstack; fsp < fspstop; ++fsp) {
        fp = *fsp;
        if (fp->callee) {
            if (fsp == fstack) {
                if (size_t(p - &fp->argv[-2]) < size_t(2/*callee,this*/ + fp->fun->nargs))
                    RETURN(offset + size_t(p - &fp->argv[-2]) * sizeof(double));
                offset += (2/*callee,this*/ + fp->fun->nargs) * sizeof(double);
            }
            if (size_t(p - &fp->slots[0]) < fp->script->nfixed)
                RETURN(offset + size_t(p - &fp->slots[0]) * sizeof(double));
            offset += fp->script->nfixed * sizeof(double);
        }
        jsval* spbase = StackBase(fp);
        if (size_t(p - spbase) < size_t(fp->regs->sp - spbase))
            RETURN(offset + size_t(p - spbase) * sizeof(double));
        offset += size_t(fp->regs->sp - spbase) * sizeof(double);
        if (fsp < fspstop - 1) {
            JSStackFrame* fp2 = fsp[1];
            int missing = fp2->fun->nargs - fp2->argc;
            if (missing > 0) {
                if (size_t(p - fp->regs->sp) < size_t(missing))
                    RETURN(offset + size_t(p - fp->regs->sp) * sizeof(double));
                offset += size_t(missing) * sizeof(double);
            }
        }
    }

    /*
     * If it's not in a pending frame, it must be on the stack of the current frame above
     * sp but below fp->slots + script->nslots.
     */
    JS_ASSERT(size_t(p - currentFrame->slots) < currentFrame->script->nslots);
    offset += size_t(p - currentFrame->regs->sp) * sizeof(double);
    RETURN(offset);
#undef RETURN
}

/* Track the maximum number of native frame slots we need during
   execution. */
void
TraceRecorder::trackNativeStackUse(unsigned slots)
{
    if (slots > treeInfo->maxNativeStackSlots)
        treeInfo->maxNativeStackSlots = slots;
}

/* Unbox a jsval into a slot. Slots are wide enough to hold double values directly (instead of 
   storing a pointer to them). We now assert instead of type checking, the caller must ensure the 
   types are compatible. */
static void
ValueToNative(JSContext* cx, jsval v, uint8 type, double* slot)
{
    unsigned tag = JSVAL_TAG(v);
    switch (type) {
      case JSVAL_INT:
        jsint i;
        if (JSVAL_IS_INT(v))
            *(jsint*)slot = JSVAL_TO_INT(v);
        else if ((tag == JSVAL_DOUBLE) && JSDOUBLE_IS_INT(*JSVAL_TO_DOUBLE(v), i))
            *(jsint*)slot = i;
        else
            JS_ASSERT(JSVAL_IS_INT(v));
        debug_only_v(printf("int<%d> ", *(jsint*)slot);)
        return;
      case JSVAL_DOUBLE:
        jsdouble d;
        if (JSVAL_IS_INT(v))
            d = JSVAL_TO_INT(v);
        else
            d = *JSVAL_TO_DOUBLE(v);
        JS_ASSERT(JSVAL_IS_INT(v) || JSVAL_IS_DOUBLE(v));
        *(jsdouble*)slot = d;
        debug_only_v(printf("double<%g> ", d);)
        return;
      case JSVAL_BOOLEAN:
        JS_ASSERT(tag == JSVAL_BOOLEAN);
        *(JSBool*)slot = JSVAL_TO_BOOLEAN(v);
        debug_only_v(printf("boolean<%d> ", *(JSBool*)slot);)
        return;
      case JSVAL_STRING:
        if (v == JSVAL_VOID) {
            *(JSString**)slot = ATOM_TO_STRING(cx->runtime->atomState.typeAtoms[JSTYPE_VOID]); 
            return;
        } 
        JS_ASSERT(tag == JSVAL_STRING);
        *(JSString**)slot = JSVAL_TO_STRING(v);
        debug_only_v(printf("string<%p> ", *(JSString**)slot);)
        return;
      default:
        /* Note: we should never see JSVAL_BOXED in an entry type map. */
        JS_ASSERT(type == JSVAL_OBJECT);
        JS_ASSERT(tag == JSVAL_OBJECT);
        *(JSObject**)slot = JSVAL_TO_OBJECT(v);
        debug_only_v(printf("object<%p:%s> ", JSVAL_TO_OBJECT(v),
                            JSVAL_IS_NULL(v)
                            ? "null"
                            : STOBJ_GET_CLASS(JSVAL_TO_OBJECT(v))->name);)
        return;
    }
}

/* We maintain an emergency recovery pool of doubles so we can recover safely if a trace runs
   out of memory (doubles or objects). */
static jsval
AllocateDoubleFromRecoveryPool(JSContext* cx)
{
    JSTraceMonitor* tm = &JS_TRACE_MONITOR(cx);
    JS_ASSERT(tm->recoveryDoublePoolPtr > tm->recoveryDoublePool);
    return *--tm->recoveryDoublePoolPtr;
}

static bool
js_ReplenishRecoveryPool(JSContext* cx, JSTraceMonitor* tm)
{
    /* We should not be called with a full pool. */
    JS_ASSERT((size_t) (tm->recoveryDoublePoolPtr - tm->recoveryDoublePool) <
              MAX_NATIVE_STACK_SLOTS);

    /*
     * When the GC runs in js_NewDoubleInRootedValue, it resets
     * tm->recoveryDoublePoolPtr back to tm->recoveryDoublePool. 
     */
    JSRuntime* rt = cx->runtime;
    uintN gcNumber = rt->gcNumber;
    jsval* ptr = tm->recoveryDoublePoolPtr; 
    while (ptr < tm->recoveryDoublePool + MAX_NATIVE_STACK_SLOTS) {
        if (!js_NewDoubleInRootedValue(cx, 0.0, ptr)) 
            goto oom;
        if (rt->gcNumber != gcNumber) {
            JS_ASSERT(tm->recoveryDoublePoolPtr == tm->recoveryDoublePool);
            ptr = tm->recoveryDoublePool;
            if (uintN(rt->gcNumber - gcNumber) > uintN(1))
                goto oom;
            continue;
        }
        ++ptr;
    }
    tm->recoveryDoublePoolPtr = ptr;
    return true;

oom:
    /*
     * Already massive GC pressure, no need to hold doubles back.
     * We won't run any native code anyway.
     */
    tm->recoveryDoublePoolPtr = tm->recoveryDoublePool;
    return false;
}

/* Box a value from the native stack back into the jsval format. Integers
   that are too large to fit into a jsval are automatically boxed into
   heap-allocated doubles. */
static bool
NativeToValue(JSContext* cx, jsval& v, uint8 type, double* slot)
{
    jsint i;
    jsdouble d;
    switch (type) {
      case JSVAL_BOOLEAN:
        v = BOOLEAN_TO_JSVAL(*(JSBool*)slot);
        debug_only_v(printf("boolean<%d> ", *(JSBool*)slot);)
        break;
      case JSVAL_INT:
        i = *(jsint*)slot;
        debug_only_v(printf("int<%d> ", i);)
      store_int:
        if (INT_FITS_IN_JSVAL(i)) {
            v = INT_TO_JSVAL(i);
            break;
        }
        d = (jsdouble)i;
        goto store_double;
      case JSVAL_DOUBLE:
        d = *slot;
        debug_only_v(printf("double<%g> ", d);)
        if (JSDOUBLE_IS_INT(d, i))
            goto store_int;
      store_double: {
        /* Its not safe to trigger the GC here, so use an emergency heap if we are out of
           double boxes. */
        if (cx->doubleFreeList) {
#ifdef DEBUG
            bool ok =
#endif
                js_NewDoubleInRootedValue(cx, d, &v);
            JS_ASSERT(ok);
            return true;
        }
        v = AllocateDoubleFromRecoveryPool(cx);
        JS_ASSERT(JSVAL_IS_DOUBLE(v) && *JSVAL_TO_DOUBLE(v) == 0.0);
        *JSVAL_TO_DOUBLE(v) = d;
        return true;
      }
      case JSVAL_STRING:
        v = STRING_TO_JSVAL(*(JSString**)slot);
        JS_ASSERT(JSVAL_TAG(v) == JSVAL_STRING); /* if this fails the pointer was not aligned */
        debug_only_v(printf("string<%p> ", *(JSString**)slot);)
        break;
      case JSVAL_BOXED:
        v = *(jsval*)slot;
        debug_only_v(printf("box<%lx> ", v));
        break;
      default:
        JS_ASSERT(type == JSVAL_OBJECT);
        v = OBJECT_TO_JSVAL(*(JSObject**)slot);
        JS_ASSERT(JSVAL_TAG(v) == JSVAL_OBJECT); /* if this fails the pointer was not aligned */
        debug_only_v(printf("object<%p:%s> ", JSVAL_TO_OBJECT(v),
                            JSVAL_IS_NULL(v)
                            ? "null"
                            : STOBJ_GET_CLASS(JSVAL_TO_OBJECT(v))->name);)
        break;
    }
    return true;
}

/* Attempt to unbox the given list of interned globals onto the native global frame. */
static void
BuildNativeGlobalFrame(JSContext* cx, unsigned ngslots, uint16* gslots, uint8* mp, double* np)
{
    debug_only_v(printf("global: ");)
    FORALL_GLOBAL_SLOTS(cx, ngslots, gslots,
        ValueToNative(cx, *vp, *mp, np + gslots[n]);
        ++mp;
    );
    debug_only_v(printf("\n");)
}

/* Attempt to unbox the given JS frame onto a native frame. */
static void
BuildNativeStackFrame(JSContext* cx, unsigned callDepth, uint8* mp, double* np)
{
    debug_only_v(printf("stack: ");)
    FORALL_SLOTS_IN_PENDING_FRAMES(cx, callDepth,
        debug_only_v(printf("%s%u=", vpname, vpnum);)
        ValueToNative(cx, *vp, *mp, np);
        ++mp; ++np;
    );
    debug_only_v(printf("\n");)
}

/* Box the given native frame into a JS frame. This only fails due to a hard error
   (out of memory for example). */
static int
FlushNativeGlobalFrame(JSContext* cx, unsigned ngslots, uint16* gslots, uint8* mp, double* np)
{
    uint8* mp_base = mp;
    FORALL_GLOBAL_SLOTS(cx, ngslots, gslots,
        if (!NativeToValue(cx, *vp, *mp, np + gslots[n]))
            return -1;
        ++mp;
    );
    debug_only_v(printf("\n");)
    return mp - mp_base;
}

/**
 * Box the given native stack frame into the virtual machine stack. This fails
 * only due to a hard error (out of memory for example).
 *
 * @param callDepth the distance between the entry frame into our trace and
 *                  cx->fp when we make this call.  If this is not called as a
 *                  result of a nested exit, callDepth is 0.
 * @param mp pointer to an array of type tags (JSVAL_INT, etc.) that indicate
 *           what the types of the things on the stack are.
 * @param np pointer to the native stack.  We want to copy values from here to
 *           the JS stack as needed.
 * @param stopFrame if non-null, this frame and everything above it should not
 *                  be restored.
 * @return the number of things we popped off of np.
 */
static int
FlushNativeStackFrame(JSContext* cx, unsigned callDepth, uint8* mp, double* np,
                      JSStackFrame* stopFrame)
{
    jsval* stopAt = stopFrame ? &stopFrame->argv[-2] : NULL;
    uint8* mp_base = mp;
    /* Root all string and object references first (we don't need to call the GC for this). */
    FORALL_SLOTS_IN_PENDING_FRAMES(cx, callDepth,
        if (vp == stopAt) goto skip;
        debug_only_v(printf("%s%u=", vpname, vpnum);)
        if (!NativeToValue(cx, *vp, *mp, np))
            return -1;
        ++mp; ++np
    );
skip:
    // Restore thisp from the now-restored argv[-1] in each pending frame.
    // Keep in mind that we didn't restore frames at stopFrame and above!
    // Scope to keep |fp| from leaking into the macros we're using.
    {
        unsigned n = callDepth+1; // +1 to make sure we restore the entry frame
        JSStackFrame* fp = cx->fp;
        if (stopFrame) {
            for (; fp != stopFrame; fp = fp->down) {
                JS_ASSERT(n != 0);
                --n;
            }
            // Skip over stopFrame itself.
            JS_ASSERT(n != 0);
            --n;
            fp = fp->down;
        }
        for (; n != 0; fp = fp->down) {
            --n;
            if (fp->callee) { // might not have it if the entry frame is global
                JS_ASSERT(JSVAL_IS_OBJECT(fp->argv[-1]));
                fp->thisp = JSVAL_TO_OBJECT(fp->argv[-1]);
            }
        }
    }
    debug_only_v(printf("\n");)
    return mp - mp_base;
}

/* Emit load instructions onto the trace that read the initial stack state. */
void
TraceRecorder::import(LIns* base, ptrdiff_t offset, jsval* p, uint8& t,
                      const char *prefix, uintN index, JSStackFrame *fp)
{
    LIns* ins;
    if (t == JSVAL_INT) { /* demoted */
        JS_ASSERT(isInt32(*p));
        /* Ok, we have a valid demotion attempt pending, so insert an integer
           read and promote it to double since all arithmetic operations expect
           to see doubles on entry. The first op to use this slot will emit a
           f2i cast which will cancel out the i2f we insert here. */
        ins = lir->insLoadi(base, offset);
        ins = lir->ins1(LIR_i2f, ins);
    } else {
        JS_ASSERT(t == JSVAL_BOXED || isNumber(*p) == (t == JSVAL_DOUBLE));
        if (t == JSVAL_DOUBLE) {
            ins = lir->insLoad(LIR_ldq, base, offset);
        } else if (t == JSVAL_BOOLEAN) {
            ins = lir->insLoad(LIR_ld, base, offset);
        } else {
            ins = lir->insLoad(LIR_ldp, base, offset);
        }
    }
    tracker.set(p, ins);
#ifdef DEBUG
    char name[64];
    JS_ASSERT(strlen(prefix) < 10);
    void* mark = NULL;
    jsuword* localNames = NULL;
    const char* funName = NULL;
    if (*prefix == 'a' || *prefix == 'v') {
        mark = JS_ARENA_MARK(&cx->tempPool);
        if (JS_GET_LOCAL_NAME_COUNT(fp->fun) != 0)
            localNames = js_GetLocalNameArray(cx, fp->fun, &cx->tempPool);
        funName = fp->fun->atom ? js_AtomToPrintableString(cx, fp->fun->atom) : "<anonymous>";
    }
    if (!strcmp(prefix, "argv")) {
        if (index < fp->fun->nargs) {
            JSAtom *atom = JS_LOCAL_NAME_TO_ATOM(localNames[index]);
            JS_snprintf(name, sizeof name, "$%s.%s", funName, js_AtomToPrintableString(cx, atom));
        } else {
            JS_snprintf(name, sizeof name, "$%s.<arg%d>", funName, index);
        }
    } else if (!strcmp(prefix, "vars")) {
        JSAtom *atom = JS_LOCAL_NAME_TO_ATOM(localNames[fp->fun->nargs + index]);
        JS_snprintf(name, sizeof name, "$%s.%s", funName, js_AtomToPrintableString(cx, atom));
    } else {
        JS_snprintf(name, sizeof name, "$%s%d", prefix, index);
    }

    if (mark)
        JS_ARENA_RELEASE(&cx->tempPool, mark);
    addName(ins, name);

    static const char* typestr[] = {
        "object", "int", "double", "3", "string", "5", "boolean", "any"
    };
    debug_only_v(printf("import vp=%p name=%s type=%s flags=%d\n",
                        p, name, typestr[t & 7], t >> 3);)
#endif
}

void
TraceRecorder::import(TreeInfo* treeInfo, LIns* sp, unsigned ngslots, unsigned callDepth,
                      uint8* globalTypeMap, uint8* stackTypeMap)
{
    /* If we get a partial list that doesn't have all the types (i.e. recording from a side
       exit that was recorded but we added more global slots later), merge the missing types
       from the entry type map. This is safe because at the loop edge we verify that we
       have compatible types for all globals (entry type and loop edge type match). While
       a different trace of the tree might have had a guard with a different type map for
       these slots we just filled in here (the guard we continue from didn't know about them),
       since we didn't take that particular guard the only way we could have ended up here
       is if that other trace had at its end a compatible type distribution with the entry
       map. Since thats exactly what we used to fill in the types our current side exit
       didn't provide, this is always safe to do. */
    unsigned length;
    if (ngslots < (length = traceMonitor->globalTypeMap->length()))
        mergeTypeMaps(&globalTypeMap, &ngslots,
                      traceMonitor->globalTypeMap->data(), length,
                      (uint8*)alloca(sizeof(uint8) * length));
    JS_ASSERT(ngslots == traceMonitor->globalTypeMap->length());

    /* the first time we compile a tree this will be empty as we add entries lazily */
    uint16* gslots = traceMonitor->globalSlots->data();
    uint8* m = globalTypeMap;
    FORALL_GLOBAL_SLOTS(cx, ngslots, gslots,
        import(gp_ins, nativeGlobalOffset(vp), vp, *m, vpname, vpnum, NULL);
        m++;
    );
    ptrdiff_t offset = -treeInfo->nativeStackBase;
    m = stackTypeMap;
    FORALL_SLOTS_IN_PENDING_FRAMES(cx, callDepth,
        import(sp, offset, vp, *m, vpname, vpnum, fp);
        m++; offset += sizeof(double);
    );
}

/* Lazily import a global slot if we don't already have it in the tracker. */
bool
TraceRecorder::lazilyImportGlobalSlot(unsigned slot)
{
    if (slot != uint16(slot)) /* we use a table of 16-bit ints, bail out if that's not enough */
        return false;
    jsval* vp = &STOBJ_GET_SLOT(globalObj, slot);
    if (tracker.has(vp))
        return true; /* we already have it */
    unsigned index = traceMonitor->globalSlots->length();
    /* If this the first global we are adding, remember the shape of the global object. */
    if (index == 0)
        traceMonitor->globalShape = OBJ_SHAPE(JS_GetGlobalForObject(cx, cx->fp->scopeChain));
    /* Add the slot to the list of interned global slots. */
    traceMonitor->globalSlots->add(slot);
    uint8 type = getCoercedType(*vp);
    if ((type == JSVAL_INT) && oracle.isGlobalSlotUndemotable(cx->fp->script, slot))
        type = JSVAL_DOUBLE;
    traceMonitor->globalTypeMap->add(type);
    import(gp_ins, slot*sizeof(double), vp, type, "global", index, NULL);
    return true;
}

/* Write back a value onto the stack or global frames. */
LIns*
TraceRecorder::writeBack(LIns* i, LIns* base, ptrdiff_t offset)
{
    /* Sink all type casts targeting the stack into the side exit by simply storing the original
       (uncasted) value. Each guard generates the side exit map based on the types of the
       last stores to every stack location, so its safe to not perform them on-trace. */
    if (isPromoteInt(i))
        i = ::demote(lir, i);
    return lir->insStorei(i, base, offset);
}

/* Update the tracker, then issue a write back store. */
void
TraceRecorder::set(jsval* p, LIns* i, bool initializing)
{
    JS_ASSERT(initializing || tracker.has(p));
    tracker.set(p, i);
    /* If we are writing to this location for the first time, calculate the offset into the
       native frame manually, otherwise just look up the last load or store associated with
       the same source address (p) and use the same offset/base. */
    LIns* x = nativeFrameTracker.get(p);
    if (!x) {
        if (isGlobal(p))
            x = writeBack(i, gp_ins, nativeGlobalOffset(p));
        else
            x = writeBack(i, lirbuf->sp, -treeInfo->nativeStackBase + nativeStackOffset(p));
        nativeFrameTracker.set(p, x);
    } else {
#define ASSERT_VALID_CACHE_HIT(base, offset)                                  \
    JS_ASSERT(base == lirbuf->sp || base == gp_ins);                          \
    JS_ASSERT(offset == ((base == lirbuf->sp)                                 \
        ? -treeInfo->nativeStackBase + nativeStackOffset(p)                   \
        : nativeGlobalOffset(p)));                                            \

        if (x->isop(LIR_st) || x->isop(LIR_stq)) {
            ASSERT_VALID_CACHE_HIT(x->oprnd2(), x->oprnd3()->constval());
            writeBack(i, x->oprnd2(), x->oprnd3()->constval());
        } else {
            JS_ASSERT(x->isop(LIR_sti) || x->isop(LIR_stqi));
            ASSERT_VALID_CACHE_HIT(x->oprnd2(), x->immdisp());
            writeBack(i, x->oprnd2(), x->immdisp());
        }
    }
#undef ASSERT_VALID_CACHE_HIT
}

LIns*
TraceRecorder::get(jsval* p) const
{
    return tracker.get(p);
}

/* Determine whether the current branch instruction terminates the loop. */
static bool
js_IsLoopExit(jsbytecode* pc, jsbytecode* header)
{
    switch (*pc) {
      case JSOP_LT:
      case JSOP_GT:
      case JSOP_LE:
      case JSOP_GE:
      case JSOP_NE:
      case JSOP_EQ:
        /* These ops try to dispatch a JSOP_IFEQ or JSOP_IFNE that follows. */
        JS_ASSERT(js_CodeSpec[*pc].length == 1);
        pc++;
        break;

      default:
        for (;;) {
            if (*pc == JSOP_AND || *pc == JSOP_OR)
                pc += GET_JUMP_OFFSET(pc);
            else if (*pc == JSOP_ANDX || *pc == JSOP_ORX)
                pc += GET_JUMPX_OFFSET(pc);
            else
                break;
        }
    }

    switch (*pc) {
      case JSOP_IFEQ:
      case JSOP_IFNE:
        /*
         * Forward jumps are usually intra-branch, but for-in loops jump to the
         * trailing enditer to clean up, so check for that case here.
         */
        if (pc[GET_JUMP_OFFSET(pc)] == JSOP_ENDITER)
            return true;
        return pc + GET_JUMP_OFFSET(pc) == header;

      case JSOP_IFEQX:
      case JSOP_IFNEX:
        if (pc[GET_JUMPX_OFFSET(pc)] == JSOP_ENDITER)
            return true;
        return pc + GET_JUMPX_OFFSET(pc) == header;

      default:;
    }
    return false;
}

/* Determine whether the current branch is a loop edge (taken or not taken). */
static bool
js_IsLoopEdge(jsbytecode* pc, jsbytecode* header)
{
    switch (*pc) {
      case JSOP_IFEQ:
      case JSOP_IFNE:
        return ((pc + GET_JUMP_OFFSET(pc)) == header);
      case JSOP_IFEQX:
      case JSOP_IFNEX:
        return ((pc + GET_JUMPX_OFFSET(pc)) == header);
      default:
        JS_ASSERT((*pc == JSOP_AND) || (*pc == JSOP_ANDX) || 
                  (*pc == JSOP_OR) || (*pc == JSOP_ORX));
    }
    return false;
}

/* Promote slots if necessary to match the called tree' type map and report error if thats
   impossible. */
bool
TraceRecorder::adjustCallerTypes(Fragment* f, unsigned* demote_slots, bool& trash)
{
    JSTraceMonitor* tm = traceMonitor;
    uint8* m = tm->globalTypeMap->data();
    uint16* gslots = traceMonitor->globalSlots->data();
    unsigned ngslots = traceMonitor->globalSlots->length();
    uint8* map = ((TreeInfo*)f->vmprivate)->stackTypeMap.data();
    bool ok = true;
    trash = false;
    FORALL_GLOBAL_SLOTS(cx, ngslots, gslots, 
        LIns* i = get(vp);
        bool isPromote = isPromoteInt(i);
        if (isPromote && *m == JSVAL_DOUBLE) 
            lir->insStorei(get(vp), gp_ins, nativeGlobalOffset(vp));
        else if (!isPromote && *m == JSVAL_INT) {
            oracle.markGlobalSlotUndemotable(cx->fp->script, nativeGlobalOffset(vp)/sizeof(double));
            trash = true;
            ok = false;
        }
        ++m;
    );
    m = map;
    FORALL_SLOTS_IN_PENDING_FRAMES(cx, 0,
        LIns* i = get(vp);
        bool isPromote = isPromoteInt(i);
        if (isPromote && *m == JSVAL_DOUBLE) {
            lir->insStorei(get(vp), lirbuf->sp, 
                           -treeInfo->nativeStackBase + nativeStackOffset(vp));
            /* Aggressively undo speculation so the inner tree will compile if this fails. */
            ADD_UNDEMOTE_SLOT(demote_slots, unsigned(m - map));
        } else if (!isPromote && *m == JSVAL_INT) {
            debug_only_v(printf("adjusting will fail, %s%d, slot %d\n", vpname, vpnum, m - map);)
            ok = false;
            ADD_UNDEMOTE_SLOT(demote_slots, unsigned(m - map));
        } else if (JSVAL_IS_INT(*vp) && *m == JSVAL_DOUBLE) {
            /* Aggressively undo speculation so the inner tree will compile if this fails. */
            ADD_UNDEMOTE_SLOT(demote_slots, unsigned(m - map));
        }
        ++m;
    );
    /* If this isn't okay, tell the oracle. */
    if (!ok) {
        for (unsigned i = 1; i <= NUM_UNDEMOTE_SLOTS(demote_slots); i++)
            oracle.markStackSlotUndemotable(cx->fp->script, cx->fp->regs->pc, demote_slots[i]);
    }
    JS_ASSERT(f == f->root);
    return ok;
}

uint8 
TraceRecorder::determineSlotType(jsval* vp) const
{
    uint8 m;
    LIns* i = get(vp);
    m = isNumber(*vp)
        ? (isPromoteInt(i) ? JSVAL_INT : JSVAL_DOUBLE)
        : JSVAL_TAG(*vp);
    JS_ASSERT((m != JSVAL_INT) || isInt32(*vp));
    return m;
}

#define IMACRO_PC_ADJ_BITS   8
#define SCRIPT_PC_ADJ_BITS   (32 - IMACRO_PC_ADJ_BITS)

// The stored imacro_pc_adj byte offset is biased by 1.
#define IMACRO_PC_ADJ_LIMIT  (JS_BIT(IMACRO_PC_ADJ_BITS) - 1)
#define SCRIPT_PC_ADJ_LIMIT  JS_BIT(SCRIPT_PC_ADJ_BITS)

#define IMACRO_PC_ADJ(ip)    ((uintptr_t)(ip) >> SCRIPT_PC_ADJ_BITS)
#define SCRIPT_PC_ADJ(ip)    ((ip) & JS_BITMASK(SCRIPT_PC_ADJ_BITS))

#define FI_SCRIPT_PC(fi,fp)  ((fp)->script->code + SCRIPT_PC_ADJ((fi).ip_adj))

#define FI_IMACRO_PC(fi,fp)  (IMACRO_PC_ADJ((fi).ip_adj)                      \
                              ? imacro_code[*FI_SCRIPT_PC(fi, fp)] +          \
                                IMACRO_PC_ADJ((fi).ip_adj)                    \
                              : NULL)

#define IMACRO_PC_OK(fp,pc)  JS_ASSERT(uintN((pc)-imacro_code[*(fp)->imacpc]) \
                                       < JS_BIT(IMACRO_PC_ADJ_BITS))
#define ENCODE_IP_ADJ(fp,pc) ((fp)->imacpc                                    \
                              ? (IMACRO_PC_OK(fp, pc),                        \
                                 (((pc) - imacro_code[*(fp)->imacpc])         \
                                  << SCRIPT_PC_ADJ_BITS) +                    \
                                 (fp)->imacpc - (fp)->script->code)           \
                              : (pc) - (fp)->script->code)

#define DECODE_IP_ADJ(ip,fp) (IMACRO_PC_ADJ(ip)                               \
                              ? (fp)->imacpc = (fp)->script->code +           \
                                               SCRIPT_PC_ADJ(ip),             \
                                (fp)->regs->pc = imacro_code[*(fp)->imacpc] + \
                                                 IMACRO_PC_ADJ(ip)            \
                              : (fp)->regs->pc = (fp)->script->code + (ip))

static jsbytecode* imacro_code[JSOP_LIMIT];

LIns*
TraceRecorder::snapshot(ExitType exitType)
{
    JSStackFrame* fp = cx->fp;
    JSFrameRegs* regs = fp->regs;
    jsbytecode* pc = regs->pc;
    if (exitType == BRANCH_EXIT && js_IsLoopExit(pc, (jsbytecode*)fragment->root->ip))
        exitType = LOOP_EXIT;

    /* Check for a return-value opcode that needs to restart at the next instruction. */
    const JSCodeSpec& cs = js_CodeSpec[*pc];

    /* WARNING: don't return before restoring the original pc if (resumeAfter). */
    bool resumeAfter = (pendingTraceableNative &&
                        JSTN_ERRTYPE(pendingTraceableNative) == FAIL_JSVAL);
    if (resumeAfter) {
        JS_ASSERT(*pc == JSOP_CALL || *pc == JSOP_APPLY || *pc == JSOP_NEXTITER);
        pc += cs.length;
        regs->pc = pc;
        MUST_FLOW_THROUGH("restore_pc");
    }

    /* Generate the entry map for the (possibly advanced) pc and stash it in the trace. */
    unsigned stackSlots = js_NativeStackSlots(cx, callDepth);

    /* It's sufficient to track the native stack use here since all stores above the
       stack watermark defined by guards are killed. */
    trackNativeStackUse(stackSlots + 1);

    /* Capture the type map into a temporary location. */
    unsigned ngslots = traceMonitor->globalSlots->length();
    unsigned typemap_size = (stackSlots + ngslots) * sizeof(uint8);
    uint8* typemap = (uint8*)alloca(typemap_size);
    uint8* m = typemap;

    /* Determine the type of a store by looking at the current type of the actual value the
       interpreter is using. For numbers we have to check what kind of store we used last
       (integer or double) to figure out what the side exit show reflect in its typemap. */
    FORALL_SLOTS(cx, ngslots, traceMonitor->globalSlots->data(), callDepth,
        *m++ = determineSlotType(vp);
    );
    JS_ASSERT(unsigned(m - typemap) == ngslots + stackSlots);

    /* If we are capturing the stack state on a specific instruction, the value on or near
       the top of the stack is a boxed value. Either pc[-cs.length] is JSOP_NEXTITER and we
       want one below top of stack, or else it's JSOP_CALL and we want top of stack. */
    if (resumeAfter) {
        m[(pc[-cs.length] == JSOP_NEXTITER) ? -2 : -1] = JSVAL_BOXED;

        /* Now restore the the original pc (after which early returns are ok). */
        MUST_FLOW_LABEL(restore_pc);
        regs->pc = pc - cs.length;
    } else {
        /* If we take a snapshot on a goto, advance to the target address. This avoids inner
           trees returning on a break goto, which the outer recorder then would confuse with
           a break in the outer tree. */
        if (*pc == JSOP_GOTO) 
            pc += GET_JUMP_OFFSET(pc);
        else if (*pc == JSOP_GOTOX)
            pc += GET_JUMPX_OFFSET(pc);
    }
    intptr_t ip_adj = ENCODE_IP_ADJ(fp, pc);

    /* Check if we already have a matching side exit. If so use that side exit structure,
       otherwise we have to create our own. */
    VMSideExit** exits = treeInfo->sideExits.data();
    unsigned nexits = treeInfo->sideExits.length();
    if (exitType == LOOP_EXIT) {
        for (unsigned n = 0; n < nexits; ++n) {
            VMSideExit* e = exits[n];
            if (e->ip_adj == ip_adj && 
                !memcmp(getTypeMap(exits[n]), typemap, typemap_size)) {
                LIns* data = lir_buf_writer->skip(sizeof(GuardRecord));
                GuardRecord* rec = (GuardRecord*)data->payload();
                /* setup guard record structure with shared side exit */
                memset(rec, 0, sizeof(GuardRecord));
                VMSideExit* exit = exits[n];
                rec->exit = exit;
                exit->addGuard(rec);
                AUDIT(mergedLoopExits);
                return data;
            }
        }
    }

    /* We couldn't find a matching side exit, so create our own side exit structure. */
    LIns* data = lir_buf_writer->skip(sizeof(GuardRecord) +
                                      sizeof(VMSideExit) + 
                                      (stackSlots + ngslots) * sizeof(uint8));
    GuardRecord* rec = (GuardRecord*)data->payload();
    VMSideExit* exit = (VMSideExit*)(rec + 1);
    /* setup guard record structure */
    memset(rec, 0, sizeof(GuardRecord));
    rec->exit = exit;
    /* setup side exit structure */
    memset(exit, 0, sizeof(VMSideExit));
    exit->from = fragment;
    exit->calldepth = callDepth;
    exit->numGlobalSlots = ngslots;
    exit->numStackSlots = stackSlots;
    exit->numStackSlotsBelowCurrentFrame = cx->fp->callee
        ? nativeStackOffset(&cx->fp->argv[-2])/sizeof(double)
        : 0;
    exit->exitType = exitType;
    exit->addGuard(rec);
    exit->ip_adj = ip_adj;
    exit->sp_adj = (stackSlots * sizeof(double)) - treeInfo->nativeStackBase;
    exit->rp_adj = exit->calldepth * sizeof(FrameInfo);
    memcpy(getTypeMap(exit), typemap, typemap_size);

    /* BIG FAT WARNING: If compilation fails, we currently don't reset the lirbuf so its safe
       to keep references to the side exits here. If we ever start rewinding those lirbufs,
       we have to make sure we purge the side exits that then no longer will be in valid
       memory. */
    if (exitType == LOOP_EXIT)
        treeInfo->sideExits.add(exit);
    return data;
}

/* Emit a guard for condition (cond), expecting to evaluate to boolean result (expected)
   and using the supplied side exit if the conditon doesn't hold. */
LIns*
TraceRecorder::guard(bool expected, LIns* cond, LIns* exit)
{
    return lir->insGuard(expected ? LIR_xf : LIR_xt, cond, exit);
}

/* Emit a guard for condition (cond), expecting to evaluate to boolean result (expected)
   and generate a side exit with type exitType to jump to if the condition does not hold. */
LIns*
TraceRecorder::guard(bool expected, LIns* cond, ExitType exitType)
{
    return guard(expected, cond, snapshot(exitType));
}

/* Try to match the type of a slot to type t. checkType is used to verify that the type of
 * values flowing into the loop edge is compatible with the type we expect in the loop header.
 *
 * @param v             Value.
 * @param t             Typemap entry for value.
 * @param stage_val     Outparam for set() address.
 * @param stage_ins     Outparam for set() instruction.
 * @param stage_count   Outparam for set() buffer count.
 * @return              True if types are compatible, false otherwise.
 */
bool
TraceRecorder::checkType(jsval& v, uint8 t, jsval*& stage_val, LIns*& stage_ins, 
                         unsigned& stage_count)
{
    if (t == JSVAL_INT) { /* initially all whole numbers cause the slot to be demoted */
        debug_only_v(printf("checkType(tag=1, t=%d, isnum=%d, i2f=%d) stage_count=%d\n", 
                            t,
                            isNumber(v),
                            isPromoteInt(get(&v)),
                            stage_count);)
        if (!isNumber(v))
            return false; /* not a number? type mismatch */
        LIns* i = get(&v);
        /* This is always a type mismatch, we can't close a double to an int. */
        if (!isPromoteInt(i))
            return false;
        /* Looks good, slot is an int32, the last instruction should be promotable. */
        JS_ASSERT(isInt32(v) && isPromoteInt(i));
        /* Overwrite the value in this slot with the argument promoted back to an integer. */
        stage_val = &v;
        stage_ins = f2i(i);
        stage_count++;
        return true;
    }
    if (t == JSVAL_DOUBLE) {
        debug_only_v(printf("checkType(tag=2, t=%d, isnum=%d, promote=%d) stage_count=%d\n",
                            t,
                            isNumber(v),
                            isPromoteInt(get(&v)),
                            stage_count);)
        if (!isNumber(v))
            return false; /* not a number? type mismatch */
        LIns* i = get(&v);
        /* We sink i2f conversions into the side exit, but at the loop edge we have to make
           sure we promote back to double if at loop entry we want a double. */
        if (isPromoteInt(i)) {
            stage_val = &v;
            stage_ins = lir->ins1(LIR_i2f, i);
            stage_count++;
        }
        return true;
    }
    /* for non-number types we expect a precise match of the type */
#ifdef DEBUG
    if (JSVAL_TAG(v) != t) {
        debug_only_v(printf("Type mismatch: val %c, map %c ", typeChar[JSVAL_TAG(v)],
                            typeChar[t]);)
    }
#endif
    debug_only_v(printf("checkType(tag=%d, t=%d) stage_count=%d\n",
                        (int) JSVAL_TAG(v), t, stage_count);)
    return JSVAL_TAG(v) == t;
}

/**
 * Make sure that the current values in the given stack frame and all stack frames
 * up and including entryFrame are type-compatible with the entry map.
 *
 * @param root_peer         First fragment in peer list.
 * @param stable_peer       Outparam for first type stable peer.
 * @param trash             Whether to trash the tree (demotion).
 * @param demotes           Array to store demotable stack slots.
 * @return                  True if type stable, false otherwise.
 */
bool
TraceRecorder::deduceTypeStability(Fragment* root_peer, Fragment** stable_peer, unsigned* demotes)
{
    uint8* m;
    uint8* typemap;
    unsigned ngslots = traceMonitor->globalSlots->length();
    uint16* gslots = traceMonitor->globalSlots->data();
    JS_ASSERT(traceMonitor->globalTypeMap->length() == ngslots);

    if (stable_peer)
        *stable_peer = NULL;

    CLEAR_UNDEMOTE_SLOTLIST(demotes);

    /*
     * Rather than calculate all of this stuff twice, it gets cached locally.  The "stage" buffers 
     * are for calls to set() that will change the exit types.
     */
    bool success;
    bool unstable_from_undemotes;
    unsigned stage_count;
    jsval** stage_vals = (jsval**)alloca(sizeof(jsval*) * (ngslots + treeInfo->stackTypeMap.length()));
    LIns** stage_ins = (LIns**)alloca(sizeof(LIns*) * (ngslots + treeInfo->stackTypeMap.length()));

    /* First run through and see if we can close ourselves - best case! */
    stage_count = 0;
    success = false;
    unstable_from_undemotes = false;

    debug_only_v(printf("Checking type stability against self=%p\n", fragment);)

    m = typemap = traceMonitor->globalTypeMap->data();
    FORALL_GLOBAL_SLOTS(cx, ngslots, gslots,
        debug_only_v(printf("%s%d ", vpname, vpnum);)
        if (!checkType(*vp, *m, stage_vals[stage_count], stage_ins[stage_count], stage_count)) {
            /* If the failure was an int->double, tell the oracle. */
            if (*m == JSVAL_INT && isNumber(*vp) && !isPromoteInt(get(vp)))
                oracle.markGlobalSlotUndemotable(cx->fp->script, gslots[n]);
            trashTree = true;
            goto checktype_fail_1;
        }
        ++m;
    );
    m = typemap = treeInfo->stackTypeMap.data();
    FORALL_SLOTS_IN_PENDING_FRAMES(cx, 0,
        debug_only_v(printf("%s%d ", vpname, vpnum);)
        if (!checkType(*vp, *m, stage_vals[stage_count], stage_ins[stage_count], stage_count)) {
            if (*m == JSVAL_INT && isNumber(*vp) && !isPromoteInt(get(vp)))
                ADD_UNDEMOTE_SLOT(demotes, unsigned(m - typemap));
            else
                goto checktype_fail_1;
        }
        ++m;
    );

    /*
     * If there's an exit that's unstable because of undemotable slots, we want to search for 
     * peers just in case we can make a connection.
     */
    if (NUM_UNDEMOTE_SLOTS(demotes))
        unstable_from_undemotes = true;
    else
        success = true;

checktype_fail_1:
    /* If we got a success and we don't need to recompile, we should just close here. */
    if (success) {
        for (unsigned i = 0; i < stage_count; i++)
            set(stage_vals[i], stage_ins[i]);
        return true;
    /* If we need to trash, don't bother checking peers. */
    } else if (trashTree) {
        return false;
    } else {
        CLEAR_UNDEMOTE_SLOTLIST(demotes);
    }

    /* At this point the tree is about to be incomplete, so let's see if we can connect to any 
     * peer fragment that is type stable.
     */
    Fragment* f;
    TreeInfo* ti;
    for (f = root_peer; f != NULL; f = f->peer) {
        debug_only_v(printf("Checking type stability against peer=%p (code=%p)\n", f, f->code());)
        if (!f->code())
            continue;
        ti = (TreeInfo*)f->vmprivate;
        /* Don't allow varying stack depths */
        if (ti->stackTypeMap.length() != treeInfo->stackTypeMap.length())
            continue;
        stage_count = 0;
        success = false;
        m = ti->stackTypeMap.data();

        FORALL_SLOTS_IN_PENDING_FRAMES(cx, 0,
            if (!checkType(*vp, *m, stage_vals[stage_count], stage_ins[stage_count], stage_count))
                goto checktype_fail_2;
            ++m;
        );

        success = true;

checktype_fail_2:
        if (success) {
            /*
             * There was a successful match.  We don't care about restoring the saved staging, but 
             * we do need to clear the original undemote list.
             */
            for (unsigned i = 0; i < stage_count; i++)
                set(stage_vals[i], stage_ins[i]);
            if (stable_peer)
                *stable_peer = f;
            return false;
        }
    }

    JS_ASSERT(NUM_UNDEMOTE_SLOTS(demotes) == 0);

    /*
     * If this is a loop trace and it would be stable with demotions, build an undemote list 
     * and return true.  Our caller should sniff this and trash the tree, recording a new one 
     * that will assumedly stabilize.
     */
    if (unstable_from_undemotes && fragment->kind == LoopTrace) {
        typemap = m = treeInfo->stackTypeMap.data();
        FORALL_SLOTS_IN_PENDING_FRAMES(cx, 0,
            if (*m == JSVAL_INT) {
                JS_ASSERT(isNumber(*vp));
                if (!isPromoteInt(get(vp)))
                    ADD_UNDEMOTE_SLOT(demotes, unsigned(m - typemap));
            } else if (*m == JSVAL_DOUBLE) {
                JS_ASSERT(isNumber(*vp));
                ADD_UNDEMOTE_SLOT(demotes, unsigned(m - typemap));
            } else {
                JS_ASSERT(*m == JSVAL_TAG(*vp));
            }
            m++;
        );
        return true;
    }

    return false;
}

/* Check whether the current pc location is the loop header of the loop this recorder records. */
bool
TraceRecorder::isLoopHeader(JSContext* cx) const
{
    return cx->fp->regs->pc == fragment->root->ip;
}

/* Compile the current fragment. */
void
TraceRecorder::compile(Fragmento* fragmento)
{
    if (treeInfo->maxNativeStackSlots >= MAX_NATIVE_STACK_SLOTS) {
        debug_only_v(printf("Trace rejected: excessive stack use.\n"));
        js_BlacklistPC(fragmento, fragment);
        return;
    }
    ++treeInfo->branchCount;
    if (lirbuf->outOmem()) {
        fragmento->assm()->setError(nanojit::OutOMem);
        return;
    }
    ::compile(fragmento->assm(), fragment);
    if (anchor) 
        fragmento->assm()->patch(anchor);
    if (fragmento->assm()->error() != nanojit::None)
        return;
    JS_ASSERT(fragment->code());
    JS_ASSERT(!fragment->vmprivate);
    if (fragment == fragment->root)
        fragment->vmprivate = treeInfo;
    /* :TODO: windows support */
#if defined DEBUG && !defined WIN32
    const char* filename = cx->fp->script->filename;
    char* label = (char*)malloc((filename ? strlen(filename) : 7) + 16);
    sprintf(label, "%s:%u", filename ? filename : "<stdin>",
            js_FramePCToLineNumber(cx, cx->fp));
    fragmento->labels->add(fragment, sizeof(Fragment), 0, label);
    free(label);
#endif
    AUDIT(traceCompleted);
}

static bool
js_JoinPeersIfCompatible(Fragmento* frago, Fragment* stableFrag, TreeInfo* stableTree, 
                         VMSideExit* exit)
{
    JS_ASSERT(exit->numStackSlots == stableTree->stackTypeMap.length());
    /* Must have a matching type unstable exit. */
    if (memcmp(getTypeMap(exit) + exit->numGlobalSlots,
               stableTree->stackTypeMap.data(), 
               stableTree->stackTypeMap.length()) != 0) {
       return false; 
    }

    exit->target = stableFrag;
    frago->assm()->patch(exit);

    stableTree->dependentTrees.addUnique(exit->from->root);

    return true;
}

/* Complete and compile a trace and link it to the existing tree if appropriate. */
bool
TraceRecorder::closeLoop(Fragmento* fragmento, bool& demote, unsigned *demotes)
{
    bool stable;
    LIns* exitIns;
    Fragment* peer;
    VMSideExit* exit;
    Fragment* peer_root;

    demote = false;
    
    exitIns = snapshot(UNSTABLE_LOOP_EXIT);
    exit = (VMSideExit*)((GuardRecord*)exitIns->payload())->exit;

    if (callDepth != 0) {
        debug_only_v(printf("Stack depth mismatch, possible recursion\n");)
        js_BlacklistPC(fragmento, fragment);
        trashTree = true;
        return false;
    }

    JS_ASSERT(exit->numStackSlots == treeInfo->stackTypeMap.length());

    peer_root = fragmento->getLoop(fragment->root->ip);
    JS_ASSERT(peer_root != NULL);
    stable = deduceTypeStability(peer_root, &peer, demotes);

    #if DEBUG
    if (!stable || NUM_UNDEMOTE_SLOTS(demotes))
        AUDIT(unstableLoopVariable);
    #endif

    if (trashTree) {
        debug_only_v(printf("Trashing tree from type instability.\n");)
        return false;
    }

    if (stable && NUM_UNDEMOTE_SLOTS(demotes)) {
        JS_ASSERT(fragment->kind == LoopTrace);
        demote = true;
        return false;
    }

    if (!stable) {
        fragment->lastIns = lir->insGuard(LIR_x, lir->insImm(1), exitIns);

        /*
         * If we didn't find a type stable peer, we compile the loop anyway and
         * hope it becomes stable later.
         */
        if (!peer) {
            /*
             * If such a fragment does not exist, let's compile the loop ahead
             * of time anyway.  Later, if the loop becomes type stable, we will
             * connect these two fragments together.
             */
            debug_only_v(printf("Trace has unstable loop variable with no stable peer, "
                                "compiling anyway.\n");)
            UnstableExit* uexit = new UnstableExit;
            uexit->fragment = fragment;
            uexit->exit = exit;
            uexit->next = treeInfo->unstableExits;
            treeInfo->unstableExits = uexit;

            /*
             * If we walked out of a loop, this exit is wrong. We need to back
             * up to the if operation.
             */
            if (walkedOutOfLoop())
                exit->ip_adj = terminate_ip_adj;

            /* If we were trying to stabilize a promotable tree, trash it. */
            if (promotedPeer)
                js_TrashTree(cx, promotedPeer);
        } else {
            JS_ASSERT(peer->code());
            exit->target = peer;
            debug_only_v(printf("Joining type-unstable trace to target fragment %p.\n", peer);)
            stable = true;
            ((TreeInfo*)peer->vmprivate)->dependentTrees.addUnique(fragment->root);
        }

        compile(fragmento);
    } else {
        exit->target = fragment->root;
#if defined(JS_HAS_OPERATION_COUNT) && !JS_HAS_OPERATION_COUNT
        exit->exitType = TIMEOUT_EXIT;
        guard(false, 
              lir->ins_eq0(lir->insLoadi(cx_ins, 
                                         offsetof(JSContext, operationCount))), 
              exitIns);
#endif
        fragment->lastIns = lir->insGuard(LIR_loop, lir->insImm(1), exitIns);
        compile(fragmento);
    }

    if (fragmento->assm()->error() != nanojit::None)
        return false;

    joinEdgesToEntry(fragmento, peer_root);

    debug_only_v(printf("recording completed at %s:%u@%u via closeLoop\n",
                        cx->fp->script->filename,
                        js_FramePCToLineNumber(cx, cx->fp),
                        FramePCOffset(cx->fp));)
    return true;
}

void
TraceRecorder::joinEdgesToEntry(Fragmento* fragmento, Fragment* peer_root)
{
    if (fragment->kind == LoopTrace) {
        TreeInfo* ti;
        Fragment* peer;
        uint8* t1, *t2;
        UnstableExit* uexit, **unext;

        unsigned* demotes = (unsigned*)alloca(treeInfo->stackTypeMap.length() * sizeof(unsigned));
        for (peer = peer_root; peer != NULL; peer = peer->peer) {
            if (!peer->code())
                continue;
            ti = (TreeInfo*)peer->vmprivate;
            uexit = ti->unstableExits;
            unext = &ti->unstableExits;
            while (uexit != NULL) {
                bool remove = js_JoinPeersIfCompatible(fragmento, fragment, treeInfo, uexit->exit);
                JS_ASSERT(!remove || fragment != peer);
                debug_only_v(if (remove) { 
                             printf("Joining type-stable trace to target exit %p->%p.\n", 
                                    uexit->fragment, uexit->exit); });
                if (!remove) {
                    /* See if this exit contains mismatch demotions, which imply trashing a tree.
                       This is actually faster than trashing the original tree as soon as the 
                       instability is detected, since we could have compiled a fairly stable 
                       tree that ran faster with integers. */
                    unsigned count = 0;
                    t1 = treeInfo->stackTypeMap.data();
                    t2 = getTypeMap(uexit->exit) + uexit->exit->numGlobalSlots;
                    for (unsigned i = 0; i < uexit->exit->numStackSlots; i++) {
                        if (t2[i] == JSVAL_INT && t1[i] == JSVAL_DOUBLE) {
                            demotes[count++] = i;
                        } else if (t2[i] != t1[i]) {
                            count = 0;
                            break;
                        }
                    }
                    if (count) {
                        for (unsigned i = 0; i < count; i++)
                            oracle.markStackSlotUndemotable(cx->fp->script, 
                                                            cx->fp->regs->pc, demotes[i]);
                        js_TrashTree(cx, uexit->fragment->root);
                        break;
                    }
                }
                if (remove) {
                    *unext = uexit->next;
                    delete uexit;
                    uexit = *unext;
                } else {
                    unext = &uexit->next;
                    uexit = uexit->next;
                }
            } 
        } 
    }

    debug_only_v(js_DumpPeerStability(fragmento, peer_root->ip);)
}

/* Emit an always-exit guard and compile the tree (used for break statements. */
void
TraceRecorder::endLoop(Fragmento* fragmento)
{
    LIns* exitIns = snapshot(LOOP_EXIT);

    if (callDepth != 0) {
        debug_only_v(printf("Stack depth mismatch, possible recursion\n");)
        js_BlacklistPC(fragmento, fragment);
        trashTree = true;
        return;
    }

    fragment->lastIns = lir->insGuard(LIR_x, lir->insImm(1), exitIns);
    compile(fragmento);

    if (fragmento->assm()->error() != nanojit::None)
        return;

    joinEdgesToEntry(fragmento, fragmento->getLoop(fragment->root->ip));

    debug_only_v(printf("recording completed at %s:%u@%u via endLoop\n",
                        cx->fp->script->filename,
                        js_FramePCToLineNumber(cx, cx->fp),
                        FramePCOffset(cx->fp));)
}

/* Emit code to adjust the stack to match the inner tree's stack expectations. */
void
TraceRecorder::prepareTreeCall(Fragment* inner)
{
    TreeInfo* ti = (TreeInfo*)inner->vmprivate;
    inner_sp_ins = lirbuf->sp;
    /* The inner tree expects to be called from the current frame. If the outer tree (this
       trace) is currently inside a function inlining code (calldepth > 0), we have to advance
       the native stack pointer such that we match what the inner trace expects to see. We
       move it back when we come out of the inner tree call. */
    if (callDepth > 0) {
        /* Calculate the amount we have to lift the native stack pointer by to compensate for
           any outer frames that the inner tree doesn't expect but the outer tree has. */
        ptrdiff_t sp_adj = nativeStackOffset(&cx->fp->argv[-2]);
        /* Calculate the amount we have to lift the call stack by */
        ptrdiff_t rp_adj = callDepth * sizeof(FrameInfo);
        /* Guard that we have enough stack space for the tree we are trying to call on top
           of the new value for sp. */
        debug_only_v(printf("sp_adj=%d outer=%d inner=%d\n",
                          sp_adj, treeInfo->nativeStackBase, ti->nativeStackBase));
        LIns* sp_top = lir->ins2i(LIR_piadd, lirbuf->sp,
                - treeInfo->nativeStackBase /* rebase sp to beginning of outer tree's stack */
                + sp_adj /* adjust for stack in outer frame inner tree can't see */
                + ti->maxNativeStackSlots * sizeof(double)); /* plus the inner tree's stack */
        guard(true, lir->ins2(LIR_lt, sp_top, eos_ins), OOM_EXIT);
        /* Guard that we have enough call stack space. */
        LIns* rp_top = lir->ins2i(LIR_piadd, lirbuf->rp, rp_adj +
                ti->maxCallDepth * sizeof(FrameInfo));
        guard(true, lir->ins2(LIR_lt, rp_top, eor_ins), OOM_EXIT);
        /* We have enough space, so adjust sp and rp to their new level. */
        lir->insStorei(inner_sp_ins = lir->ins2i(LIR_piadd, lirbuf->sp,
                - treeInfo->nativeStackBase /* rebase sp to beginning of outer tree's stack */
                + sp_adj /* adjust for stack in outer frame inner tree can't see */
                + ti->nativeStackBase), /* plus the inner tree's stack base */
                lirbuf->state, offsetof(InterpState, sp));
        lir->insStorei(lir->ins2i(LIR_piadd, lirbuf->rp, rp_adj),
                lirbuf->state, offsetof(InterpState, rp));
    }
}

/* Record a call to an inner tree. */
void
TraceRecorder::emitTreeCall(Fragment* inner, VMSideExit* exit)
{
    TreeInfo* ti = (TreeInfo*)inner->vmprivate;
    /* Invoke the inner tree. */
    LIns* args[] = { INS_CONSTPTR(inner), lirbuf->state }; /* reverse order */
    LIns* ret = lir->insCall(&js_CallTree_ci, args);
    /* Read back all registers, in case the called tree changed any of them. */
    import(ti, inner_sp_ins, exit->numGlobalSlots, exit->calldepth,
           getTypeMap(exit), getTypeMap(exit) + exit->numGlobalSlots);
    /* Restore sp and rp to their original values (we still have them in a register). */
    if (callDepth > 0) {
        lir->insStorei(lirbuf->sp, lirbuf->state, offsetof(InterpState, sp));
        lir->insStorei(lirbuf->rp, lirbuf->state, offsetof(InterpState, rp));
    }
    /* Guard that we come out of the inner tree along the same side exit we came out when
       we called the inner tree at recording time. */
    guard(true, lir->ins2(LIR_eq, ret, INS_CONSTPTR(exit)), NESTED_EXIT);
    /* Register us as a dependent tree of the inner tree. */
    ((TreeInfo*)inner->vmprivate)->dependentTrees.addUnique(fragment->root);
}

/* Add a if/if-else control-flow merge point to the list of known merge points. */
void
TraceRecorder::trackCfgMerges(jsbytecode* pc)
{
    /* If we hit the beginning of an if/if-else, then keep track of the merge point after it. */
    JS_ASSERT((*pc == JSOP_IFEQ) || (*pc == JSOP_IFEQX));
    jssrcnote* sn = js_GetSrcNote(cx->fp->script, pc);
    if (sn != NULL) {
        if (SN_TYPE(sn) == SRC_IF) {
            cfgMerges.add((*pc == JSOP_IFEQ) 
                          ? pc + GET_JUMP_OFFSET(pc)
                          : pc + GET_JUMPX_OFFSET(pc));
        } else if (SN_TYPE(sn) == SRC_IF_ELSE) 
            cfgMerges.add(pc + js_GetSrcNoteOffset(sn, 0));
    }
}

/* Invert the direction of the guard if this is a loop edge that is not 
   taken (thin loop). */
void
TraceRecorder::flipIf(jsbytecode* pc, bool& cond)
{
    if (js_IsLoopEdge(pc, (jsbytecode*)fragment->root->ip)) {
        switch (*pc) {
          case JSOP_IFEQ:
          case JSOP_IFEQX:
            if (!cond)
                return;
            break;
          case JSOP_IFNE:
          case JSOP_IFNEX:
            if (cond)
                return;
            break;
          default:
            JS_NOT_REACHED("flipIf");
        }
        /* We are about to walk out of the loop, so terminate it with
           an inverse loop condition. */
        debug_only_v(printf("Walking out of the loop, terminating it anyway.\n");)
        cond = !cond;
        terminate = true;
        /* If when we get to closeLoop the tree is decided to be type unstable, we need to 
           reverse this logic because the loop won't be closed after all.  Store the real 
           value of the IP the interpreter expects, so we can use it in our final LIR_x.
         */
        if (*pc == JSOP_IFEQX || *pc == JSOP_IFNEX)
            pc += GET_JUMPX_OFFSET(pc);
        else
            pc += GET_JUMP_OFFSET(pc);
        terminate_ip_adj = ENCODE_IP_ADJ(cx->fp, pc);
    }
}

/* Emit code for a fused IFEQ/IFNE. */
void
TraceRecorder::fuseIf(jsbytecode* pc, bool cond, LIns* x)
{
    if (x->isconst()) // no need to guard if condition is constant
        return;
    if (*pc == JSOP_IFEQ) {
        flipIf(pc, cond);
        guard(cond, x, BRANCH_EXIT);
        trackCfgMerges(pc); 
    } else if (*pc == JSOP_IFNE) {
        flipIf(pc, cond);
        guard(cond, x, BRANCH_EXIT);
    }
}

bool
TraceRecorder::hasMethod(JSObject* obj, jsid id)
{
    if (!obj)
        return false;

    JSObject* pobj;
    JSProperty* prop;
    int protoIndex = OBJ_LOOKUP_PROPERTY(cx, obj, id, &pobj, &prop);
    if (protoIndex < 0 || !prop)
        return false;

    bool found = false;
    if (OBJ_IS_NATIVE(pobj)) {
        JSScope* scope = OBJ_SCOPE(pobj);
        JSScopeProperty* sprop = (JSScopeProperty*) prop;

        if (SPROP_HAS_STUB_GETTER(sprop) &&
            SPROP_HAS_VALID_SLOT(sprop, scope)) {
            jsval v = LOCKED_OBJ_GET_SLOT(pobj, sprop->slot);
            if (VALUE_IS_FUNCTION(cx, v)) {
                found = true;
                if (!SCOPE_IS_BRANDED(scope)) {
                    SCOPE_MAKE_UNIQUE_SHAPE(cx, scope);
                    SCOPE_SET_BRANDED(scope);
                }
            }
        }
    }

    OBJ_DROP_PROPERTY(cx, pobj, prop);
    return found;
}

bool
TraceRecorder::hasToStringMethod(JSObject* obj)
{
    JS_ASSERT(cx->fp->regs->sp + 1 <= cx->fp->slots + cx->fp->script->nslots);

    return hasMethod(obj, ATOM_TO_JSID(cx->runtime->atomState.toStringAtom));
}

bool
TraceRecorder::hasValueOfMethod(JSObject* obj)
{
    JS_ASSERT(cx->fp->regs->sp + 2 <= cx->fp->slots + cx->fp->script->nslots);

    return hasMethod(obj, ATOM_TO_JSID(cx->runtime->atomState.valueOfAtom));
}

bool
TraceRecorder::hasIteratorMethod(JSObject* obj)
{
    JS_ASSERT(cx->fp->regs->sp + 2 <= cx->fp->slots + cx->fp->script->nslots);

    return hasMethod(obj, ATOM_TO_JSID(cx->runtime->atomState.iteratorAtom));
}

int
nanojit::StackFilter::getTop(LInsp guard)
{
    VMSideExit* e = (VMSideExit*)guard->record()->exit;
    if (sp == lirbuf->sp)
        return e->sp_adj;
    JS_ASSERT(sp == lirbuf->rp);
    return e->rp_adj;
}

#if defined NJ_VERBOSE
void
nanojit::LirNameMap::formatGuard(LIns *i, char *out)
{
    VMSideExit *x;

    x = (VMSideExit *)i->record()->exit;
    sprintf(out,
            "%s: %s %s -> %lu:%lu sp%+ld rp%+ld",
            formatRef(i),
            lirNames[i->opcode()],
            i->oprnd1()->isCond() ? formatRef(i->oprnd1()) : "",
            IMACRO_PC_ADJ(x->ip_adj),
            SCRIPT_PC_ADJ(x->ip_adj),
            (long int)x->sp_adj,
            (long int)x->rp_adj);
}
#endif

void
nanojit::Fragment::onDestroy()
{
    if (root == this) {
        delete mergeCounts;
        delete lirbuf;
    }
    delete (TreeInfo *)vmprivate;
}

void
js_DeleteRecorder(JSContext* cx)
{
    JSTraceMonitor* tm = &JS_TRACE_MONITOR(cx);

    /* Aborting and completing a trace end up here. */
    JS_ASSERT(tm->onTrace);
    tm->onTrace = false;

    delete tm->recorder;
    tm->recorder = NULL;
}

/**
 * Checks whether the shape of the global object has changed.
 */
static inline bool
js_CheckGlobalObjectShape(JSContext* cx, JSTraceMonitor* tm, JSObject* globalObj)
{
    /* Check the global shape. */
    if (OBJ_SHAPE(globalObj) != tm->globalShape) {
        AUDIT(globalShapeMismatchAtEntry);
        debug_only_v(printf("Global shape mismatch (%u vs. %u), flushing cache.\n",
                            OBJ_SHAPE(globalObj), tm->globalShape);)
        return false;
    }
    return true;
}

static bool
js_StartRecorder(JSContext* cx, VMSideExit* anchor, Fragment* f, TreeInfo* ti,
                 unsigned ngslots, uint8* globalTypeMap, uint8* stackTypeMap, 
                 VMSideExit* expectedInnerExit, Fragment* outer)
{
    JSTraceMonitor* tm = &JS_TRACE_MONITOR(cx);

    /*
     * Emulate on-trace semantics and avoid rooting headaches while recording,
     * by suppressing last-ditch GC attempts while recording a trace. This does
     * means that trace recording must not nest or the following assertion will
     * botch.
     */
    JS_ASSERT(!tm->onTrace);
    tm->onTrace = true;

    /* start recording if no exception during construction */
    tm->recorder = new (&gc) TraceRecorder(cx, anchor, f, ti,
                                           ngslots, globalTypeMap, stackTypeMap,
                                           expectedInnerExit, outer);
    if (cx->throwing) {
        js_AbortRecording(cx, "setting up recorder failed");
        return false;
    }
    /* clear any leftover error state */
    tm->fragmento->assm()->setError(None);
    return true;
}

static void
js_TrashTree(JSContext* cx, Fragment* f)
{
    JS_ASSERT((!f->code()) == (!f->vmprivate));
    JS_ASSERT(f == f->root);
    if (!f->code())
        return;
    AUDIT(treesTrashed);
    debug_only_v(printf("Trashing tree info.\n");)
    Fragmento* fragmento = JS_TRACE_MONITOR(cx).fragmento;
    TreeInfo* ti = (TreeInfo*)f->vmprivate;
    f->vmprivate = NULL;
    f->releaseCode(fragmento);
    Fragment** data = ti->dependentTrees.data();
    unsigned length = ti->dependentTrees.length();
    for (unsigned n = 0; n < length; ++n)
        js_TrashTree(cx, data[n]);
    delete ti;
    JS_ASSERT(!f->code() && !f->vmprivate);
}

static int
js_SynthesizeFrame(JSContext* cx, const FrameInfo& fi)
{
    JS_ASSERT(HAS_FUNCTION_CLASS(fi.callee));

    JSFunction* fun = GET_FUNCTION_PRIVATE(cx, fi.callee);
    JS_ASSERT(FUN_INTERPRETED(fun));

    /* Assert that we have a correct sp distance from cx->fp->slots in fi. */
    JS_ASSERT_IF(!FI_IMACRO_PC(fi, cx->fp),
                 js_ReconstructStackDepth(cx, cx->fp->script, FI_SCRIPT_PC(fi, cx->fp))
                 == uintN(fi.s.spdist - cx->fp->script->nfixed));

    uintN nframeslots = JS_HOWMANY(sizeof(JSInlineFrame), sizeof(jsval));
    JSScript* script = fun->u.i.script;
    size_t nbytes = (nframeslots + script->nslots) * sizeof(jsval);

    /* Code duplicated from inline_call: case in js_Interpret (FIXME). */
    JSArena* a = cx->stackPool.current;
    void* newmark = (void*) a->avail;
    uintN argc = fi.s.argc & 0x7fff;
    jsval* vp = cx->fp->slots + fi.s.spdist - (2 + argc);
    uintN missing = 0;
    jsval* newsp;

    if (fun->nargs > argc) {
        const JSFrameRegs& regs = *cx->fp->regs;

        newsp = vp + 2 + fun->nargs;
        JS_ASSERT(newsp > regs.sp);
        if ((jsuword) newsp <= a->limit) {
            if ((jsuword) newsp > a->avail)
                a->avail = (jsuword) newsp;
            jsval* argsp = newsp;
            do {
                *--argsp = JSVAL_VOID;
            } while (argsp != regs.sp);
            missing = 0;
        } else {
            missing = fun->nargs - argc;
            nbytes += (2 + fun->nargs) * sizeof(jsval);
        }
    }

    /* Allocate the inline frame with its vars and operands. */
    if (a->avail + nbytes <= a->limit) {
        newsp = (jsval *) a->avail;
        a->avail += nbytes;
        JS_ASSERT(missing == 0);
    } else {
        JS_ARENA_ALLOCATE_CAST(newsp, jsval *, &cx->stackPool, nbytes);
        if (!newsp) {
            js_ReportOutOfScriptQuota(cx);
            return 0;
        }

        /*
         * Move args if the missing ones overflow arena a, then push
         * undefined for the missing args.
         */
        if (missing) {
            memcpy(newsp, vp, (2 + argc) * sizeof(jsval));
            vp = newsp;
            newsp = vp + 2 + argc;
            do {
                *newsp++ = JSVAL_VOID;
            } while (--missing != 0);
        }
    }

    /* Claim space for the stack frame and initialize it. */
    JSInlineFrame* newifp = (JSInlineFrame *) newsp;
    newsp += nframeslots;

    newifp->frame.callobj = NULL;
    newifp->frame.argsobj = NULL;
    newifp->frame.varobj = NULL;
    newifp->frame.script = script;
    newifp->frame.callee = fi.callee;
    newifp->frame.fun = fun;

    bool constructing = fi.s.argc & 0x8000;
    newifp->frame.argc = argc;

    jsbytecode* imacro_pc = FI_IMACRO_PC(fi, cx->fp);
    jsbytecode* script_pc = FI_SCRIPT_PC(fi, cx->fp);
    newifp->callerRegs.pc = imacro_pc ? imacro_pc : script_pc;
    newifp->callerRegs.sp = cx->fp->slots + fi.s.spdist;
    cx->fp->imacpc = imacro_pc ? script_pc : NULL;

    newifp->frame.argv = newifp->callerRegs.sp - argc;
    JS_ASSERT(newifp->frame.argv);
#ifdef DEBUG
    // Initialize argv[-1] to a known-bogus value so we'll catch it if
    // someone forgets to initialize it later.
    newifp->frame.argv[-1] = JSVAL_HOLE;
#endif
    JS_ASSERT(newifp->frame.argv >= StackBase(cx->fp) + 2);

    newifp->frame.rval = JSVAL_VOID;
    newifp->frame.down = cx->fp;
    newifp->frame.annotation = NULL;
    newifp->frame.scopeChain = OBJ_GET_PARENT(cx, fi.callee);
    newifp->frame.sharpDepth = 0;
    newifp->frame.sharpArray = NULL;
    newifp->frame.flags = constructing ? JSFRAME_CONSTRUCTING : 0;
    newifp->frame.dormantNext = NULL;
    newifp->frame.xmlNamespace = NULL;
    newifp->frame.blockChain = NULL;
    newifp->mark = newmark;
    newifp->frame.thisp = NULL; // will be set by js_ExecuteTree -> FlushNativeStackFrame

    newifp->frame.regs = cx->fp->regs;
    newifp->frame.regs->pc = script->code;
    newifp->frame.regs->sp = newsp + script->nfixed;
    newifp->frame.imacpc = NULL;
    newifp->frame.slots = newsp;
    if (script->staticDepth < JS_DISPLAY_SIZE) {
        JSStackFrame **disp = &cx->display[script->staticDepth];
        newifp->frame.displaySave = *disp;
        *disp = &newifp->frame;
    }
#ifdef DEBUG
    newifp->frame.pcDisabledSave = 0;
#endif

    /*
     * Note that cx->fp->script is still the caller's script; set the callee
     * inline frame's idea of caller version from its version.
     */
    newifp->callerVersion = (JSVersion) cx->fp->script->version;

    cx->fp->regs = &newifp->callerRegs;
    cx->fp = &newifp->frame;

    if (fun->flags & JSFUN_HEAVYWEIGHT) {
        /*
         * Set hookData to null because the failure case for js_GetCallObject
         * involves it calling the debugger hook.
         */
        newifp->hookData = NULL;
        if (!js_GetCallObject(cx, &newifp->frame, newifp->frame.scopeChain))
            return -1;
    }

    /*
     * If there's a call hook, invoke it to compute the hookData used by
     * debuggers that cooperate with the interpreter.
     */
    JSInterpreterHook hook = cx->debugHooks->callHook;
    if (hook) {
        newifp->hookData = hook(cx, &newifp->frame, JS_TRUE, 0,
                                cx->debugHooks->callHookData);
    } else {
        newifp->hookData = NULL;
    }

    // FIXME? we must count stack slots from caller's operand stack up to (but not including)
    // callee's, including missing arguments. Could we shift everything down to the caller's
    // fp->slots (where vars start) and avoid some of the complexity?
    return (fi.s.spdist - cx->fp->down->script->nfixed) +
           ((fun->nargs > cx->fp->argc) ? fun->nargs - cx->fp->argc : 0) +
           script->nfixed;
}

bool
js_RecordTree(JSContext* cx, JSTraceMonitor* tm, Fragment* f, Fragment* outer, unsigned* demotes)
{
    JS_ASSERT(cx->fp->regs->pc == f->ip && f->root == f);
    
    /* Avoid recording loops in overlarge scripts. */
    if (cx->fp->script->length >= SCRIPT_PC_ADJ_LIMIT) {
        js_AbortRecording(cx, "script too large");
        return false;
    }

    /* Make sure the global type map didn't change on us. */
    JSObject* globalObj = JS_GetGlobalForObject(cx, cx->fp->scopeChain);
    if (!js_CheckGlobalObjectShape(cx, tm, globalObj)) {
        js_FlushJITCache(cx);
        return false;
    }
    TypeMap current;
    current.captureGlobalTypes(cx, *tm->globalSlots);
    if (!current.matches(*tm->globalTypeMap)) {
        js_FlushJITCache(cx);
        debug_only_v(printf("Global type map mismatch in RecordTree, flushing cache.\n");)
        return false;
    }

    AUDIT(recorderStarted);

    /* Try to find an unused peer fragment, or allocate a new one. */
    while (f->code() && f->peer)
        f = f->peer;
    if (f->code())
        f = JS_TRACE_MONITOR(cx).fragmento->getAnchor(f->root->ip);

    f->recordAttempts++;
    f->root = f;
    /* allocate space to store the LIR for this tree */
    if (!f->lirbuf) {
        f->lirbuf = new (&gc) LirBuffer(tm->fragmento, NULL);
#ifdef DEBUG
        f->lirbuf->names = new (&gc) LirNameMap(&gc, NULL, tm->fragmento->labels);
#endif
    }

    if (f->lirbuf->outOmem()) {
        js_FlushJITCache(cx);
        debug_only_v(printf("Out of memory recording new tree, flushing cache.\n");)
        return false;
    }

    JS_ASSERT(!f->code() && !f->vmprivate);

    /* setup the VM-private treeInfo structure for this fragment */
    TreeInfo* ti = new (&gc) TreeInfo(f);

    /* capture the coerced type of each active slot in the stack type map */
    ti->stackTypeMap.captureStackTypes(cx, 0/*callDepth*/);

    if (demotes) {
        /* If we get a list of demotions, an outer tree is telling us our types are not callable. */
        uint8* typeMap = ti->stackTypeMap.data();
        for (unsigned i = 1; i <= NUM_UNDEMOTE_SLOTS(demotes); i++) {
            JS_ASSERT(demotes[i] < ti->stackTypeMap.length());
            if (typeMap[demotes[i]] == JSVAL_INT)
                typeMap[demotes[i]] = JSVAL_DOUBLE;
        }
    }

    /* Check for duplicate entry type maps.  This is always wrong and hints at trace explosion 
       since we are trying to stabilize something without properly connecting peer edges. */
    #ifdef DEBUG
    TreeInfo* ti_other;
    for (Fragment* peer = tm->fragmento->getLoop(f->root->ip); peer != NULL; peer = peer->peer) {
        if (!peer->code() || peer == f)
            continue;
        ti_other = (TreeInfo*)peer->vmprivate;
        JS_ASSERT(ti_other);
        JS_ASSERT(!ti->stackTypeMap.matches(ti_other->stackTypeMap));
    }
    #endif

    /* determine the native frame layout at the entry point */
    unsigned entryNativeStackSlots = ti->stackTypeMap.length();
    JS_ASSERT(entryNativeStackSlots == js_NativeStackSlots(cx, 0/*callDepth*/));
    ti->nativeStackBase = (entryNativeStackSlots -
            (cx->fp->regs->sp - StackBase(cx->fp))) * sizeof(double);
    ti->maxNativeStackSlots = entryNativeStackSlots;
    ti->maxCallDepth = 0;
    ti->script = cx->fp->script;

    /* recording primary trace */
    if (!js_StartRecorder(cx, NULL, f, ti,
                          tm->globalSlots->length(), tm->globalTypeMap->data(), 
                          ti->stackTypeMap.data(), NULL, outer)) {
        return false;
    }

    return true;
}

static bool
js_AttemptToStabilizeTree(JSContext* cx, VMSideExit* exit, Fragment* outer)
{
    JSTraceMonitor* tm = &JS_TRACE_MONITOR(cx);
    Fragment* from = exit->from->root;
    unsigned* demotes;

    JS_ASSERT(exit->from->root->code());
    
    demotes = ALLOCA_UNDEMOTE_SLOTLIST(exit->numStackSlots);
    CLEAR_UNDEMOTE_SLOTLIST(demotes);

    uint8* t2 = getTypeMap(exit) + exit->numGlobalSlots;
    for (unsigned i = 0; i < exit->numStackSlots; i++) {
        if (t2[i] == JSVAL_DOUBLE)
            ADD_UNDEMOTE_SLOT(demotes, i);
    }

    if (!NUM_UNDEMOTE_SLOTS(demotes))
        demotes = NULL;

    if (!js_RecordTree(cx, tm, from->first, outer, demotes))
        return false;

    tm->recorder->setPromotedPeer(demotes ? from : NULL);

    return true;
}

static bool
js_AttemptToExtendTree(JSContext* cx, VMSideExit* anchor, VMSideExit* exitedFrom, Fragment* outer)
{
    Fragment* f = anchor->from->root;
    JS_ASSERT(f->vmprivate);
    TreeInfo* ti = (TreeInfo*)f->vmprivate;

    /* Don't grow trees above a certain size to avoid code explosion due to tail duplication. */
    if (ti->branchCount >= MAX_BRANCHES)
        return false;
    
    Fragment* c;
    if (!(c = anchor->target)) {
        c = JS_TRACE_MONITOR(cx).fragmento->createBranch(anchor, cx->fp->regs->pc);
        c->spawnedFrom = anchor;
        c->parent = f;
        anchor->target = c;
        c->root = f;
    }

    debug_only_v(printf("trying to attach another branch to the tree (hits = %d)\n", c->hits());)

    if (++c->hits() >= HOTEXIT) {
        /* start tracing secondary trace from this point */
        c->lirbuf = f->lirbuf;
        unsigned ngslots;
        uint8* globalTypeMap;
        uint8* stackTypeMap;
        TypeMap fullMap;
        if (exitedFrom == NULL) {
            /* If we are coming straight from a simple side exit, just use that exit's type map
               as starting point. */
            ngslots = anchor->numGlobalSlots;
            globalTypeMap = getTypeMap(anchor);
            stackTypeMap = globalTypeMap + ngslots;
        } else {
            /* If we side-exited on a loop exit and continue on a nesting guard, the nesting
               guard (anchor) has the type information for everything below the current scope, 
               and the actual guard we exited from has the types for everything in the current
               scope (and whatever it inlined). We have to merge those maps here. */
            VMSideExit* e1 = anchor;
            VMSideExit* e2 = exitedFrom;
            fullMap.add(getTypeMap(e1) + e1->numGlobalSlots, e1->numStackSlotsBelowCurrentFrame);
            fullMap.add(getTypeMap(e2) + e2->numGlobalSlots, e2->numStackSlots);
            ngslots = e2->numGlobalSlots;
            globalTypeMap = getTypeMap(e2);
            stackTypeMap = fullMap.data();
        } 
        return js_StartRecorder(cx, anchor, c, (TreeInfo*)f->vmprivate,
                                ngslots, globalTypeMap, stackTypeMap, exitedFrom, outer);
    }
    return false;
}

static VMSideExit*
js_ExecuteTree(JSContext* cx, Fragment* f, uintN& inlineCallCount, 
               VMSideExit** innermostNestedGuardp);

static Fragment*
js_FindVMCompatiblePeer(JSContext* cx, Fragment* f);

static bool
js_CloseLoop(JSContext* cx)
{
    JSTraceMonitor* tm = &JS_TRACE_MONITOR(cx);
    Fragmento* fragmento = tm->fragmento;
    TraceRecorder* r = tm->recorder;
    JS_ASSERT(fragmento && r);
    bool walkedOutOfLoop = r->walkedOutOfLoop();
    
    if (fragmento->assm()->error()) {
        js_AbortRecording(cx, "Error during recording");

        /* If we ran out of memory, flush the code cache and abort. */
        if (fragmento->assm()->error() == OutOMem)
            js_FlushJITCache(cx);
        return false;
    }

    bool demote;
    Fragment* f = r->getFragment();
    TreeInfo* ti = r->getTreeInfo();
    unsigned* demotes = ALLOCA_UNDEMOTE_SLOTLIST(ti->stackTypeMap.length());
    r->closeLoop(fragmento, demote, demotes);
    JS_ASSERT(!demote || NUM_UNDEMOTE_SLOTS(demotes));
    js_DeleteRecorder(cx);
    
    /*
     * If we just walked out of a thin loop, we can't immediately start the 
     * compiler again here since we didn't return to the loop header.
     */
    if (demote && !walkedOutOfLoop)
        return js_RecordTree(cx, tm, f, NULL, demotes);
    return false;
}

bool
js_RecordLoopEdge(JSContext* cx, TraceRecorder* r, uintN& inlineCallCount)
{
#ifdef JS_THREADSAFE
    if (OBJ_SCOPE(JS_GetGlobalForObject(cx, cx->fp->scopeChain))->title.ownercx != cx) {
        js_AbortRecording(cx, "Global object not owned by this context");
        return false; /* we stay away from shared global objects */
    }
#endif
    Fragmento* fragmento = JS_TRACE_MONITOR(cx).fragmento;
    /* If we hit our own loop header, close the loop and compile the trace. */
    if (r->isLoopHeader(cx))
        return js_CloseLoop(cx);
    /* does this branch go to an inner loop? */
    Fragment* f = fragmento->getLoop(cx->fp->regs->pc);
    Fragment* peer_root = f;
    if (nesting_enabled && f) {
        JSTraceMonitor* tm = &JS_TRACE_MONITOR(cx);
        
        /* Make sure inner tree call will not run into an out-of-memory condition. */
        if (tm->recoveryDoublePoolPtr < (tm->recoveryDoublePool + MAX_NATIVE_STACK_SLOTS) &&
            !js_ReplenishRecoveryPool(cx, tm)) {
            js_AbortRecording(cx, "Couldn't call inner tree (out of memory)");
            return false; 
        }
        
        /* Make sure the shape of the global object still matches (this might flush 
           the JIT cache). */
        JSObject* globalObj = JS_GetGlobalForObject(cx, cx->fp->scopeChain);
        if (!js_CheckGlobalObjectShape(cx, tm, globalObj)) {
            js_AbortRecording(cx, "Couldn't call inner tree (prep failed)");
            return false;
        }
        
        debug_only_v(printf("Looking for type-compatible peer (%s:%d@%d)\n",
                            cx->fp->script->filename,
                            js_FramePCToLineNumber(cx, cx->fp),
                            FramePCOffset(cx->fp));)

        /* Find an acceptable peer, make sure our types fit. */
        Fragment* empty;
        bool trash = false;
        bool success = false;
        unsigned* demotes = NULL;

        f = r->findNestedCompatiblePeer(f, &empty);
        if (f && f->code()) {
            TreeInfo* ti = (TreeInfo*)f->vmprivate;
            /* alloca docs says it lasts out of scopes. */
            demotes = ALLOCA_UNDEMOTE_SLOTLIST(ti->stackTypeMap.length());
            CLEAR_UNDEMOTE_SLOTLIST(demotes);
            success = r->adjustCallerTypes(f, demotes, trash);
        }

        if (!success) {
            AUDIT(noCompatInnerTrees);
            debug_only_v(printf("No compatible inner tree (%p).\n", f);)

            if (trash) {
                js_AbortRecording(cx, "No compatible inner tree (global demotions");
                return false;
            }

            Fragment* old = fragmento->getLoop(tm->recorder->getFragment()->root->ip);
            if (old == NULL)
                old = tm->recorder->getFragment();
            js_AbortRecording(cx, "No compatible inner tree");
            if (!f && ++peer_root->hits() < MAX_INNER_RECORD_BLACKLIST)
                return false;
            if (old->recordAttempts < MAX_MISMATCH)
                old->resetHits();
            f = empty ? empty : tm->fragmento->getAnchor(cx->fp->regs->pc);
            return js_RecordTree(cx, tm, f, old, demotes);
        }

        r->prepareTreeCall(f);
        VMSideExit* innermostNestedGuard = NULL;
        VMSideExit* lr = js_ExecuteTree(cx, f, inlineCallCount, &innermostNestedGuard);
        if (!lr) {
            js_AbortRecording(cx, "Couldn't call inner tree");
            return false;
        }
        Fragment* old;
        switch (lr->exitType) {
          case LOOP_EXIT:
            /* If the inner tree exited on an unknown loop exit, grow the tree around it. */
            if (innermostNestedGuard) {
                js_AbortRecording(cx, "Inner tree took different side exit, abort recording");
                return js_AttemptToExtendTree(cx, innermostNestedGuard, lr, NULL);
            }
            /* emit a call to the inner tree and continue recording the outer tree trace */
            r->emitTreeCall(f, lr);
            return true;
        case UNSTABLE_LOOP_EXIT:
            /* abort recording so the inner loop can become type stable. */
            old = fragmento->getLoop(tm->recorder->getFragment()->root->ip);
            js_AbortRecording(cx, "Inner tree is trying to stabilize, abort outer recording");
            old->resetHits();
            return js_AttemptToStabilizeTree(cx, lr, old);
        case BRANCH_EXIT:
            /* abort recording the outer tree, extend the inner tree */
            old = fragmento->getLoop(tm->recorder->getFragment()->root->ip);
            js_AbortRecording(cx, "Inner tree is trying to grow, abort outer recording");
            old->resetHits();
            return js_AttemptToExtendTree(cx, lr, NULL, old);
        default:
            debug_only_v(printf("exit_type=%d\n", lr->exitType);)
            js_AbortRecording(cx, "Inner tree not suitable for calling");
            return false;
        }
    }

    /* not returning to our own loop header, not an inner loop we can call, abort trace */
    AUDIT(returnToDifferentLoopHeader);
    JS_ASSERT(!cx->fp->imacpc);
    debug_only_v(printf("loop edge to %d, header %d\n",
                 cx->fp->regs->pc - cx->fp->script->code,
                 (jsbytecode*)r->getFragment()->root->ip - cx->fp->script->code));
    js_AbortRecording(cx, "Loop edge does not return to header");
    return false;
}

static bool
js_IsEntryTypeCompatible(jsval* vp, uint8* m)
{
    unsigned tag = JSVAL_TAG(*vp);

    debug_only_v(printf("%c/%c ", "OIDISIBI"[tag], "OID?S?B?"[*m]);)

    switch (*m) {
      case JSVAL_INT:
        jsint i;
        if (JSVAL_IS_INT(*vp))
            return true;
        if ((tag == JSVAL_DOUBLE) && JSDOUBLE_IS_INT(*JSVAL_TO_DOUBLE(*vp), i))
            return true;
        debug_only_v(printf("int != tag%u(value=%lu) ", tag, *vp);)
        return false;
      case JSVAL_DOUBLE:
        if (JSVAL_IS_INT(*vp) || tag == JSVAL_DOUBLE)
            return true;
        debug_only_v(printf("double != tag%u ", tag);)
        return false;
      case JSVAL_BOOLEAN:
        if (tag == JSVAL_BOOLEAN)
            return true;
        debug_only_v(printf("bool != tag%u", tag);)
        return false;
      case JSVAL_STRING:
        if (*vp == JSVAL_VOID || tag == JSVAL_STRING)
            return true;
        debug_only_v(printf("string != tag%u", tag);)
        return false;
      default:
        JS_ASSERT(*m == JSVAL_OBJECT);
        if (tag == JSVAL_OBJECT)
            return true;
        debug_only_v(printf("object != tag%u", tag);)
        return false;
    }
}

Fragment* TraceRecorder::findNestedCompatiblePeer(Fragment* f, Fragment** empty)
{
    Fragment* demote;
    JSTraceMonitor* tm;
    unsigned max_demotes;

    if (empty)
        *empty = NULL;
    demote = NULL;

    tm = &JS_TRACE_MONITOR(cx);
    unsigned int ngslots = tm->globalSlots->length();
    uint16* gslots = tm->globalSlots->data();
    uint8* m = tm->globalTypeMap->data();

    if (ngslots) {
        FORALL_GLOBAL_SLOTS(cx, ngslots, gslots,
            debug_only_v(printf("%s%d=", vpname, vpnum);)
            if (!js_IsEntryTypeCompatible(vp, m))
                return NULL;
            m++;
        );
    }

    /* We keep a maximum tally - we want to select the peer most likely to work so we don't keep 
     * recording.
     */
    max_demotes = 0;

    TreeInfo* ti;
    for (; f != NULL; f = f->peer) {
        if (!f->code()) {
            if (empty)
                *empty = f;
            continue;
        }

        unsigned demotes = 0;
        ti = (TreeInfo*)f->vmprivate;
        m = ti->stackTypeMap.data();

        debug_only_v(printf("checking nested types %p: ", f);)

        FORALL_SLOTS_IN_PENDING_FRAMES(cx, 0,
            debug_only_v(printf("%s%d=", vpname, vpnum);)
            if (!js_IsEntryTypeCompatible(vp, m))
                goto check_fail;
            if (*m == JSVAL_STRING && *vp == JSVAL_VOID)
                goto check_fail;
            if (*m == JSVAL_INT && !isPromoteInt(get(vp)))
                demotes++;
            m++;
        );
        JS_ASSERT(unsigned(m - ti->stackTypeMap.data()) == ti->stackTypeMap.length());

        debug_only_v(printf(" (demotes %d)\n", demotes);)

        if (demotes) {
            if (demotes > max_demotes) {
                demote = f;
                max_demotes = demotes;
            }
            continue;
        } else {
            return f;
        }

check_fail:
        debug_only_v(printf("\n"));
        continue;
    }

    if (demote)
        return demote;

   return NULL;
}

/**
 * Check if types are usable for trace execution.
 *
 * @param cx            Context.
 * @param ti            Tree info of peer we're testing.
 * @return              True if compatible (with or without demotions), false otherwise.
 */
static bool
js_CheckEntryTypes(JSContext* cx, TreeInfo* ti)
{
    JSTraceMonitor* tm;

    tm = &JS_TRACE_MONITOR(cx);
    unsigned int ngslots = tm->globalSlots->length();
    uint16* gslots = tm->globalSlots->data();
    uint8* m = tm->globalTypeMap->data();

    if (ngslots) {
        FORALL_GLOBAL_SLOTS(cx, ngslots, gslots,
            debug_only_v(printf("%s%d=", vpname, vpnum);)
            if (!js_IsEntryTypeCompatible(vp, m))
                goto check_fail;
            m++;
        );
    }

    m = ti->stackTypeMap.data();
    FORALL_SLOTS_IN_PENDING_FRAMES(cx, 0,
        debug_only_v(printf("%s%d=", vpname, vpnum);)
        if (!js_IsEntryTypeCompatible(vp, m))
            goto check_fail;
        m++;
    );
    JS_ASSERT(unsigned(m - ti->stackTypeMap.data()) == ti->stackTypeMap.length());

    debug_only_v(printf("\n");)
    return true;

check_fail:
    debug_only_v(printf("\n");)
    return false;
}

/**
 * Find an acceptable entry tree given a PC.
 *
 * @param cx            Context.
 * @param f             First peer fragment.
 * @param nodemote      If true, will try to find a peer that does not require demotion.
 */
static Fragment*
js_FindVMCompatiblePeer(JSContext* cx, Fragment* f)
{
    for (; f != NULL; f = f->peer) {
        if (f->vmprivate == NULL) 
            continue;
        debug_only_v(printf("checking vm types %p (ip: %p): ", f, f->ip);)
        if (js_CheckEntryTypes(cx, (TreeInfo*)f->vmprivate))
            return f;
    }
    return NULL;
}

/**
 * Executes a tree.
 */
static VMSideExit*
js_ExecuteTree(JSContext* cx, Fragment* f, uintN& inlineCallCount, 
               VMSideExit** innermostNestedGuardp)
{
    JS_ASSERT(f->code() && f->vmprivate);

    JSTraceMonitor* tm = &JS_TRACE_MONITOR(cx);
    JSObject* globalObj = JS_GetGlobalForObject(cx, cx->fp->scopeChain);
    TreeInfo* ti = (TreeInfo*)f->vmprivate;
    unsigned ngslots = tm->globalSlots->length();
    uint16* gslots = tm->globalSlots->data();
    unsigned globalFrameSize = STOBJ_NSLOTS(globalObj);
    double* global = (double*)alloca((globalFrameSize+1) * sizeof(double));
    double stack_buffer[MAX_NATIVE_STACK_SLOTS];
    double* stack = stack_buffer;

    /* Make sure the global object is sane. */
    JS_ASSERT(!ngslots || (OBJ_SHAPE(JS_GetGlobalForObject(cx, cx->fp->scopeChain)) == tm->globalShape)); 
    /* Make sure our caller replenished the double pool. */
    JS_ASSERT(tm->recoveryDoublePoolPtr >= tm->recoveryDoublePool + MAX_NATIVE_STACK_SLOTS);

#ifdef DEBUG
    memset(stack_buffer, 0xCD, sizeof(stack_buffer));
    memset(global, 0xCD, (globalFrameSize+1)*sizeof(double));
#endif    

    debug_only(*(uint64*)&global[globalFrameSize] = 0xdeadbeefdeadbeefLL;)
    debug_only_v(printf("entering trace at %s:%u@%u, native stack slots: %u code: %p\n",
                        cx->fp->script->filename,
                        js_FramePCToLineNumber(cx, cx->fp),
                        FramePCOffset(cx->fp),
                        ti->maxNativeStackSlots,
                        f->code());)
    
    if (ngslots)
        BuildNativeGlobalFrame(cx, ngslots, gslots, tm->globalTypeMap->data(), global);
    BuildNativeStackFrame(cx, 0/*callDepth*/, ti->stackTypeMap.data(), stack);

    double* entry_sp = &stack[ti->nativeStackBase/sizeof(double)];
    FrameInfo callstack_buffer[MAX_CALL_STACK_ENTRIES];
    FrameInfo* callstack = callstack_buffer;

    InterpState state;
    state.sp = (void*)entry_sp;
    state.eos = ((double*)state.sp) + MAX_NATIVE_STACK_SLOTS;
    state.rp = callstack;
    state.eor = callstack + MAX_CALL_STACK_ENTRIES;
    state.gp = global;
    state.cx = cx;
    state.lastTreeExitGuard = NULL;
    state.lastTreeCallGuard = NULL;
    state.rpAtLastTreeCall = NULL;
    union { NIns *code; GuardRecord* (FASTCALL *func)(InterpState*, Fragment*); } u;
    u.code = f->code();

#ifdef JS_JIT_SPEW
#if defined(NANOJIT_IA32) || (defined(NANOJIT_AMD64) && defined(__GNUC__))
    uint64 start = rdtsc();
#endif
#endif

    /*
     * We may be called from js_MonitorLoopEdge while not recording, or while
     * recording. Rather than over-generalize by using a counter instead of a
     * flag, we simply sample and update tm->onTrace if necessary.
     */
    bool onTrace = tm->onTrace;
    if (!onTrace)
        tm->onTrace = true;
    VMSideExit* lr;
    
    debug_only(fflush(NULL);)
    GuardRecord* rec;
#if defined(JS_NO_FASTCALL) && defined(NANOJIT_IA32)
    SIMULATE_FASTCALL(rec, &state, NULL, u.func);
#else
    rec = u.func(&state, NULL);
#endif
    lr = (VMSideExit*)rec->exit;

    AUDIT(traceTriggered);

    JS_ASSERT(lr->exitType != LOOP_EXIT || !lr->calldepth);

    tm->onTrace = onTrace;

    /* Except if we find that this is a nested bailout, the guard the call returned is the
       one we have to use to adjust pc and sp. */
    VMSideExit* innermost = lr;

    /* While executing a tree we do not update state.sp and state.rp even if they grow. Instead,
       guards tell us by how much sp and rp should be incremented in case of a side exit. When
       calling a nested tree, however, we actively adjust sp and rp. If we have such frames
       from outer trees on the stack, then rp will have been adjusted. Before we can process
       the stack of the frames of the tree we directly exited from, we have to first work our
       way through the outer frames and generate interpreter frames for them. Once the call
       stack (rp) is empty, we can process the final frames (which again are not directly
       visible and only the guard we exited on will tells us about). */
    FrameInfo* rp = (FrameInfo*)state.rp;
    if (lr->exitType == NESTED_EXIT) {
        VMSideExit* nested = state.lastTreeCallGuard;
        if (!nested) {
            /* If lastTreeCallGuard is not set in state, we only have a single level of
               nesting in this exit, so lr itself is the innermost and outermost nested
               guard, and hence we set nested to lr. The calldepth of the innermost guard
               is not added to state.rp, so we do it here manually. For a nesting depth
               greater than 1 the CallTree builtin already added the innermost guard's
               calldepth to state.rpAtLastTreeCall. */
            nested = lr;
            rp += lr->calldepth;
        } else {
            /* During unwinding state.rp gets overwritten at every step and we restore
               it here to its state at the innermost nested guard. The builtin already
               added the calldepth of that innermost guard to rpAtLastTreeCall. */
            rp = (FrameInfo*)state.rpAtLastTreeCall;
        }
        innermost = state.lastTreeExitGuard;
        if (innermostNestedGuardp)
            *innermostNestedGuardp = nested;
        JS_ASSERT(nested);
        JS_ASSERT(nested->exitType == NESTED_EXIT);
        JS_ASSERT(state.lastTreeExitGuard);
        JS_ASSERT(state.lastTreeExitGuard->exitType != NESTED_EXIT);
    }

    while (callstack < rp) {
        /* Synthesize a stack frame and write out the values in it using the type map pointer
           on the native call stack. */
        if (js_SynthesizeFrame(cx, *callstack) < 0)
            return NULL;
        int slots = FlushNativeStackFrame(cx, 1/*callDepth*/, callstack->typemap, stack, cx->fp);
#ifdef DEBUG
        JSStackFrame* fp = cx->fp;
        debug_only_v(printf("synthesized deep frame for %s:%u@%u, slots=%d\n",
                            fp->script->filename,
                            js_FramePCToLineNumber(cx, fp),
                            FramePCOffset(fp),
                            slots);)
#endif        
        if (slots < 0)
            return NULL;
        /* Keep track of the additional frames we put on the interpreter stack and the native
           stack slots we consumed. */
        ++inlineCallCount;
        ++callstack;
        stack += slots;
    }

    /* We already synthesized the frames around the innermost guard. Here we just deal
       with additional frames inside the tree we are bailing out from. */
    JS_ASSERT(rp == callstack);
    unsigned calldepth = innermost->calldepth;
    unsigned calldepth_slots = 0;
    for (unsigned n = 0; n < calldepth; ++n) {
        int nslots = js_SynthesizeFrame(cx, callstack[n]);
        if (nslots < 0)
            return NULL;
        calldepth_slots += nslots;
        ++inlineCallCount;
#ifdef DEBUG        
        JSStackFrame* fp = cx->fp;
        debug_only_v(printf("synthesized shallow frame for %s:%u@%u\n",
                            fp->script->filename, js_FramePCToLineNumber(cx, fp),
                            FramePCOffset(fp));)
#endif        
    }

    /* Adjust sp and pc relative to the tree we exited from (not the tree we entered into).
       These are our final values for sp and pc since js_SynthesizeFrame has already taken
       care of all frames in between. */
    JSStackFrame* fp = cx->fp;

    /* If we are not exiting from an inlined frame the state->sp is spbase, otherwise spbase
       is whatever slots frames around us consume. */
    DECODE_IP_ADJ(innermost->ip_adj, fp);
    fp->regs->sp = StackBase(fp) + (innermost->sp_adj / sizeof(double)) - calldepth_slots;
    JS_ASSERT_IF(!fp->imacpc,
                 fp->slots + fp->script->nfixed +
                 js_ReconstructStackDepth(cx, fp->script, fp->regs->pc) == fp->regs->sp);
                                              

#if defined(JS_JIT_SPEW) && (defined(NANOJIT_IA32) || (defined(NANOJIT_AMD64) && defined(__GNUC__)))
    uint64 cycles = rdtsc() - start;
#elif defined(JS_JIT_SPEW)
    uint64 cycles = 0;
#endif

    debug_only_v(printf("leaving trace at %s:%u@%u, op=%s, lr=%p, exitType=%d, sp=%d, "
                        "calldepth=%d, cycles=%llu\n",
                        fp->script->filename,
                        js_FramePCToLineNumber(cx, fp),
                        FramePCOffset(fp),
                        js_CodeName[fp->imacpc ? *fp->imacpc : *fp->regs->pc],
                        lr,
                        lr->exitType,
                        fp->regs->sp - StackBase(fp), 
                        calldepth,
                        cycles));

    /* If this trace is part of a tree, later branches might have added additional globals for
       with we don't have any type information available in the side exit. We merge in this
       information from the entry type-map. See also comment in the constructor of TraceRecorder
       why this is always safe to do. */
    unsigned exit_gslots = innermost->numGlobalSlots;
    JS_ASSERT(ngslots == tm->globalTypeMap->length());
    JS_ASSERT(ngslots >= exit_gslots);
    uint8* globalTypeMap = getTypeMap(innermost);
    if (exit_gslots < ngslots)
        mergeTypeMaps(&globalTypeMap, &exit_gslots, tm->globalTypeMap->data(), ngslots,
                      (uint8*)alloca(sizeof(uint8) * ngslots));
    JS_ASSERT(exit_gslots == tm->globalTypeMap->length());

    /* write back interned globals */
    int slots = FlushNativeGlobalFrame(cx, exit_gslots, gslots, globalTypeMap, global);
    if (slots < 0)
        return NULL;
    JS_ASSERT_IF(ngslots != 0, globalFrameSize == STOBJ_NSLOTS(globalObj));
    JS_ASSERT(*(uint64*)&global[globalFrameSize] == 0xdeadbeefdeadbeefLL);

    /* write back native stack frame */
    slots = FlushNativeStackFrame(cx, innermost->calldepth,
                                  getTypeMap(innermost) + innermost->numGlobalSlots,
                                  stack, NULL);
    if (slots < 0)
        return NULL;
    JS_ASSERT(unsigned(slots) == innermost->numStackSlots);

#ifdef DEBUG
    // Verify that our state restoration worked
    for (JSStackFrame* fp = cx->fp; fp; fp = fp->down) {
        JS_ASSERT(!fp->callee || JSVAL_IS_OBJECT(fp->argv[-1]));
        JS_ASSERT(!fp->callee || fp->thisp == JSVAL_TO_OBJECT(fp->argv[-1]));
    }
#endif

    AUDIT(sideExitIntoInterpreter);

    return innermost;
}

bool
js_MonitorLoopEdge(JSContext* cx, uintN& inlineCallCount)
{
    JSTraceMonitor* tm = &JS_TRACE_MONITOR(cx);

    /* Is the recorder currently active? */
    if (tm->recorder) {
        if (js_RecordLoopEdge(cx, tm->recorder, inlineCallCount))
            return true;
        /* recording was aborted, treat like a regular loop edge hit */
    }
    JS_ASSERT(!tm->recorder);

    
    /* Check the recovery pool of doubles (this might trigger a GC). */
    if (tm->recoveryDoublePoolPtr < (tm->recoveryDoublePool + MAX_NATIVE_STACK_SLOTS) &&
        !js_ReplenishRecoveryPool(cx, tm)) {
        return false; /* Out of memory, don't try to record now. */
    }
    
    /* Make sure the shape of the global object still matches (this might flush the JIT cache). */
    JSObject* globalObj = JS_GetGlobalForObject(cx, cx->fp->scopeChain);
    if (!js_CheckGlobalObjectShape(cx, tm, globalObj))
        js_FlushJITCache(cx);
    
    jsbytecode* pc = cx->fp->regs->pc;
    Fragmento* fragmento = tm->fragmento;
    Fragment* f;
    f = fragmento->getLoop(pc);
    if (!f)
        f = fragmento->getAnchor(pc);

    /* If we have no code in the anchor and no peers, we definitively won't be able to 
       activate any trees so increment the hit counter and start compiling if appropriate. */
    if (!f->code() && !f->peer) {
monitor_loop:
        if (++f->hits() >= HOTLOOP) {
            /* We can give RecordTree the root peer. If that peer is already taken, it will
               walk the peer list and find us a free slot or allocate a new tree if needed. */
            return js_RecordTree(cx, tm, f->first, NULL, NULL);
        }
        /* Threshold not reached yet. */
        return false;
    }
    
    debug_only_v(printf("Looking for compat peer %d@%d, from %p (ip: %p, hits=%d)\n",
                        js_FramePCToLineNumber(cx, cx->fp), 
                        FramePCOffset(cx->fp),
                        f, f->ip, f->hits());)
    Fragment* match = js_FindVMCompatiblePeer(cx, f);
    /* If we didn't find a tree that actually matched, keep monitoring the loop. */
    if (!match) 
        goto monitor_loop;

    VMSideExit* lr = NULL;
    VMSideExit* innermostNestedGuard = NULL;

    lr = js_ExecuteTree(cx, match, inlineCallCount, &innermostNestedGuard);
    if (!lr)
        return false;

    /* If we exit on a branch, or on a tree call guard, try to grow the inner tree (in case
       of a branch exit), or the tree nested around the tree we exited from (in case of the
       tree call guard). */
    switch (lr->exitType) {
      case UNSTABLE_LOOP_EXIT:
        return js_AttemptToStabilizeTree(cx, lr, NULL);
      case BRANCH_EXIT:
        return js_AttemptToExtendTree(cx, lr, NULL, NULL);
      case LOOP_EXIT:
        if (innermostNestedGuard)
            return js_AttemptToExtendTree(cx, innermostNestedGuard, lr, NULL);
        return false;
      default:
        /* No, this was an unusual exit (i.e. out of memory/GC), so just resume interpretation. */
        return false;
    }
}

bool
js_MonitorRecording(TraceRecorder* tr)
{
    JSContext* cx = tr->cx;

    if (tr->lirbuf->outOmem()) {
        js_AbortRecording(cx, "no more LIR memory");
        js_FlushJITCache(cx);
        return false;
    }

    if (tr->walkedOutOfLoop())
        return js_CloseLoop(cx);

    // Clear one-shot state used to communicate between record_JSOP_CALL and mid- and post-
    // opcode-case-guts record hooks (record_EnterFrame, record_FastNativeCallComplete).
    tr->applyingArguments = false;
    tr->pendingTraceableNative = NULL;

    // In the future, handle dslots realloc by computing an offset from dslots instead.
    if (tr->global_dslots != tr->globalObj->dslots) {
        js_AbortRecording(cx, "globalObj->dslots reallocated");
        return false;
    }

    // Process deepAbort() requests now.
    if (tr->wasDeepAborted()) {
        js_AbortRecording(cx, "deep abort requested");
        return false;
    }

    jsbytecode* pc = cx->fp->regs->pc;

    /* If we hit a break, end the loop and generate an always taken loop exit guard. For other
       downward gotos (like if/else) continue recording. */
    if (*pc == JSOP_GOTO || *pc == JSOP_GOTOX) {
        jssrcnote* sn = js_GetSrcNote(cx->fp->script, pc);
        if (sn && SN_TYPE(sn) == SRC_BREAK) {
            AUDIT(breakLoopExits);
            tr->endLoop(JS_TRACE_MONITOR(cx).fragmento);
            js_DeleteRecorder(cx);
            return false; /* done recording */
        }
    }

    /* An explicit return from callDepth 0 should end the loop, not abort it. */
    if (*pc == JSOP_RETURN && tr->callDepth == 0) {
        AUDIT(returnLoopExits);
        tr->endLoop(JS_TRACE_MONITOR(cx).fragmento);
        js_DeleteRecorder(cx);
        return false; /* done recording */
    }

    /* If it's not a break or a return from a loop, continue recording and follow the trace. */
    return true;
}

/* If used on a loop trace, blacklists the root peer instead of the given fragment. */
void
js_BlacklistPC(Fragmento* frago, Fragment* frag)
{
    if (frag->kind == LoopTrace)
        frag = frago->getLoop(frag->ip);
    frag->blacklist();
}

void
js_AbortRecording(JSContext* cx, const char* reason)
{
    JSTraceMonitor* tm = &JS_TRACE_MONITOR(cx);
    JS_ASSERT(tm->recorder != NULL);
    AUDIT(recorderAborted);

    /* Abort the trace and blacklist its starting point. */
    JSStackFrame* fp = cx->fp;
    if (fp) {
        debug_only_v(printf("Abort recording (line %d, pc %d): %s.\n",
                            js_FramePCToLineNumber(cx, fp),
                            FramePCOffset(fp),
                            reason);)
    }
    Fragment* f = tm->recorder->getFragment();
    if (!f) {
        js_DeleteRecorder(cx);
        return;
    }
    JS_ASSERT(!f->vmprivate);
    js_BlacklistPC(tm->fragmento, f);
    Fragment* outer = tm->recorder->getOuterToBlacklist();
    /* Give outer two chances to stabilize before we start blacklisting. */
    if (outer != NULL && outer->recordAttempts >= 2)
        js_BlacklistPC(tm->fragmento, outer);
    js_DeleteRecorder(cx);
    /* If this is the primary trace and we didn't succeed compiling, trash the TreeInfo object. */
    if (!f->code() && (f->root == f)) 
        js_TrashTree(cx, f);
}

#if defined NANOJIT_IA32
static bool
js_CheckForSSE2()
{
    int features = 0;
#if defined _MSC_VER
    __asm
    {
        pushad
        mov eax, 1
        cpuid
        mov features, edx
        popad
    }
#elif defined __GNUC__
    asm("xchg %%esi, %%ebx\n" /* we can't clobber ebx on gcc (PIC register) */
        "mov $0x01, %%eax\n"
        "cpuid\n"
        "mov %%edx, %0\n"
        "xchg %%esi, %%ebx\n" 
        : "=m" (features)
        : /* We have no inputs */
        : "%eax", "%esi", "%ecx", "%edx"
       );
#elif defined __SUNPRO_C || defined __SUNPRO_CC
    asm("push %%ebx\n"
        "mov $0x01, %%eax\n"
        "cpuid\n"
        "pop %%ebx\n"
        : "=d" (features)
        : /* We have no inputs */
        : "%eax", "%ecx"
       );
#endif
    return (features & (1<<26)) != 0;
}
#endif

static void InitIMacroCode();

extern void
js_InitJIT(JSTraceMonitor *tm)
{
#if defined NANOJIT_IA32
    if (!did_we_check_sse2) {
        avmplus::AvmCore::cmov_available =
        avmplus::AvmCore::sse2_available = js_CheckForSSE2();
        did_we_check_sse2 = true;
    }
#endif
    if (!tm->fragmento) {
        JS_ASSERT(!tm->globalSlots && !tm->globalTypeMap && !tm->recoveryDoublePool);
        Fragmento* fragmento = new (&gc) Fragmento(core, 24);
        verbose_only(fragmento->labels = new (&gc) LabelMap(core, NULL);)
        tm->fragmento = fragmento;
        tm->globalSlots = new (&gc) SlotList();
        tm->globalTypeMap = new (&gc) TypeMap();
        tm->recoveryDoublePoolPtr = tm->recoveryDoublePool = new jsval[MAX_NATIVE_STACK_SLOTS];
    }
    if (!tm->reFragmento) {
        Fragmento* fragmento = new (&gc) Fragmento(core, 20);
        verbose_only(fragmento->labels = new (&gc) LabelMap(core, NULL);)
        tm->reFragmento = fragmento;
    }
    InitIMacroCode();
#if !defined XP_WIN
    debug_only(memset(&jitstats, 0, sizeof(jitstats)));
#endif
}

extern void
js_FinishJIT(JSTraceMonitor *tm)
{
#ifdef JS_JIT_SPEW
    printf("recorder: started(%llu), aborted(%llu), completed(%llu), different header(%llu), "
           "trees trashed(%llu), slot promoted(%llu), unstable loop variable(%llu), "
           "breaks(%llu), returns(%llu), unstableInnerCalls(%llu)\n",
           jitstats.recorderStarted, jitstats.recorderAborted, jitstats.traceCompleted,
           jitstats.returnToDifferentLoopHeader, jitstats.treesTrashed, jitstats.slotPromoted,
           jitstats.unstableLoopVariable, jitstats.breakLoopExits, jitstats.returnLoopExits,
           jitstats.noCompatInnerTrees);
    printf("monitor: triggered(%llu), exits(%llu), type mismatch(%llu), "
           "global mismatch(%llu)\n", jitstats.traceTriggered, jitstats.sideExitIntoInterpreter,
           jitstats.typeMapMismatchAtEntry, jitstats.globalShapeMismatchAtEntry);
#endif
    if (tm->fragmento != NULL) {
        JS_ASSERT(tm->globalSlots && tm->globalTypeMap && tm->recoveryDoublePool);
        verbose_only(delete tm->fragmento->labels;)
        delete tm->fragmento;
        tm->fragmento = NULL;
        delete tm->globalSlots;
        tm->globalSlots = NULL;
        delete tm->globalTypeMap;
        tm->globalTypeMap = NULL;
        delete[] tm->recoveryDoublePool;
        tm->recoveryDoublePool = tm->recoveryDoublePoolPtr = NULL;
    }
    if (tm->reFragmento != NULL) {
        verbose_only(delete tm->reFragmento->labels;)
        delete tm->reFragmento;
    }
}

void
TraceRecorder::pushAbortStack()
{
    JSTraceMonitor* tm = &JS_TRACE_MONITOR(cx);

    JS_ASSERT(tm->abortStack != this);

    nextRecorderToAbort = tm->abortStack;
    tm->abortStack = this;
}

void
TraceRecorder::popAbortStack()
{
    JSTraceMonitor* tm = &JS_TRACE_MONITOR(cx);

    JS_ASSERT(tm->abortStack == this);

    tm->abortStack = nextRecorderToAbort;
    nextRecorderToAbort = NULL;
}

extern void
js_FlushJITOracle(JSContext* cx)
{
    if (!TRACING_ENABLED(cx))
        return;
    oracle.clear();
}

extern void
js_FlushJITCache(JSContext* cx)
{
    if (!TRACING_ENABLED(cx))
        return;
    debug_only_v(printf("Flushing cache.\n");)
    JSTraceMonitor* tm = &JS_TRACE_MONITOR(cx);
    if (tm->recorder)
        js_AbortRecording(cx, "flush cache");
    TraceRecorder* tr;
    while ((tr = tm->abortStack) != NULL) {
        tr->removeFragmentoReferences();
        tr->deepAbort();
        tr->popAbortStack();
    }
    Fragmento* fragmento = tm->fragmento;
    if (fragmento) {
        fragmento->clearFrags();
#ifdef DEBUG
        JS_ASSERT(fragmento->labels);
        delete fragmento->labels;
        fragmento->labels = new (&gc) LabelMap(core, NULL);
#endif
    }
    if (cx->fp) {
        tm->globalShape = OBJ_SHAPE(JS_GetGlobalForObject(cx, cx->fp->scopeChain));
        tm->globalSlots->clear();
        tm->globalTypeMap->clear();
    }
}

jsval&
TraceRecorder::argval(unsigned n) const
{
    JS_ASSERT(n < cx->fp->fun->nargs);
    return cx->fp->argv[n];
}

jsval&
TraceRecorder::varval(unsigned n) const
{
    JS_ASSERT(n < cx->fp->script->nslots);
    return cx->fp->slots[n];
}

jsval&
TraceRecorder::stackval(int n) const
{
    jsval* sp = cx->fp->regs->sp;
    return sp[n];
}

LIns*
TraceRecorder::scopeChain() const
{
    return lir->insLoad(LIR_ldp,
                        lir->insLoad(LIR_ldp, cx_ins, offsetof(JSContext, fp)),
                        offsetof(JSStackFrame, scopeChain));
}

static inline bool
FrameInRange(JSStackFrame* fp, JSStackFrame *target, unsigned callDepth)
{
    while (fp != target) {
        if (callDepth-- == 0)
            return false;
        if (!(fp = fp->down))
            return false;
    }
    return true;
}

bool
TraceRecorder::activeCallOrGlobalSlot(JSObject* obj, jsval*& vp)
{
    JS_ASSERT(obj != globalObj);

    JSAtom* atom = atoms[GET_INDEX(cx->fp->regs->pc)];
    JSObject* obj2;
    JSProperty* prop;
    if (js_FindProperty(cx, ATOM_TO_JSID(atom), &obj, &obj2, &prop) < 0 || !prop)
        ABORT_TRACE("failed to find name in non-global scope chain");

    if (obj == globalObj) {
        JSScopeProperty* sprop = (JSScopeProperty*) prop;
        if (obj2 != obj || !SPROP_HAS_VALID_SLOT(sprop, OBJ_SCOPE(obj))) {
            OBJ_DROP_PROPERTY(cx, obj2, prop);
            ABORT_TRACE("prototype or slotless globalObj property");
        }

        if (!lazilyImportGlobalSlot(sprop->slot))
             ABORT_TRACE("lazy import of global slot failed");
        vp = &STOBJ_GET_SLOT(obj, sprop->slot);
        OBJ_DROP_PROPERTY(cx, obj2, prop);
        return true;
    }

    if (obj == obj2 && OBJ_GET_CLASS(cx, obj) == &js_CallClass) {
        JSStackFrame* cfp = (JSStackFrame*) JS_GetPrivate(cx, obj);
        if (cfp && FrameInRange(cx->fp, cfp, callDepth)) {
            JSScopeProperty* sprop = (JSScopeProperty*) prop;
            uintN slot = sprop->shortid;

            vp = NULL;
            if (sprop->getter == js_GetCallArg) {
                JS_ASSERT(slot < cfp->fun->nargs);
                vp = &cfp->argv[slot];
            } else if (sprop->getter == js_GetCallVar) {
                JS_ASSERT(slot < cfp->script->nslots);
                vp = &cfp->slots[slot];
            }
            OBJ_DROP_PROPERTY(cx, obj2, prop);
            if (!vp)
                ABORT_TRACE("dynamic property of Call object");
            return true;
        }
    }

    OBJ_DROP_PROPERTY(cx, obj2, prop);
    ABORT_TRACE("fp->scopeChain is not global or active call object");
}

LIns*
TraceRecorder::arg(unsigned n)
{
    return get(&argval(n));
}

void
TraceRecorder::arg(unsigned n, LIns* i)
{
    set(&argval(n), i);
}

LIns*
TraceRecorder::var(unsigned n)
{
    return get(&varval(n));
}

void
TraceRecorder::var(unsigned n, LIns* i)
{
    set(&varval(n), i);
}

LIns*
TraceRecorder::stack(int n)
{
    return get(&stackval(n));
}

void
TraceRecorder::stack(int n, LIns* i)
{
    set(&stackval(n), i, n >= 0);
}

LIns*
TraceRecorder::alu(LOpcode v, jsdouble v0, jsdouble v1, LIns* s0, LIns* s1)
{
    if (v == LIR_fadd || v == LIR_fsub) {
        jsdouble r;
        if (v == LIR_fadd)
            r = v0 + v1;
        else
            r = v0 - v1;
        /*
         * Calculate the result of the addition for the current values. If the
         * value is not within the integer range, don't even try to demote 
         * here.
         */
        if (!JSDOUBLE_IS_NEGZERO(r) && (jsint(r) == r) && isPromoteInt(s0) && isPromoteInt(s1)) {
            LIns* d0 = ::demote(lir, s0);
            LIns* d1 = ::demote(lir, s1);
            /*
             * If the inputs are constant, generate an integer constant for 
             * this operation.
             */
            if (d0->isconst() && d1->isconst()) 
                return lir->ins1(LIR_i2f, lir->insImm(jsint(r)));
            /*
             * Speculatively generate code that will perform the addition over
             * the integer inputs as an integer addition/subtraction and exit
             * if that fails.
             */
            v = (LOpcode)((int)v & ~LIR64);
            LIns* result = lir->ins2(v, d0, d1);
            if (!overflowSafe(d0) || !overflowSafe(d1)) {
                lir->insGuard(LIR_xt, lir->ins1(LIR_ov, result),
                              snapshot(OVERFLOW_EXIT));
            }
            return lir->ins1(LIR_i2f, result);
        }
        /*
         * The result doesn't fit into the integer domain, so either generate
         * a floating point constant or a floating point operation.
         */
        if (s0->isconst() && s1->isconst()) {
            jsdpun u;
            u.d = r;
            return lir->insImmq(u.u64);
        }
        return lir->ins2(v, s0, s1);
    }
    return lir->ins2(v, s0, s1);
}

LIns*
TraceRecorder::f2i(LIns* f)
{
    return lir->insCall(&js_DoubleToInt32_ci, &f);
}

LIns*
TraceRecorder::makeNumberInt32(LIns* f)
{
    JS_ASSERT(f->isQuad());
    LIns* x;
    if (!isPromote(f)) {
        x = f2i(f);
        guard(true, lir->ins2(LIR_feq, f, lir->ins1(LIR_i2f, x)), MISMATCH_EXIT);
    } else {
        x = ::demote(lir, f);
    }
    return x;
}

LIns*
TraceRecorder::stringify(jsval& v)
{
    LIns* v_ins = get(&v);
    if (JSVAL_IS_STRING(v))
        return v_ins;

    LIns* args[] = { v_ins, cx_ins };
    const CallInfo* ci;
    if (JSVAL_IS_NUMBER(v)) {
        ci = &js_NumberToString_ci;
    } else if (JSVAL_TAG(v) == JSVAL_BOOLEAN) {
        ci = &js_BooleanOrUndefinedToString_ci;
    } else {
<<<<<<< HEAD
        /* We can't stringify objects here (use imacros instead), just return NULL. */
=======
>>>>>>> 45d38bfe
        return NULL;
    }
    v_ins = lir->insCall(ci, args);
    guard(false, lir->ins_eq0(v_ins), OOM_EXIT);
    return v_ins;
}

bool
TraceRecorder::call_imacro(jsbytecode* imacro)
{
    JSStackFrame* fp = cx->fp;
    JSFrameRegs* regs = fp->regs;

    if (!fp->imacpc) {
        fp->imacpc = regs->pc;
        fp->flags |= JSFRAME_IMACRO_START;
        regs->pc = imacro;
        atoms = COMMON_ATOMS_START(&cx->runtime->atomState);
    }
    return false;
}

bool
TraceRecorder::ifop()
{
    jsval& v = stackval(-1);
    LIns* v_ins = get(&v);
    bool cond;
    LIns* x;
    /* no need to guard if condition is constant */
    if (v_ins->isconst() || v_ins->isconstq())
        return true;
    if (JSVAL_TAG(v) == JSVAL_BOOLEAN) {
        /* test for boolean is true, negate later if we are testing for false */
        cond = JSVAL_TO_BOOLEAN(v) == 1;
        x = lir->ins2i(LIR_eq, v_ins, 1);
    } else if (JSVAL_IS_OBJECT(v)) {
        cond = !JSVAL_IS_NULL(v);
        x = v_ins;
    } else if (isNumber(v)) {
        jsdouble d = asNumber(v);
        cond = !JSDOUBLE_IS_NaN(d) && d;
        jsdpun u;
        u.d = 0;
        x = lir->ins2(LIR_and, 
                      lir->ins2(LIR_feq, v_ins, v_ins),
                      lir->ins_eq0(lir->ins2(LIR_feq, v_ins, lir->insImmq(u.u64))));
    } else if (JSVAL_IS_STRING(v)) {
        cond = JSSTRING_LENGTH(JSVAL_TO_STRING(v)) != 0;
        x = lir->ins2(LIR_piand,
                      lir->insLoad(LIR_ldp, 
                                   v_ins, 
                                   (int)offsetof(JSString, length)),
                      INS_CONSTPTR(JSSTRING_LENGTH_MASK));
    } else {
        JS_NOT_REACHED("ifop");
        return false;
    }
    flipIf(cx->fp->regs->pc, cond);
    bool expected = cond;
    if (!x->isCond()) {
        x = lir->ins_eq0(x);
        expected = !expected;
    }
    guard(expected, x, BRANCH_EXIT); 
    return true;
}

bool
TraceRecorder::switchop()
{
    jsval& v = stackval(-1);
    LIns* v_ins = get(&v);
    /* no need to guard if condition is constant */
    if (v_ins->isconst() || v_ins->isconstq())
        return true;
    if (isNumber(v)) {
        jsdouble d = asNumber(v);
        jsdpun u;
        u.d = d;
        guard(true,
              addName(lir->ins2(LIR_feq, v_ins, lir->insImmq(u.u64)),
                      "guard(switch on numeric)"),
              BRANCH_EXIT);
    } else if (JSVAL_IS_STRING(v)) {
        LIns* args[] = { v_ins, INS_CONSTPTR(JSVAL_TO_STRING(v)) };
        guard(true,
              addName(lir->ins_eq0(lir->ins_eq0(lir->insCall(&js_EqualStrings_ci, args))),
                      "guard(switch on string)"),
              BRANCH_EXIT);
    } else if (JSVAL_TAG(v) == JSVAL_BOOLEAN) {
        guard(true,
              addName(lir->ins2(LIR_eq, v_ins, lir->insImm(JSVAL_TO_BOOLEAN(v))),
                      "guard(switch on boolean)"),
              BRANCH_EXIT);
    } else {
        ABORT_TRACE("switch on object or null");
    }
    return true;
}

bool
TraceRecorder::inc(jsval& v, jsint incr, bool pre)
{
    LIns* v_ins = get(&v);
    if (!inc(v, v_ins, incr, pre))
        return false;
    set(&v, v_ins);
    return true;
}

/*
 * On exit, v_ins is the incremented unboxed value, and the appropriate
 * value (pre- or post-increment as described by pre) is stacked.
 */
bool
TraceRecorder::inc(jsval& v, LIns*& v_ins, jsint incr, bool pre)
{
    if (!isNumber(v))
        ABORT_TRACE("can only inc numbers");

    jsdpun u;
    u.d = jsdouble(incr);

    LIns* v_after = alu(LIR_fadd, asNumber(v), incr, v_ins, lir->insImmq(u.u64));

    const JSCodeSpec& cs = js_CodeSpec[*cx->fp->regs->pc];
    JS_ASSERT(cs.ndefs == 1);
    stack(-cs.nuses, pre ? v_after : v_ins);
    v_ins = v_after;
    return true;
}

bool
TraceRecorder::incProp(jsint incr, bool pre)
{
    jsval& l = stackval(-1);
    if (JSVAL_IS_PRIMITIVE(l))
        ABORT_TRACE("incProp on primitive");

    JSObject* obj = JSVAL_TO_OBJECT(l);
    LIns* obj_ins = get(&l);

    uint32 slot;
    LIns* v_ins;
    if (!prop(obj, obj_ins, slot, v_ins))
        return false;

    if (slot == SPROP_INVALID_SLOT)
        ABORT_TRACE("incProp on invalid slot");

    jsval& v = STOBJ_GET_SLOT(obj, slot);
    if (!inc(v, v_ins, incr, pre))
        return false;

    if (!box_jsval(v, v_ins))
        return false;

    LIns* dslots_ins = NULL;
    stobj_set_slot(obj_ins, slot, dslots_ins, v_ins);
    return true;
}

bool
TraceRecorder::incElem(jsint incr, bool pre)
{
    jsval& r = stackval(-1);
    jsval& l = stackval(-2);
    jsval* vp;
    LIns* v_ins;
    LIns* addr_ins;
    if (!elem(l, r, vp, v_ins, addr_ins))
        return false;
    if (!addr_ins) // if we read a hole, abort
        return false;
    if (!inc(*vp, v_ins, incr, pre))
        return false;
    if (!box_jsval(*vp, v_ins))
        return false;
    lir->insStorei(v_ins, addr_ins, 0);
    return true;
}

static bool
evalCmp(LOpcode op, double result)
{
    bool cond;
    switch (op) {
      case LIR_feq:
        cond = (result == 0);
        break;
      case LIR_flt:
        cond = result < 0;
        break;
      case LIR_fgt:
        cond = result > 0;
        break;
      case LIR_fle:
        cond = result <= 0;
        break;
      case LIR_fge:
        cond = result >= 0;
        break;
      default:
        JS_NOT_REACHED("unexpected comparison op");
        return false;
    }
    return cond;
}

static bool
evalCmp(LOpcode op, double l, double r)
{
    return evalCmp(op, l - r);
}

static bool
evalCmp(LOpcode op, JSString* l, JSString* r)
{
    if (op == LIR_feq)
        return js_EqualStrings(l, r);
    return evalCmp(op, js_CompareStrings(l, r));
}

static struct {
    jsbytecode obj_any[13];
    jsbytecode any_obj[11];
    jsbytecode obj_obj[22];
} binary_imacros = {
    {
        JSOP_SWAP,
        JSOP_CALLPROP, 0, COMMON_ATOM_INDEX(valueOf),
        JSOP_STRING, 0, COMMON_TYPE_ATOM_INDEX(JSTYPE_NUMBER),
        JSOP_CALL, 0, 1,
        JSOP_SWAP,
        JSOP_IMACOP,
        JSOP_STOP
    },

    {
        JSOP_CALLPROP, 0, COMMON_ATOM_INDEX(valueOf),
        JSOP_STRING, 0, COMMON_TYPE_ATOM_INDEX(JSTYPE_NUMBER),
        JSOP_CALL, 0, 1,
        JSOP_IMACOP,
        JSOP_STOP
    },

    {
        JSOP_SWAP,
        JSOP_CALLPROP, 0, COMMON_ATOM_INDEX(valueOf),
        JSOP_STRING, 0, COMMON_TYPE_ATOM_INDEX(JSTYPE_NUMBER),
        JSOP_CALL, 0, 1,
        JSOP_SWAP,
        JSOP_CALLPROP, 0, COMMON_ATOM_INDEX(valueOf),
        JSOP_STRING, 0, COMMON_TYPE_ATOM_INDEX(JSTYPE_NUMBER),
        JSOP_CALL, 0, 1,
        JSOP_IMACOP,
        JSOP_STOP
    }
};

JS_STATIC_ASSERT(sizeof(binary_imacros) < IMACRO_PC_ADJ_LIMIT);

bool
TraceRecorder::cmp(LOpcode op, int flags)
{
    jsval& r = stackval(-1);
    jsval& l = stackval(-2);
    LIns* x = NULL;
    bool negate = !!(flags & CMP_NEGATE);
    bool cond;
    LIns* l_ins = get(&l);
    LIns* r_ins = get(&r);
    bool fp = false;

    if (op != LIR_feq) {
        if (JSVAL_IS_OBJECT(l) && hasValueOfMethod(l)) {
            if (JSVAL_IS_OBJECT(r) && hasValueOfMethod(r))
                return call_imacro(binary_imacros.obj_obj);
            return call_imacro(binary_imacros.obj_any);
        }
        if (JSVAL_IS_OBJECT(r) && hasValueOfMethod(r))
            return call_imacro(binary_imacros.any_obj);
    }

    // CMP_STRICT is set only for JSOP_STRICTEQ and JSOP_STRICTNE, which correspond to the
    // === and !== operators. negate is true for !== and false for ===. The strict equality
    // operators produce false if the types of the operands differ, i.e. if only one of 
    // them is a number. 
    if ((flags & CMP_STRICT) && getPromotedType(l) != getPromotedType(r)) {
        x = INS_CONST(negate);
        cond = negate;
    } else if (JSVAL_IS_STRING(l) || JSVAL_IS_STRING(r)) {
        // Comparing equality of a string against null always produces false.
        if (op == LIR_feq &&
            ((JSVAL_IS_NULL(l) && l_ins->isconst()) ||
             (JSVAL_IS_NULL(r) && r_ins->isconst()))) {
            x = INS_CONST(negate);
            cond = negate;
        } else {
            if (!JSVAL_IS_STRING(l) || !JSVAL_IS_STRING(r))
                ABORT_TRACE("unsupported type for cmp vs string");

            LIns* args[] = { r_ins, l_ins };
            if (op == LIR_feq)
                l_ins = lir->ins_eq0(lir->insCall(&js_EqualStrings_ci, args));
            else
                l_ins = lir->insCall(&js_CompareStrings_ci, args);
            r_ins = lir->insImm(0);
            cond = evalCmp(op, JSVAL_TO_STRING(l), JSVAL_TO_STRING(r));
        }
    } else if (isNumber(l) || isNumber(r)) {
        jsval tmp[2] = {l, r};
        JSAutoTempValueRooter tvr(cx, 2, tmp);
        
        fp = true;

        // TODO: coerce non-numbers to numbers if it's not string-on-string above
        jsdouble lnum;
        jsdouble rnum;
        LIns* args[] = { l_ins, cx_ins };
        if (l == JSVAL_NULL && l_ins->isconst()) {
            jsdpun u;
            u.d = (op == LIR_feq) ? js_NaN : 0.0;
            l_ins = lir->insImmq(u.u64);
        } else if (JSVAL_IS_STRING(l)) {
            l_ins = lir->insCall(&js_StringToNumber_ci, args);
        } else if (JSVAL_TAG(l) == JSVAL_BOOLEAN) {
            /*
             * What I really want here is for undefined to be type-specialized
             * differently from real booleans.  Failing that, I want to be able
             * to cmov on quads.  Failing that, I want to have small forward
             * branches.  Failing that, I want to be able to ins_choose on quads
             * without cmov.  Failing that, eat flaming builtin!
             */
            l_ins = lir->insCall(&js_BooleanOrUndefinedToNumber_ci, args);
        } else if (!isNumber(l)) {
            ABORT_TRACE("unsupported LHS type for cmp vs number");
        }
        lnum = js_ValueToNumber(cx, &tmp[0]);

        args[0] = r_ins;
        args[1] = cx_ins;
        if (r == JSVAL_NULL && r_ins->isconst()) {
            jsdpun u;
            u.d = (op == LIR_feq) ? js_NaN : 0.0;
            r_ins = lir->insImmq(u.u64);
        } else if (JSVAL_IS_STRING(r)) {
            r_ins = lir->insCall(&js_StringToNumber_ci, args);
        } else if (JSVAL_TAG(r) == JSVAL_BOOLEAN) {
            // See above for the sob story.
            r_ins = lir->insCall(&js_BooleanOrUndefinedToNumber_ci, args);
        } else if (!isNumber(r)) {
            ABORT_TRACE("unsupported RHS type for cmp vs number");
        }
        rnum = js_ValueToNumber(cx, &tmp[1]);
        cond = evalCmp(op, lnum, rnum);
    } else if ((JSVAL_TAG(l) == JSVAL_BOOLEAN) && (JSVAL_TAG(r) == JSVAL_BOOLEAN)) {
        // The well-known values of JSVAL_TRUE and JSVAL_FALSE make this very easy.
        // In particular: JSVAL_TO_BOOLEAN(0) < JSVAL_TO_BOOLEAN(1) so all of these comparisons do
        // the right thing.
        cond = evalCmp(op, l, r);
        // For ==, !=, ===, and !=== the result is magically correct even if undefined (2) is
        // involved. For the relational operations we need some additional cmov magic to make
        // the result always false (since undefined becomes NaN per ECMA and that doesn't
        // compare to anything, even itself). The code for this is emitted a few lines down.
    } else if (JSVAL_IS_OBJECT(l) && JSVAL_IS_OBJECT(r)) {
        if (op != LIR_feq) {
            JS_NOT_REACHED("we should have converted to numbers already");
            return false;
        }
        cond = (l == r); 
    } else {
        ABORT_TRACE("unsupported operand types for cmp");
    }

    /* If we didn't generate a constant result yet, then emit the comparison now. */
    if (!x) {
        /* If the result is not a number or it's not a quad, we must use an integer compare. */
        if (!fp) {
            JS_ASSERT(op >= LIR_feq && op <= LIR_fge);
            op = LOpcode(op + (LIR_eq - LIR_feq));
        }
        x = lir->ins2(op, l_ins, r_ins);
        if (negate) {
            x = lir->ins_eq0(x);
            cond = !cond;
        }
        // For boolean comparison we need a bit post-processing to make the result false if
        // either side is undefined.
        if (op != LIR_eq && (JSVAL_TAG(l) == JSVAL_BOOLEAN) && (JSVAL_TAG(r) == JSVAL_BOOLEAN)) {
            x = lir->ins_choose(lir->ins2i(LIR_eq, 
                                           lir->ins2i(LIR_and, 
                                                      lir->ins2(LIR_or, l_ins, r_ins),
                                                      JSVAL_TO_BOOLEAN(JSVAL_VOID)),
                                           JSVAL_TO_BOOLEAN(JSVAL_VOID)),
                                lir->insImm(JSVAL_TO_BOOLEAN(JSVAL_FALSE)),
                                x);
            x = lir->ins_eq0(lir->ins_eq0(x));
            if ((l == JSVAL_VOID) || (r == JSVAL_VOID))
                cond = false;
        }
    }
    
    /* Don't guard if the same path is always taken. */
    if (!x->isconst()) {
        if (flags & CMP_CASE) {
            guard(cond, x, BRANCH_EXIT);
            return true;
        }

        /* The interpreter fuses comparisons and the following branch,
           so we have to do that here as well. */
        if (flags & CMP_TRY_BRANCH_AFTER_COND) {
            fuseIf(cx->fp->regs->pc + 1, cond, x);
        }
    } else if (flags & CMP_CASE) {
        return true;
    }

    /* We update the stack after the guard. This is safe since
       the guard bails out at the comparison and the interpreter
       will therefore re-execute the comparison. This way the
       value of the condition doesn't have to be calculated and
       saved on the stack in most cases. */
    set(&l, x);
    return true;
}

bool
TraceRecorder::unary(LOpcode op)
{
    jsval& v = stackval(-1);
    bool intop = !(op & LIR64);
    if (isNumber(v)) {
        LIns* a = get(&v);
        if (intop)
            a = f2i(a);
        a = lir->ins1(op, a);
        if (intop)
            a = lir->ins1(LIR_i2f, a);
        set(&v, a);
        return true;
    }
    return false;
}

bool
TraceRecorder::binary(LOpcode op)
{
    jsval& r = stackval(-1);
    jsval& l = stackval(-2);

    if (JSVAL_IS_OBJECT(l) && hasValueOfMethod(l)) {
        if (JSVAL_IS_OBJECT(r) && hasValueOfMethod(r))
            return call_imacro(binary_imacros.obj_obj);
        return call_imacro(binary_imacros.obj_any);
    }
    if (JSVAL_IS_OBJECT(r) && hasValueOfMethod(r))
        return call_imacro(binary_imacros.any_obj);

    bool intop = !(op & LIR64);
    LIns* a = get(&l);
    LIns* b = get(&r);

    bool leftIsNumber = isNumber(l);
    jsdouble lnum = leftIsNumber ? asNumber(l) : 0;
    
    bool rightIsNumber = isNumber(r);
    jsdouble rnum = rightIsNumber ? asNumber(r) : 0;
    
    if ((op >= LIR_sub && op <= LIR_ush) ||  // sub, mul, (callh), or, xor, (not,) lsh, rsh, ush
        (op >= LIR_fsub && op <= LIR_fdiv)) { // fsub, fmul, fdiv
        LIns* args[2];
        if (JSVAL_IS_STRING(l)) {
            args[0] = a;
            args[1] = cx_ins;
            a = lir->insCall(&js_StringToNumber_ci, args);
            lnum = js_StringToNumber(cx, JSVAL_TO_STRING(l));
            leftIsNumber = true;
        }
        if (JSVAL_IS_STRING(r)) {
            args[0] = b;
            args[1] = cx_ins;
            b = lir->insCall(&js_StringToNumber_ci, args);
            rnum = js_StringToNumber(cx, JSVAL_TO_STRING(r));
            rightIsNumber = true;
        }
    }
    if (JSVAL_TAG(l) == JSVAL_BOOLEAN) {
        LIns* args[] = { a, cx_ins };
        a = lir->insCall(&js_BooleanOrUndefinedToNumber_ci, args);
        lnum = js_BooleanOrUndefinedToNumber(cx, JSVAL_TO_BOOLEAN(l));
        leftIsNumber = true;
    }
    if (JSVAL_TAG(r) == JSVAL_BOOLEAN) {
        LIns* args[] = { b, cx_ins };
        b = lir->insCall(&js_BooleanOrUndefinedToNumber_ci, args);
        rnum = js_BooleanOrUndefinedToNumber(cx, JSVAL_TO_BOOLEAN(r));
        rightIsNumber = true;
    }
    if (leftIsNumber && rightIsNumber) {
        if (intop) {
            LIns *args[] = { a };
            a = lir->insCall(op == LIR_ush ? &js_DoubleToUint32_ci : &js_DoubleToInt32_ci, args);
            b = f2i(b);
        }
        a = alu(op, lnum, rnum, a, b);
        if (intop)
            a = lir->ins1(op == LIR_ush ? LIR_u2f : LIR_i2f, a);
        set(&l, a);
        return true;
    }
    return false;
}

JS_STATIC_ASSERT(offsetof(JSObjectOps, newObjectMap) == 0);

bool
TraceRecorder::map_is_native(JSObjectMap* map, LIns* map_ins, LIns*& ops_ins, size_t op_offset)
{
    ops_ins = addName(lir->insLoad(LIR_ldp, map_ins, offsetof(JSObjectMap, ops)), "ops");
    LIns* n = lir->insLoad(LIR_ldp, ops_ins, op_offset);

#define OP(ops) (*(JSObjectOp*) ((char*)(ops) + op_offset))

    if (OP(map->ops) == OP(&js_ObjectOps)) {
        guard(true, addName(lir->ins2(LIR_eq, n, INS_CONSTPTR(OP(&js_ObjectOps))),
                            "guard(native-map)"),
              MISMATCH_EXIT);
        return true;
    }

#undef OP
    ABORT_TRACE("non-native map");
}

bool
TraceRecorder::test_property_cache(JSObject* obj, LIns* obj_ins, JSObject*& obj2, jsuword& pcval)
{
    jsbytecode* pc = cx->fp->regs->pc;
    JS_ASSERT(*pc != JSOP_INITPROP && *pc != JSOP_SETNAME && *pc != JSOP_SETPROP);

    // Mimic the interpreter's special case for dense arrays by skipping up one
    // hop along the proto chain when accessing a named (not indexed) property,
    // typically to find Array.prototype methods.
    JSObject* aobj = obj;
    if (OBJ_IS_DENSE_ARRAY(cx, obj)) {
        aobj = OBJ_GET_PROTO(cx, obj);
        obj_ins = stobj_get_fslot(obj_ins, JSSLOT_PROTO);
    }

    LIns* map_ins = lir->insLoad(LIR_ldp, obj_ins, (int)offsetof(JSObject, map));
    LIns* ops_ins;

    // Interpreter calls to PROPERTY_CACHE_TEST guard on native object ops
    // (newObjectMap == js_ObjectOps.newObjectMap) which is required to use
    // native objects (those whose maps are scopes), or even more narrow
    // conditions required because the cache miss case will call a particular
    // object-op (js_GetProperty, js_SetProperty).
    //
    // We parameterize using offsetof and guard on match against the hook at
    // the given offset in js_ObjectOps. TraceRecorder::record_JSOP_SETPROP
    // guards the js_SetProperty case.
    uint32 format = js_CodeSpec[*pc].format;
    uint32 mode = JOF_MODE(format);

    // No need to guard native-ness of global object.
    JS_ASSERT(OBJ_IS_NATIVE(globalObj));
    if (aobj != globalObj) {
        size_t op_offset = 0;
        if (mode == JOF_PROP || mode == JOF_VARPROP) {
            JS_ASSERT(!(format & JOF_SET));
            op_offset = offsetof(JSObjectOps, getProperty);
        } else {
            JS_ASSERT(mode == JOF_NAME);
        }

        if (!map_is_native(aobj->map, map_ins, ops_ins, op_offset))
            return false;
    }

    JSAtom* atom;
    JSPropCacheEntry* entry;
    PROPERTY_CACHE_TEST(cx, pc, aobj, obj2, entry, atom);
    if (atom) {
        // Miss: pre-fill the cache for the interpreter, as well as for our needs.
        // FIXME: 452357 - correctly propagate exceptions into the interpreter from
        // js_FindPropertyHelper, js_LookupPropertyWithFlags, and elsewhere.
        jsid id = ATOM_TO_JSID(atom);
        JSProperty* prop;
        if (JOF_OPMODE(*pc) == JOF_NAME) {
            JS_ASSERT(aobj == obj);
            if (js_FindPropertyHelper(cx, id, &obj, &obj2, &prop, &entry) < 0)
                ABORT_TRACE("failed to find name");
        } else {
            int protoIndex = js_LookupPropertyWithFlags(cx, aobj, id,
                                                        cx->resolveFlags,
                                                        &obj2, &prop);
            if (protoIndex < 0)
                ABORT_TRACE("failed to lookup property");

            if (prop) {
                js_FillPropertyCache(cx, aobj, OBJ_SHAPE(aobj), 0, protoIndex, obj2,
                                     (JSScopeProperty*) prop, &entry);
            }
        }

        if (!prop) {
            // Propagate obj from js_FindPropertyHelper to record_JSOP_BINDNAME
            // via our obj2 out-parameter. If we are recording JSOP_SETNAME and
            // the global it's assigning does not yet exist, create it.
            obj2 = obj;

            // Use PCVAL_NULL to return "no such property" to our caller.
            pcval = PCVAL_NULL;
            ABORT_TRACE("failed to find property");
        }

        OBJ_DROP_PROPERTY(cx, obj2, prop);
        if (!entry)
            ABORT_TRACE("failed to fill property cache");
    }

#ifdef JS_THREADSAFE
    // There's a potential race in any JS_THREADSAFE embedding that's nuts
    // enough to share mutable objects on the scope or proto chain, but we
    // don't care about such insane embeddings. Anyway, the (scope, proto)
    // entry->vcap coordinates must reach obj2 from aobj at this point.
    JS_ASSERT(cx->requestDepth);
#endif

    // Emit guard(s), common code for both hit and miss cases.
    // Check for first-level cache hit and guard on kshape if possible.
    // Otherwise guard on key object exact match.
    if (PCVCAP_TAG(entry->vcap) <= 1) {
        if (aobj != globalObj) {
            LIns* shape_ins = addName(lir->insLoad(LIR_ld, map_ins, offsetof(JSScope, shape)),
                                      "shape");
            guard(true, addName(lir->ins2i(LIR_eq, shape_ins, entry->kshape), "guard(kshape)"),
                  MISMATCH_EXIT);
        }
    } else {
#ifdef DEBUG
        JSOp op = JSOp(*pc);
        ptrdiff_t pcoff = (op == JSOP_GETARGPROP) ? ARGNO_LEN :
                          (op == JSOP_GETLOCALPROP) ? SLOTNO_LEN : 0;
        jsatomid index = js_GetIndexFromBytecode(cx, cx->fp->script, pc, pcoff);
        JS_ASSERT(entry->kpc == (jsbytecode*) atoms[index]);
        JS_ASSERT(entry->kshape == jsuword(aobj));
#endif
        if (aobj != globalObj) {
            guard(true, addName(lir->ins2i(LIR_eq, obj_ins, entry->kshape), "guard(kobj)"),
                  MISMATCH_EXIT);
        }
    }

    // For any hit that goes up the scope and/or proto chains, we will need to
    // guard on the shape of the object containing the property.
    if (PCVCAP_TAG(entry->vcap) >= 1) {
        jsuword vcap = entry->vcap;
        uint32 vshape = PCVCAP_SHAPE(vcap);
        JS_ASSERT(OBJ_SHAPE(obj2) == vshape);

        LIns* obj2_ins;
        if (PCVCAP_TAG(entry->vcap) == 1) {
            // Duplicate the special case in PROPERTY_CACHE_TEST.
            obj2_ins = stobj_get_fslot(obj_ins, JSSLOT_PROTO);
            guard(false, lir->ins_eq0(obj2_ins), MISMATCH_EXIT);
        } else {
            obj2_ins = INS_CONSTPTR(obj2);
        }
        map_ins = lir->insLoad(LIR_ldp, obj2_ins, (int)offsetof(JSObject, map));
        if (!map_is_native(obj2->map, map_ins, ops_ins))
            return false;

        LIns* shape_ins = addName(lir->insLoad(LIR_ld, map_ins, offsetof(JSScope, shape)),
                                  "shape");
        guard(true,
              addName(lir->ins2i(LIR_eq, shape_ins, vshape), "guard(vshape)"),
              MISMATCH_EXIT);
    }

    pcval = entry->vword;
    return true;
}

bool
TraceRecorder::test_property_cache_direct_slot(JSObject* obj, LIns* obj_ins, uint32& slot)
{
    JSObject* obj2;
    jsuword pcval;

    /*
     * Property cache ensures that we are dealing with an existing property,
     * and guards the shape for us.
     */
    if (!test_property_cache(obj, obj_ins, obj2, pcval))
        return false;

    /* No such property means invalid slot, which callers must check for first. */
    if (PCVAL_IS_NULL(pcval)) {
        slot = SPROP_INVALID_SLOT;
        return true;
    }

    /* Insist on obj being the directly addressed object. */
    if (obj2 != obj)
        ABORT_TRACE("test_property_cache_direct_slot hit prototype chain");

    /* Don't trace getter or setter calls, our caller wants a direct slot. */
    if (PCVAL_IS_SPROP(pcval)) {
        JSScopeProperty* sprop = PCVAL_TO_SPROP(pcval);

        uint32 setflags = (js_CodeSpec[*cx->fp->regs->pc].format & (JOF_SET | JOF_INCDEC));
        if (setflags && !SPROP_HAS_STUB_SETTER(sprop))
            ABORT_TRACE("non-stub setter");
        if (setflags != JOF_SET && !SPROP_HAS_STUB_GETTER(sprop))
            ABORT_TRACE("non-stub getter");
        if (!SPROP_HAS_VALID_SLOT(sprop, OBJ_SCOPE(obj)))
            ABORT_TRACE("no valid slot");
        slot = sprop->slot;
    } else {
        if (!PCVAL_IS_SLOT(pcval))
            ABORT_TRACE("PCE is not a slot");
        slot = PCVAL_TO_SLOT(pcval);
    }
    return true;
}

void
TraceRecorder::stobj_set_slot(LIns* obj_ins, unsigned slot, LIns*& dslots_ins, LIns* v_ins)
{
    if (slot < JS_INITIAL_NSLOTS) {
        addName(lir->insStorei(v_ins, obj_ins,
                               offsetof(JSObject, fslots) + slot * sizeof(jsval)),
                "set_slot(fslots)");
    } else {
        if (!dslots_ins)
            dslots_ins = lir->insLoad(LIR_ldp, obj_ins, offsetof(JSObject, dslots));
        addName(lir->insStorei(v_ins, dslots_ins,
                               (slot - JS_INITIAL_NSLOTS) * sizeof(jsval)),
                "set_slot(dslots");
    }
}

LIns*
TraceRecorder::stobj_get_fslot(LIns* obj_ins, unsigned slot)
{
    JS_ASSERT(slot < JS_INITIAL_NSLOTS);
    return lir->insLoad(LIR_ldp, obj_ins, offsetof(JSObject, fslots) + slot * sizeof(jsval));
}

LIns*
TraceRecorder::stobj_get_slot(LIns* obj_ins, unsigned slot, LIns*& dslots_ins)
{
    if (slot < JS_INITIAL_NSLOTS)
        return stobj_get_fslot(obj_ins, slot);

    if (!dslots_ins)
        dslots_ins = lir->insLoad(LIR_ldp, obj_ins, offsetof(JSObject, dslots));
    return lir->insLoad(LIR_ldp, dslots_ins, (slot - JS_INITIAL_NSLOTS) * sizeof(jsval));
}

bool
TraceRecorder::native_set(LIns* obj_ins, JSScopeProperty* sprop, LIns*& dslots_ins, LIns* v_ins)
{
    if (SPROP_HAS_STUB_SETTER(sprop) && sprop->slot != SPROP_INVALID_SLOT) {
        stobj_set_slot(obj_ins, sprop->slot, dslots_ins, v_ins);
        return true;
    }
    ABORT_TRACE("unallocated or non-stub sprop");
}

bool
TraceRecorder::native_get(LIns* obj_ins, LIns* pobj_ins, JSScopeProperty* sprop,
        LIns*& dslots_ins, LIns*& v_ins)
{
    if (!SPROP_HAS_STUB_GETTER(sprop))
        return false;

    if (sprop->slot != SPROP_INVALID_SLOT)
        v_ins = stobj_get_slot(pobj_ins, sprop->slot, dslots_ins);
    else
        v_ins = INS_CONST(JSVAL_TO_BOOLEAN(JSVAL_VOID));
    return true;
}

// So box_jsval can emit no LIR_or at all to tag an object jsval.
JS_STATIC_ASSERT(JSVAL_OBJECT == 0);

bool
TraceRecorder::box_jsval(jsval v, LIns*& v_ins)
{
    if (isNumber(v)) {
        LIns* args[] = { v_ins, cx_ins };
        v_ins = lir->insCall(&js_BoxDouble_ci, args);
        guard(false, lir->ins2(LIR_eq, v_ins, INS_CONST(JSVAL_ERROR_COOKIE)),
              OOM_EXIT);
        return true;
    }
    switch (JSVAL_TAG(v)) {
      case JSVAL_BOOLEAN:
        v_ins = lir->ins2i(LIR_pior, lir->ins2i(LIR_pilsh, v_ins, JSVAL_TAGBITS), JSVAL_BOOLEAN);
        return true;
      case JSVAL_OBJECT:
        return true;
      case JSVAL_STRING:
        v_ins = lir->ins2(LIR_pior, v_ins, INS_CONST(JSVAL_STRING));
        return true;
    }
    return false;
}

bool
TraceRecorder::unbox_jsval(jsval v, LIns*& v_ins)
{
    if (isNumber(v)) {
        // JSVAL_IS_NUMBER(v)
        guard(false,
              lir->ins_eq0(lir->ins2(LIR_pior,
                                     lir->ins2(LIR_piand, v_ins, INS_CONST(JSVAL_INT)),
                                     lir->ins2i(LIR_eq,
                                                lir->ins2(LIR_piand, v_ins,
                                                          INS_CONST(JSVAL_TAGMASK)),
                                                JSVAL_DOUBLE))),
              MISMATCH_EXIT);
        LIns* args[] = { v_ins };
        v_ins = lir->insCall(&js_UnboxDouble_ci, args);
        return true;
    }
    switch (JSVAL_TAG(v)) {
      case JSVAL_BOOLEAN:
        guard(true,
              lir->ins2i(LIR_eq,
                         lir->ins2(LIR_piand, v_ins, INS_CONST(JSVAL_TAGMASK)),
                         JSVAL_BOOLEAN),
              MISMATCH_EXIT);
         v_ins = lir->ins2i(LIR_ush, v_ins, JSVAL_TAGBITS);
         return true;
       case JSVAL_OBJECT:
        guard(true,
              lir->ins2i(LIR_eq,
                         lir->ins2(LIR_piand, v_ins, INS_CONST(JSVAL_TAGMASK)),
                         JSVAL_OBJECT),
              MISMATCH_EXIT);
        return true;
      case JSVAL_STRING:
        guard(true,
              lir->ins2i(LIR_eq,
                        lir->ins2(LIR_piand, v_ins, INS_CONST(JSVAL_TAGMASK)),
                        JSVAL_STRING),
              MISMATCH_EXIT);
        v_ins = lir->ins2(LIR_piand, v_ins, INS_CONST(~JSVAL_TAGMASK));
        return true;
    }
    return false;
}

bool
TraceRecorder::getThis(LIns*& this_ins)
{
    if (cx->fp->callee) { /* in a function */
        if (JSVAL_IS_NULL(cx->fp->argv[-1]))
            return false;
        this_ins = get(&cx->fp->argv[-1]);
        guard(false, lir->ins_eq0(this_ins), MISMATCH_EXIT);
    } else { /* in global code */
        this_ins = scopeChain();
    }
    return true;
}

bool
TraceRecorder::guardClass(JSObject* obj, LIns* obj_ins, JSClass* clasp, ExitType exitType)
{
    bool cond = STOBJ_GET_CLASS(obj) == clasp;

    LIns* class_ins = lir->insLoad(LIR_ldp, obj_ins, offsetof(JSObject, classword));
    class_ins = lir->ins2(LIR_piand, class_ins, lir->insImm(~3));

    char namebuf[32];
    JS_snprintf(namebuf, sizeof namebuf, "guard(class is %s)", clasp->name);
    guard(cond, addName(lir->ins2(LIR_eq, class_ins, INS_CONSTPTR(clasp)), namebuf), exitType);
    return cond;
}

bool
TraceRecorder::guardDenseArray(JSObject* obj, LIns* obj_ins, ExitType exitType)
{
    return guardClass(obj, obj_ins, &js_ArrayClass, exitType);
}

bool
TraceRecorder::guardDenseArrayIndex(JSObject* obj, jsint idx, LIns* obj_ins,
                                    LIns* dslots_ins, LIns* idx_ins, ExitType exitType)
{
    jsuint length = ARRAY_DENSE_LENGTH(obj);

    bool cond = (jsuint(idx) < jsuint(obj->fslots[JSSLOT_ARRAY_LENGTH]) && jsuint(idx) < length);
    if (cond) {
        /* Guard array length */
        LIns* exit = guard(true,
                           lir->ins2(LIR_ult, idx_ins, stobj_get_fslot(obj_ins, JSSLOT_ARRAY_LENGTH)),
                           exitType)->oprnd2();
        /* dslots must not be NULL */
        guard(false,
              lir->ins_eq0(dslots_ins),
              exit);
        /* Guard array capacity */
        guard(true,
              lir->ins2(LIR_ult,
                        idx_ins,
                        lir->insLoad(LIR_ldp, dslots_ins, 0 - (int)sizeof(jsval))),
              exit);
    } else {
        /* If not idx < length, stay on trace (and read value as undefined). */ 
        LIns* br1 = lir->insBranch(LIR_jf, 
                                   lir->ins2(LIR_ult, 
                                             idx_ins, 
                                             stobj_get_fslot(obj_ins, JSSLOT_ARRAY_LENGTH)),
                                   NULL);
        /* If dslots is NULL, stay on trace (and read value as undefined). */
        LIns* br2 = lir->insBranch(LIR_jt, lir->ins_eq0(dslots_ins), NULL);
        /* If not idx < capacity, stay on trace (and read value as undefined). */
        LIns* br3 = lir->insBranch(LIR_jf,
                                   lir->ins2(LIR_ult,
                                             idx_ins,
                                             lir->insLoad(LIR_ldp, dslots_ins, 0 - (int)sizeof(jsval))),
                                   NULL);
        lir->insGuard(LIR_x, lir->insImm(1), snapshot(exitType));
        LIns* label = lir->ins0(LIR_label);
        br1->target(label);
        br2->target(label);
        br3->target(label);
    }
    return cond;    
}

/*
 * Guard that a computed property access via an element op (JSOP_GETELEM, etc.)
 * does not find an alias to a global variable, or a property without a slot,
 * or a slot-ful property with a getter or setter (depending on op_offset in
 * JSObjectOps). Finally, beware resolve hooks mutating objects. Oh, and watch
 * out for bears too ;-).
 *
 * One win here is that we do not need to generate a guard that obj_ins does
 * not result in the global object on trace, because we guard on shape and rule
 * out obj's shape being the global object's shape at recording time. This is
 * safe because the global shape cannot change on trace.
 */
bool
TraceRecorder::guardElemOp(JSObject* obj, LIns* obj_ins, jsid id, size_t op_offset, jsval* vp)
{
    LIns* map_ins = lir->insLoad(LIR_ldp, obj_ins, (int)offsetof(JSObject, map));
    LIns* ops_ins;
    if (!map_is_native(obj->map, map_ins, ops_ins, op_offset))
        return false;

    uint32 shape = OBJ_SHAPE(obj);
    if (JSID_IS_ATOM(id) && shape == traceMonitor->globalShape)
        ABORT_TRACE("elem op probably aliases global");

    JSObject* pobj;
    JSProperty* prop;
    if (!js_LookupProperty(cx, obj, id, &pobj, &prop))
        return false;

    if (vp)
        *vp = JSVAL_VOID;
    if (prop) {
        bool traceable_slot = true;
        if (pobj == obj) {
            JSScopeProperty* sprop = (JSScopeProperty*) prop;
            traceable_slot = ((op_offset == offsetof(JSObjectOps, getProperty))
                              ? SPROP_HAS_STUB_GETTER(sprop)
                              : SPROP_HAS_STUB_SETTER(sprop)) &&
                             SPROP_HAS_VALID_SLOT(sprop, OBJ_SCOPE(obj));
            if (vp && traceable_slot)
                *vp = LOCKED_OBJ_GET_SLOT(obj, sprop->slot);
        }

        OBJ_DROP_PROPERTY(cx, pobj, prop);
        if (pobj != obj)
            ABORT_TRACE("elem op hit prototype property, can't shape-guard");
        if (!traceable_slot)
            ABORT_TRACE("elem op hit direct and slotless getter or setter");
    }

    // If we got this far, we're almost safe -- but we must check for a rogue resolve hook.
    if (OBJ_SHAPE(obj) != shape)
        ABORT_TRACE("resolve hook mutated elem op base object");

    LIns* shape_ins = addName(lir->insLoad(LIR_ld, map_ins, offsetof(JSScope, shape)), "shape");
    guard(true, addName(lir->ins2i(LIR_eq, shape_ins, shape), "guard(shape)"), MISMATCH_EXIT);
    return true;
}

void
TraceRecorder::clearFrameSlotsFromCache()
{
    /* Clear out all slots of this frame in the nativeFrameTracker. Different locations on the
       VM stack might map to different locations on the native stack depending on the
       number of arguments (i.e.) of the next call, so we have to make sure we map
       those in to the cache with the right offsets. */
    JSStackFrame* fp = cx->fp;
    jsval* vp;
    jsval* vpstop;
    if (fp->callee) {
        vp = &fp->argv[-2];
        vpstop = &fp->argv[fp->fun->nargs];
        while (vp < vpstop)
            nativeFrameTracker.set(vp++, (LIns*)0);
    }
    vp = &fp->slots[0];
    vpstop = &fp->slots[fp->script->nslots];
    while (vp < vpstop)
        nativeFrameTracker.set(vp++, (LIns*)0);
}

bool
TraceRecorder::record_EnterFrame()
{
    JSStackFrame* fp = cx->fp;

    if (++callDepth >= MAX_CALLDEPTH)
        ABORT_TRACE("exceeded maximum call depth");
    // FIXME: Allow and attempt to inline a single level of recursion until we compile 
    //        recursive calls as independent trees (459301).
    if (fp->script == fp->down->script && fp->down->down && fp->down->down->script == fp->script)
        ABORT_TRACE("recursive call");
    
    debug_only_v(printf("EnterFrame %s, callDepth=%d\n",
                        js_AtomToPrintableString(cx, cx->fp->fun->atom),
                        callDepth);)
    LIns* void_ins = INS_CONST(JSVAL_TO_BOOLEAN(JSVAL_VOID));

    jsval* vp = &fp->argv[fp->argc];
    jsval* vpstop = vp + ptrdiff_t(fp->fun->nargs) - ptrdiff_t(fp->argc);
    if (applyingArguments) {
        applyingArguments = false;
        while (vp < vpstop) {
            JS_ASSERT(vp >= fp->down->regs->sp);
            nativeFrameTracker.set(vp, (LIns*)0);
            LIns* arg_ins = get(&fp->down->argv[fp->argc + (vp - vpstop)]);
            set(vp++, arg_ins, true);
        }
    } else {
        while (vp < vpstop) {
            if (vp >= fp->down->regs->sp)
                nativeFrameTracker.set(vp, (LIns*)0);
            set(vp++, void_ins, true);
        }
    }

    vp = &fp->slots[0];
    vpstop = vp + fp->script->nfixed;
    while (vp < vpstop)
        set(vp++, void_ins, true);
    return true;
}

bool
TraceRecorder::record_LeaveFrame()
{
    debug_only_v(
        if (cx->fp->fun)
            printf("LeaveFrame (back to %s), callDepth=%d\n",
                   js_AtomToPrintableString(cx, cx->fp->fun->atom),
                   callDepth);
        );
    if (callDepth-- <= 0)
        ABORT_TRACE("returned out of a loop we started tracing");

    // LeaveFrame gets called after the interpreter popped the frame and
    // stored rval, so cx->fp not cx->fp->down, and -1 not 0.
    atoms = cx->fp->script->atomMap.vector;
    set(&stackval(-1), rval_ins, true);
    return true;
}

bool
TraceRecorder::record_JSOP_INTERRUPT()
{
    return false;
}

bool
TraceRecorder::record_JSOP_PUSH()
{
    stack(0, INS_CONST(JSVAL_TO_BOOLEAN(JSVAL_VOID)));
    return true;
}

bool
TraceRecorder::record_JSOP_POPV()
{
    jsval& rval = stackval(-1);
    LIns *rval_ins = get(&rval);
    if (!box_jsval(rval, rval_ins))
        return false;

    // Store it in cx->fp->rval. NB: Tricky dependencies. cx->fp is the right
    // frame because POPV appears only in global and eval code and we don't
    // trace JSOP_EVAL or leaving the frame where tracing started.
    LIns *fp_ins = lir->insLoad(LIR_ldp, cx_ins, offsetof(JSContext, fp));
    lir->insStorei(rval_ins, fp_ins, offsetof(JSStackFrame, rval));
    return true;
}

bool
TraceRecorder::record_JSOP_ENTERWITH()
{
    return false;
}

bool
TraceRecorder::record_JSOP_LEAVEWITH()
{
    return false;
}

bool
TraceRecorder::record_JSOP_RETURN()
{
    jsval& rval = stackval(-1);
    JSStackFrame *fp = cx->fp;
    if ((cx->fp->flags & JSFRAME_CONSTRUCTING) && JSVAL_IS_PRIMITIVE(rval)) {
        JS_ASSERT(OBJECT_TO_JSVAL(fp->thisp) == fp->argv[-1]);
        rval_ins = get(&fp->argv[-1]);
    } else {
        rval_ins = get(&rval);
    }
    debug_only_v(printf("returning from %s\n", js_AtomToPrintableString(cx, cx->fp->fun->atom));)
    clearFrameSlotsFromCache();
    return true;
}

bool
TraceRecorder::record_JSOP_GOTO()
{
    return true;
}

bool
TraceRecorder::record_JSOP_IFEQ()
{
    trackCfgMerges(cx->fp->regs->pc);
    return ifop();
}

bool
TraceRecorder::record_JSOP_IFNE()
{
    return ifop();
}

bool
TraceRecorder::record_JSOP_ARGUMENTS()
{
#if 1
    ABORT_TRACE("can't trace arguments yet");
#else
    LIns* args[] = { cx_ins };
    LIns* a_ins = lir->insCall(&js_Arguments_ci, args);
    guard(false, lir->ins_eq0(a_ins), OOM_EXIT);
    stack(0, a_ins);
    return true;
#endif
}

bool
TraceRecorder::record_JSOP_DUP()
{
    stack(0, get(&stackval(-1)));
    return true;
}

bool
TraceRecorder::record_JSOP_DUP2()
{
    stack(0, get(&stackval(-2)));
    stack(1, get(&stackval(-1)));
    return true;
}

bool
TraceRecorder::record_JSOP_SWAP()
{
    jsval& l = stackval(-2);
    jsval& r = stackval(-1);
    LIns* l_ins = get(&l);
    LIns* r_ins = get(&r);
    set(&r, l_ins);
    set(&l, r_ins);
    return true;
}

bool
TraceRecorder::record_JSOP_SETCONST()
{
    return false;
}

bool
TraceRecorder::record_JSOP_BITOR()
{
    return binary(LIR_or);
}

bool
TraceRecorder::record_JSOP_BITXOR()
{
    return binary(LIR_xor);
}

bool
TraceRecorder::record_JSOP_BITAND()
{
    return binary(LIR_and);
}

bool
TraceRecorder::record_JSOP_EQ()
{
    return cmp(LIR_feq, CMP_TRY_BRANCH_AFTER_COND);
}

bool
TraceRecorder::record_JSOP_NE()
{
    return cmp(LIR_feq, CMP_NEGATE | CMP_TRY_BRANCH_AFTER_COND);
}

bool
TraceRecorder::record_JSOP_LT()
{
    return cmp(LIR_flt, CMP_TRY_BRANCH_AFTER_COND);
}

bool
TraceRecorder::record_JSOP_LE()
{
    return cmp(LIR_fle, CMP_TRY_BRANCH_AFTER_COND);
}

bool
TraceRecorder::record_JSOP_GT()
{
    return cmp(LIR_fgt, CMP_TRY_BRANCH_AFTER_COND);
}

bool
TraceRecorder::record_JSOP_GE()
{
    return cmp(LIR_fge, CMP_TRY_BRANCH_AFTER_COND);
}

bool
TraceRecorder::record_JSOP_LSH()
{
    return binary(LIR_lsh);
}

bool
TraceRecorder::record_JSOP_RSH()
{
    return binary(LIR_rsh);
}

bool
TraceRecorder::record_JSOP_URSH()
{
    return binary(LIR_ush);
}

static struct {
    jsbytecode obj_any[10];
    jsbytecode any_obj[8];
    jsbytecode obj_obj[16];
} add_imacros = {
    {
        JSOP_SWAP,
        JSOP_CALLPROP, 0, COMMON_ATOM_INDEX(toString),
        JSOP_CALL, 0, 0,
        JSOP_SWAP,
        JSOP_ADD,
        JSOP_STOP
    },

    {
        JSOP_CALLPROP, 0, COMMON_ATOM_INDEX(toString),
        JSOP_CALL, 0, 0,
        JSOP_ADD,
        JSOP_STOP
    },

    {
        JSOP_SWAP,
        JSOP_CALLPROP, 0, COMMON_ATOM_INDEX(toString),
        JSOP_CALL, 0, 0,
        JSOP_SWAP,
        JSOP_CALLPROP, 0, COMMON_ATOM_INDEX(toString),
        JSOP_CALL, 0, 0,
        JSOP_ADD,
        JSOP_STOP
    }
};

JS_STATIC_ASSERT(sizeof(add_imacros) < IMACRO_PC_ADJ_LIMIT);

bool
TraceRecorder::record_JSOP_ADD()
{
    jsval& r = stackval(-1);
    jsval& l = stackval(-2);

    if (JSVAL_IS_OBJECT(l) && hasToStringMethod(l)) {
        if (JSVAL_IS_OBJECT(r) && hasToStringMethod(r))
            return call_imacro(add_imacros.obj_obj);
        return call_imacro(add_imacros.obj_any);
    }
    if (JSVAL_IS_OBJECT(r) && hasToStringMethod(r))
        return call_imacro(add_imacros.any_obj);

    if (JSVAL_IS_STRING(l) || JSVAL_IS_STRING(r)) {
        LIns* args[] = { stringify(r), stringify(l), cx_ins };
        if (!args[0] || !args[1])
            ABORT_TRACE("can't stringify objects");
        LIns* concat = lir->insCall(&js_ConcatStrings_ci, args);
        guard(false, lir->ins_eq0(concat), OOM_EXIT);
        set(&l, concat);
        return true;
    }

    return binary(LIR_fadd);
}

bool
TraceRecorder::record_JSOP_SUB()
{
    return binary(LIR_fsub);
}

bool
TraceRecorder::record_JSOP_MUL()
{
    return binary(LIR_fmul);
}

bool
TraceRecorder::record_JSOP_DIV()
{
    return binary(LIR_fdiv);
}

bool
TraceRecorder::record_JSOP_MOD()
{
    jsval& r = stackval(-1);
    jsval& l = stackval(-2);

    if (JSVAL_IS_OBJECT(l) && hasValueOfMethod(l)) {
        if (JSVAL_IS_OBJECT(r) && hasValueOfMethod(r))
            return call_imacro(binary_imacros.obj_obj);
        return call_imacro(binary_imacros.obj_any);
    }
    if (JSVAL_IS_OBJECT(r) && hasValueOfMethod(r))
        return call_imacro(binary_imacros.any_obj);

    if (isNumber(l) && isNumber(r)) {
        LIns* l_ins = get(&l);
        LIns* r_ins = get(&r);
        LIns* x;
        /* We can't demote this in a filter since we need the actual values of l and r. */
        if (isPromote(l_ins) && isPromote(r_ins) && asNumber(l) >= 0 && asNumber(r) > 0) {
            LIns* args[] = { ::demote(lir, r_ins), ::demote(lir, l_ins) };
            x = lir->insCall(&js_imod_ci, args);
            guard(false, lir->ins2(LIR_eq, x, lir->insImm(-1)), BRANCH_EXIT);
            x = lir->ins1(LIR_i2f, x);
        } else {
            LIns* args[] = { r_ins, l_ins };
            x = lir->insCall(&js_dmod_ci, args);
        }
        set(&l, x);
        return true;
    }
    return false;
}

bool
TraceRecorder::record_JSOP_NOT()
{
    jsval& v = stackval(-1);
    if (JSVAL_TAG(v) == JSVAL_BOOLEAN) {
        set(&v, lir->ins_eq0(lir->ins2i(LIR_eq, get(&v), 1)));
        return true;
    } 
    if (isNumber(v)) {
        LIns* v_ins = get(&v);
        set(&v, lir->ins2(LIR_or, lir->ins2(LIR_feq, v_ins, lir->insImmq(0)),
                                  lir->ins_eq0(lir->ins2(LIR_feq, v_ins, v_ins))));
        return true;
    } 
    if (JSVAL_IS_OBJECT(v)) {
        set(&v, lir->ins_eq0(get(&v)));
        return true;
    }
    JS_ASSERT(JSVAL_IS_STRING(v));
    set(&v, lir->ins_eq0(lir->ins2(LIR_piand, 
                                   lir->insLoad(LIR_ldp, get(&v), (int)offsetof(JSString, length)),
                                   INS_CONSTPTR(JSSTRING_LENGTH_MASK))));
    return true;
}

bool
TraceRecorder::record_JSOP_BITNOT()
{
    return unary(LIR_not);
}

bool
TraceRecorder::record_JSOP_NEG()
{
    jsval& v = stackval(-1);
    if (isNumber(v)) {
        LIns* a = get(&v);

        /* If we're a promoted integer, we have to watch out for 0s since -0 is a double.
           Only follow this path if we're not an integer that's 0 and we're not a double 
           that's zero.
         */
        if (isPromoteInt(a) &&
            (!JSVAL_IS_INT(v) || JSVAL_TO_INT(v) != 0) &&
            (!JSVAL_IS_DOUBLE(v) || !JSDOUBLE_IS_NEGZERO(*JSVAL_TO_DOUBLE(v))))  {
            a = lir->ins1(LIR_neg, ::demote(lir, a));
            lir->insGuard(LIR_xt, lir->ins1(LIR_ov, a), snapshot(OVERFLOW_EXIT));
            lir->insGuard(LIR_xt, lir->ins2(LIR_eq, a, lir->insImm(0)), snapshot(OVERFLOW_EXIT));
            a = lir->ins1(LIR_i2f, a);
        } else {
            a = lir->ins1(LIR_fneg, a);
        }

        set(&v, a);
        return true;
    }
    return false;
}

JSBool
js_Array(JSContext* cx, JSObject* obj, uintN argc, jsval* argv, jsval* rval);

JSBool
js_Object(JSContext *cx, JSObject *obj, uintN argc, jsval *argv, jsval *rval);

JSBool
js_Date(JSContext *cx, JSObject *obj, uintN argc, jsval *argv, jsval *rval);

JSBool
js_fun_apply(JSContext* cx, uintN argc, jsval* vp);

bool
TraceRecorder::functionCall(bool constructing)
{
    JSStackFrame* fp = cx->fp;
    jsbytecode *pc = fp->regs->pc;
    uintN argc = GET_ARGC(pc);

    jsval& fval = stackval(0 - (2 + argc));
    JS_ASSERT(&fval >= StackBase(fp));

    if (!VALUE_IS_FUNCTION(cx, fval))
        ABORT_TRACE("callee is not a function");

    jsval& tval = stackval(0 - (argc + 1));
    LIns* this_ins = get(&tval);

    if (this_ins->isconstp() && !this_ins->constvalp() && !guardShapelessCallee(fval))
        return false;

    /*
     * Require that the callee be a function object, to avoid guarding on its
     * class here. We know if the callee and this were pushed by JSOP_CALLNAME
     * or JSOP_CALLPROP that callee is a *particular* function, since these hit
     * the property cache and guard on the object (this) in which the callee
     * was found. So it's sufficient to test here that the particular function
     * is interpreted, not guard on that condition.
     *
     * Bytecode sequences that push shapeless callees must guard on the callee
     * class being Function and the function being interpreted.
     */
    JSFunction* fun = GET_FUNCTION_PRIVATE(cx, JSVAL_TO_OBJECT(fval));

    if (FUN_INTERPRETED(fun)) {
        if (constructing) {
            LIns* args[] = { get(&fval), cx_ins };
            LIns* tv_ins = lir->insCall(&js_FastNewObject_ci, args);
            guard(false, lir->ins_eq0(tv_ins), OOM_EXIT);
            set(&tval, tv_ins);
        }
        return interpretedFunctionCall(fval, fun, argc, constructing);
    }

    LIns* arg1_ins = NULL;
    jsval arg1 = JSVAL_VOID;
    jsval thisval = tval;
    if (!constructing && FUN_FAST_NATIVE(fun) == js_fun_apply) {
        if (argc != 2)
            ABORT_TRACE("can't trace Function.prototype.apply with other than 2 args");

        if (!guardShapelessCallee(tval))
            return false;
        JSObject* tfunobj = JSVAL_TO_OBJECT(tval);
        JSFunction* tfun = GET_FUNCTION_PRIVATE(cx, tfunobj);

        jsval& oval = stackval(-2);
        if (JSVAL_IS_PRIMITIVE(oval))
            ABORT_TRACE("can't trace Function.prototype.apply with primitive 1st arg");

        jsval& aval = stackval(-1);
        if (JSVAL_IS_PRIMITIVE(aval))
            ABORT_TRACE("can't trace Function.prototype.apply with primitive 2nd arg");
        JSObject* aobj = JSVAL_TO_OBJECT(aval);

        LIns* aval_ins = get(&aval);
        if (!aval_ins->isCall())
            ABORT_TRACE("can't trace Function.prototype.apply on non-builtin-call 2nd arg");

        if (aval_ins->callInfo() == &js_Arguments_ci) {
            JS_ASSERT(OBJ_GET_CLASS(cx, aobj) == &js_ArgumentsClass);
            JS_ASSERT(OBJ_GET_PRIVATE(cx, aobj) == fp);
            if (!FUN_INTERPRETED(tfun))
                ABORT_TRACE("can't trace Function.prototype.apply(native_function, arguments)");

            // We can only fasttrack applys where the argument array we pass in has the
            // same length (fp->argc) as the number of arguments the function expects (tfun->nargs).
            argc = fp->argc;
            if (tfun->nargs != argc || fp->fun->nargs != argc)
                ABORT_TRACE("can't trace Function.prototype.apply(scripted_function, arguments)");

            jsval* sp = fp->regs->sp - 4;
            set(sp, get(&tval));
            *sp++ = tval;
            set(sp, get(&oval));
            *sp++ = oval;
            jsval* newsp = sp + argc;
            if (newsp > fp->slots + fp->script->nslots) {
                JSArena* a = cx->stackPool.current;
                if (jsuword(newsp) > a->limit)
                    ABORT_TRACE("can't grow stack for Function.prototype.apply");
                if (jsuword(newsp) > a->avail)
                    a->avail = jsuword(newsp);
            }

            jsval* argv = fp->argv;
            for (uintN i = 0; i < JS_MIN(argc, 2); i++) {
                set(&sp[i], get(&argv[i]));
                sp[i] = argv[i];
            }
            applyingArguments = true;
            return interpretedFunctionCall(tval, tfun, argc, false);
        }

        if (aval_ins->callInfo() != &js_Array_1str_ci)
            ABORT_TRACE("can't trace Function.prototype.apply on other than [str] 2nd arg");

        JS_ASSERT(OBJ_IS_ARRAY(cx, aobj));
        JS_ASSERT(aobj->fslots[JSSLOT_ARRAY_LENGTH] == 1);
        JS_ASSERT(JSVAL_IS_STRING(aobj->dslots[0]));

        if (FUN_INTERPRETED(tfun))
            ABORT_TRACE("can't trace Function.prototype.apply for scripted functions");

        if (!(tfun->flags & JSFUN_TRACEABLE))
            ABORT_TRACE("Function.prototype.apply on untraceable native");

        thisval = oval;
        this_ins = get(&oval);
        arg1_ins = callArgN(aval_ins, 2);
        arg1 = aobj->dslots[0];
        fun = tfun;
        argc = 1;
    }

    if (!constructing && !(fun->flags & JSFUN_TRACEABLE))
        ABORT_TRACE("untraceable native");

    static JSTraceableNative knownNatives[] = {
        { (JSFastNative)js_Array,  &js_FastNewArray_ci,   "pC", "",    FAIL_NULL | JSTN_MORE },
        { (JSFastNative)js_Array,  &js_Array_1int_ci,     "pC", "i",   FAIL_NULL | JSTN_MORE },
        { (JSFastNative)js_Array,  &js_Array_2obj_ci,     "pC", "oo",  FAIL_NULL | JSTN_MORE },
        { (JSFastNative)js_Array,  &js_Array_3num_ci,     "pC", "ddd", FAIL_NULL | JSTN_MORE },
        { (JSFastNative)js_Object, &js_FastNewObject_ci,  "fC", "",    FAIL_NULL | JSTN_MORE },
        { (JSFastNative)js_Date,   &js_FastNewDate_ci,    "pC", "",    FAIL_NULL },
    };

    LIns* args[5];
    JSTraceableNative* known = constructing ? knownNatives : FUN_TRCINFO(fun);
    do {
        if (constructing && (JSFastNative)fun->u.n.native != known->native)
            continue;

        uintN knownargc = strlen(known->argtypes);
        if (argc != knownargc)
            continue;

        intN prefixc = strlen(known->prefix);
        JS_ASSERT(prefixc <= 3);
        LIns** argp = &args[argc + prefixc - 1];
        char argtype;

#if defined _DEBUG
        memset(args, 0xCD, sizeof(args));
#endif

        uintN i;
        for (i = prefixc; i--; ) {
            argtype = known->prefix[i];
            if (argtype == 'C') {
                *argp = cx_ins;
            } else if (argtype == 'T') {   /* this, as an object */
                if (!JSVAL_IS_OBJECT(thisval))
                    goto next_specialization;
                *argp = this_ins;
            } else if (argtype == 'S') {   /* this, as a string */
                if (!JSVAL_IS_STRING(thisval))
                    goto next_specialization;
                *argp = this_ins;
            } else if (argtype == 'f') {
                *argp = INS_CONSTPTR(JSVAL_TO_OBJECT(fval));
            } else if (argtype == 'p') {
                JSObject* ctor = JSVAL_TO_OBJECT(fval);
                jsval pval;
                if (!OBJ_GET_PROPERTY(cx, ctor,
                                      ATOM_TO_JSID(cx->runtime->atomState
                                                   .classPrototypeAtom),
                                      &pval)) {
                    ABORT_TRACE("error getting prototype from constructor");
                }
                if (!JSVAL_IS_OBJECT(pval))
                    ABORT_TRACE("got primitive prototype from constructor");
                *argp = INS_CONSTPTR(JSVAL_TO_OBJECT(pval));
            } else if (argtype == 'R') {
                *argp = INS_CONSTPTR(cx->runtime);
            } else if (argtype == 'P') {
                *argp = INS_CONSTPTR(pc);
            } else if (argtype == 'D') {  /* this, as a number */
                if (!isNumber(thisval))
                    goto next_specialization;
                *argp = this_ins;
            } else {
                JS_NOT_REACHED("unknown prefix arg type");
            }
            argp--;
        }

        for (i = knownargc; i--; ) {
            jsval& arg = (!constructing && i == 0 && arg1_ins) ? arg1 : stackval(0 - (i + 1));
            *argp = (!constructing && i == 0 && arg1_ins) ? arg1_ins : get(&arg);

            argtype = known->argtypes[i];
            if (argtype == 'd' || argtype == 'i') {
                if (!isNumber(arg))
                    goto next_specialization;
                if (argtype == 'i')
                    *argp = f2i(*argp);
            } else if (argtype == 'o') {
                if (!JSVAL_IS_OBJECT(arg))
                    goto next_specialization;
            } else if (argtype == 's') {
                if (!JSVAL_IS_STRING(arg))
                    goto next_specialization;
            } else if (argtype == 'r') {
                if (!VALUE_IS_REGEXP(cx, arg))
                    goto next_specialization;
            } else if (argtype == 'f') {
                if (!VALUE_IS_FUNCTION(cx, arg))
                    goto next_specialization;
            } else if (argtype == 'v') {
                if (!box_jsval(arg, *argp))
                    return false;
            } else {
                goto next_specialization;
            }
            argp--;
        }

        /*
         * If we got this far, and we have a charCodeAt, check that charCodeAt
         * isn't going to return a NaN.
         */
        if (!constructing && known->builtin == &js_String_p_charCodeAt_ci) {
            JSString* str = JSVAL_TO_STRING(thisval);
            jsval& arg = arg1_ins ? arg1 : stackval(-1);

            JS_ASSERT(JSVAL_IS_STRING(thisval));
            JS_ASSERT(isNumber(arg));

            if (JSVAL_IS_INT(arg)) {
                if (size_t(JSVAL_TO_INT(arg)) >= JSSTRING_LENGTH(str))
                    ABORT_TRACE("invalid charCodeAt index");
            } else {
                double d = js_DoubleToInteger(*JSVAL_TO_DOUBLE(arg));
                if (d < 0 || JSSTRING_LENGTH(str) <= d)
                    ABORT_TRACE("invalid charCodeAt index");
            }
        }
        goto success;

next_specialization:;
    } while ((known++)->flags & JSTN_MORE);

    if (!constructing)
        ABORT_TRACE("unknown native");
    if (!(fun->flags & JSFUN_TRACEABLE) && FUN_CLASP(fun))
        ABORT_TRACE("can't trace native constructor");
    ABORT_TRACE("can't trace unknown constructor");

success:
#if defined _DEBUG
    JS_ASSERT(args[0] != (LIns *)0xcdcdcdcd);
#endif

    LIns* res_ins = lir->insCall(known->builtin, args);
    if (!constructing)
        rval_ins = res_ins;
    switch (JSTN_ERRTYPE(known)) {
      case FAIL_NULL:
        guard(false, lir->ins_eq0(res_ins), OOM_EXIT);
        break;
      case FAIL_NEG:
      {
        res_ins = lir->ins1(LIR_i2f, res_ins);
        jsdpun u;
        u.d = 0.0;
        guard(false, lir->ins2(LIR_flt, res_ins, lir->insImmq(u.u64)), OOM_EXIT);
        break;
      }
      case FAIL_VOID:
        guard(false, lir->ins2i(LIR_eq, res_ins, JSVAL_TO_BOOLEAN(JSVAL_VOID)), OOM_EXIT);
        break;
      default:;
    }
    set(&fval, res_ins);

    if (!constructing) {
        /*
         * The return value will be processed by FastNativeCallComplete since
         * we have to know the actual return value type for calls that return
         * jsval (like Array_p_pop).
         */
        pendingTraceableNative = known;
    }

    return true;
}

bool
TraceRecorder::record_JSOP_NEW()
{
    return functionCall(true);
}

bool
TraceRecorder::record_JSOP_DELNAME()
{
    return false;
}

bool
TraceRecorder::record_JSOP_DELPROP()
{
    return false;
}

bool
TraceRecorder::record_JSOP_DELELEM()
{
    return false;
}

bool
TraceRecorder::record_JSOP_TYPEOF()
{
    jsval& r = stackval(-1);
    LIns* type;
    if (JSVAL_IS_STRING(r)) {
        type = INS_CONSTPTR(ATOM_TO_STRING(cx->runtime->atomState.typeAtoms[JSTYPE_STRING]));
    } else if (isNumber(r)) {
        type = INS_CONSTPTR(ATOM_TO_STRING(cx->runtime->atomState.typeAtoms[JSTYPE_NUMBER]));
    } else {
        LIns* args[] = { get(&r), cx_ins };
        if (JSVAL_TAG(r) == JSVAL_BOOLEAN) {
            // We specialize identically for boolean and undefined. We must not have a hole here.
            // Pass the unboxed type here, since TypeOfBoolean knows how to handle it.
            JS_ASSERT(JSVAL_TO_BOOLEAN(r) <= 2);
            type = lir->insCall(&js_TypeOfBoolean_ci, args);
        } else {
            JS_ASSERT(JSVAL_IS_OBJECT(r));
            type = lir->insCall(&js_TypeOfObject_ci, args);
        }
    }
    set(&r, type);
    return true;
}

bool
TraceRecorder::record_JSOP_VOID()
{
    stack(-1, INS_CONST(JSVAL_TO_BOOLEAN(JSVAL_VOID)));
    return true;
}

bool
TraceRecorder::record_JSOP_INCNAME()
{
    return incName(1);
}

bool
TraceRecorder::record_JSOP_INCPROP()
{
    return incProp(1);
}

bool
TraceRecorder::record_JSOP_INCELEM()
{
    return incElem(1);
}

bool
TraceRecorder::record_JSOP_DECNAME()
{
    return incName(-1);
}

bool
TraceRecorder::record_JSOP_DECPROP()
{
    return incProp(-1);
}

bool
TraceRecorder::record_JSOP_DECELEM()
{
    return incElem(-1);
}

bool
TraceRecorder::incName(jsint incr, bool pre)
{
    jsval* vp;
    if (!name(vp))
        return false;
    LIns* v_ins = get(vp);
    if (!inc(*vp, v_ins, incr, pre))
        return false;
    set(vp, v_ins);
    return true;
}

bool
TraceRecorder::record_JSOP_NAMEINC()
{
    return incName(1, false);
}

bool
TraceRecorder::record_JSOP_PROPINC()
{
    return incProp(1, false);
}

// XXX consolidate with record_JSOP_GETELEM code...
bool
TraceRecorder::record_JSOP_ELEMINC()
{
    return incElem(1, false);
}

bool
TraceRecorder::record_JSOP_NAMEDEC()
{
    return incName(-1, false);
}

bool
TraceRecorder::record_JSOP_PROPDEC()
{
    return incProp(-1, false);
}

bool
TraceRecorder::record_JSOP_ELEMDEC()
{
    return incElem(-1, false);
}

bool
TraceRecorder::record_JSOP_GETPROP()
{
    return getProp(stackval(-1));
}

bool
TraceRecorder::record_JSOP_SETPROP()
{
    jsval& l = stackval(-2);
    if (JSVAL_IS_PRIMITIVE(l))
        ABORT_TRACE("primitive this for SETPROP");

    JSObject* obj = JSVAL_TO_OBJECT(l);
    if (obj->map->ops->setProperty != js_SetProperty)
        ABORT_TRACE("non-native JSObjectOps::setProperty");
    return true;
}

bool
TraceRecorder::record_SetPropHit(JSPropCacheEntry* entry, JSScopeProperty* sprop)
{
    if (sprop->setter == js_watch_set)
        ABORT_TRACE("watchpoint detected");

    jsbytecode* pc = cx->fp->regs->pc;
    jsval& r = stackval(-1);
    jsval& l = stackval(-2);

    JS_ASSERT(!JSVAL_IS_PRIMITIVE(l));
    JSObject* obj = JSVAL_TO_OBJECT(l);
    LIns* obj_ins = get(&l);

    if (obj == globalObj) {
        JS_ASSERT(SPROP_HAS_VALID_SLOT(sprop, OBJ_SCOPE(obj)));
        uint32 slot = sprop->slot;
        if (!lazilyImportGlobalSlot(slot))
            ABORT_TRACE("lazy import of global slot failed");

        LIns* r_ins = get(&r);
        set(&STOBJ_GET_SLOT(obj, slot), r_ins);

        JS_ASSERT(*pc != JSOP_INITPROP);
        if (pc[JSOP_SETPROP_LENGTH] != JSOP_POP)
            set(&l, r_ins);
        return true;
    }

    // The global object's shape is guarded at trace entry, all others need a guard here.
    LIns* map_ins = lir->insLoad(LIR_ldp, obj_ins, (int)offsetof(JSObject, map));
    LIns* ops_ins;
    if (!map_is_native(obj->map, map_ins, ops_ins, offsetof(JSObjectOps, setProperty)))
        return false;

    LIns* shape_ins = addName(lir->insLoad(LIR_ld, map_ins, offsetof(JSScope, shape)), "shape");
    guard(true, addName(lir->ins2i(LIR_eq, shape_ins, entry->kshape), "guard(shape)"),
          MISMATCH_EXIT);

    if (entry->kshape != PCVCAP_SHAPE(entry->vcap)) {
        LIns* args[] = { INS_CONSTPTR(sprop), obj_ins, cx_ins };
        LIns* ok_ins = lir->insCall(&js_AddProperty_ci, args);
        guard(false, lir->ins_eq0(ok_ins), OOM_EXIT);
    }

    LIns* dslots_ins = NULL;
    LIns* v_ins = get(&r);
    LIns* boxed_ins = v_ins;
    if (!box_jsval(r, boxed_ins))
        return false;
    if (!native_set(obj_ins, sprop, dslots_ins, boxed_ins))
        return false;

    if (*pc != JSOP_INITPROP && pc[JSOP_SETPROP_LENGTH] != JSOP_POP)
        set(&l, v_ins);
    return true;
}

bool
TraceRecorder::record_SetPropMiss(JSPropCacheEntry* entry)
{
    if (entry->kpc != cx->fp->regs->pc || !PCVAL_IS_SPROP(entry->vword))
        ABORT_TRACE("can't trace uncacheable property set");

    JSScopeProperty* sprop = PCVAL_TO_SPROP(entry->vword);

#ifdef DEBUG
    jsval& l = stackval(-2);
    JSObject* obj = JSVAL_TO_OBJECT(l);
    JSScope* scope = OBJ_SCOPE(obj);
    JS_ASSERT(scope->object == obj);
    JS_ASSERT(scope->shape == PCVCAP_SHAPE(entry->vcap));
    JS_ASSERT(SCOPE_HAS_PROPERTY(scope, sprop));
#endif

    return record_SetPropHit(entry, sprop);
}

bool
TraceRecorder::record_JSOP_GETELEM()
{
    jsval& idx = stackval(-1);
    jsval& lval = stackval(-2);

    LIns* obj_ins = get(&lval);
    LIns* idx_ins = get(&idx);
    
    if (JSVAL_IS_STRING(lval) && JSVAL_IS_INT(idx)) {
        int i = JSVAL_TO_INT(idx);
        if ((size_t)i >= JSSTRING_LENGTH(JSVAL_TO_STRING(lval)))
            ABORT_TRACE("Invalid string index in JSOP_GETELEM");
        idx_ins = makeNumberInt32(idx_ins);
        LIns* args[] = { idx_ins, obj_ins, cx_ins };
        LIns* unitstr_ins = lir->insCall(&js_String_getelem_ci, args);
        guard(false, lir->ins_eq0(unitstr_ins), MISMATCH_EXIT);
        set(&lval, unitstr_ins);
        return true;
    }

    if (JSVAL_IS_PRIMITIVE(lval))
        ABORT_TRACE("JSOP_GETLEM on a primitive");

    JSObject* obj = JSVAL_TO_OBJECT(lval);
    jsval id;
    jsval v;
    LIns* v_ins;

    /* Property access using a string name. */
    if (JSVAL_IS_STRING(idx)) {
        if (!js_ValueToStringId(cx, idx, &id))
            return false;
        // Store the interned string to the stack to save the interpreter from redoing this work.
        idx = ID_TO_VALUE(id);
        jsuint index;
        if (js_IdIsIndex(idx, &index) && guardDenseArray(obj, obj_ins, BRANCH_EXIT)) {
            v = (index >= ARRAY_DENSE_LENGTH(obj)) ? JSVAL_HOLE : obj->dslots[index];
            if (v == JSVAL_HOLE)
                ABORT_TRACE("can't see through hole in dense array");
        } else {
            if (!guardElemOp(obj, obj_ins, id, offsetof(JSObjectOps, getProperty), &v))
                return false;
        }
        LIns* args[] = { idx_ins, obj_ins, cx_ins };
        v_ins = lir->insCall(&js_Any_getprop_ci, args);
        guard(false, lir->ins2(LIR_eq, v_ins, INS_CONST(JSVAL_ERROR_COOKIE)), MISMATCH_EXIT);
        if (!unbox_jsval(v, v_ins))
            ABORT_TRACE("JSOP_GETELEM");
        set(&lval, v_ins);
        return true;
    }

    /* At this point we expect a whole number or we bail. */
    if (!JSVAL_IS_INT(idx))
        ABORT_TRACE("non-string, non-int JSOP_GETELEM index");
    if (JSVAL_TO_INT(idx) < 0)
        ABORT_TRACE("negative JSOP_GETELEM index");

    /* Accessing an object using integer index but not a dense array. */
    if (!OBJ_IS_DENSE_ARRAY(cx, obj)) {
        idx_ins = makeNumberInt32(idx_ins);
        LIns* args[] = { idx_ins, obj_ins, cx_ins };
        if (!js_IndexToId(cx, JSVAL_TO_INT(idx), &id))
            return false;
        idx = ID_TO_VALUE(id);
        if (!guardElemOp(obj, obj_ins, id, offsetof(JSObjectOps, getProperty), &v))
            return false;
        LIns* v_ins = lir->insCall(&js_Any_getelem_ci, args);
        guard(false, lir->ins2(LIR_eq, v_ins, INS_CONST(JSVAL_ERROR_COOKIE)), MISMATCH_EXIT);
        if (!unbox_jsval(v, v_ins))
            ABORT_TRACE("JSOP_GETELEM");
        set(&lval, v_ins);
        return true;
    }

    jsval* vp;
    LIns* addr_ins;
    if (!elem(lval, idx, vp, v_ins, addr_ins))
        return false;
    set(&lval, v_ins);
    return true;
}

bool
TraceRecorder::record_JSOP_SETELEM()
{
    jsval& v = stackval(-1);
    jsval& idx = stackval(-2);
    jsval& lval = stackval(-3);

    /* no guards for type checks, trace specialized this already */
    if (JSVAL_IS_PRIMITIVE(lval))
        ABORT_TRACE("left JSOP_SETELEM operand is not an object");

    JSObject* obj = JSVAL_TO_OBJECT(lval);
    LIns* obj_ins = get(&lval);
    LIns* idx_ins = get(&idx);
    LIns* v_ins = get(&v);
    jsid id;

    LIns* boxed_v_ins = v_ins;
    if (!box_jsval(v, boxed_v_ins))
        ABORT_TRACE("boxing JSOP_SETELEM value");

    if (JSVAL_IS_STRING(idx)) {
        if (!js_ValueToStringId(cx, idx, &id))
            return false;
        // Store the interned string to the stack to save the interpreter from redoing this work.
        idx = ID_TO_VALUE(id);
        if (!guardElemOp(obj, obj_ins, id, offsetof(JSObjectOps, setProperty), NULL))
            return false;
        LIns* args[] = { boxed_v_ins, idx_ins, obj_ins, cx_ins };
        LIns* ok_ins = lir->insCall(&js_Any_setprop_ci, args);
        guard(false, lir->ins_eq0(ok_ins), MISMATCH_EXIT);    
    } else if (JSVAL_IS_INT(idx)) {
        if (JSVAL_TO_INT(idx) < 0)
            ABORT_TRACE("negative JSOP_SETELEM index");
        idx_ins = makeNumberInt32(idx_ins);
        LIns* args[] = { boxed_v_ins, idx_ins, obj_ins, cx_ins };
        LIns* res_ins;
        if (guardDenseArray(obj, obj_ins, BRANCH_EXIT)) {
            res_ins = lir->insCall(&js_Array_dense_setelem_ci, args);
        } else {
            if (!js_IndexToId(cx, JSVAL_TO_INT(idx), &id))
                return false;
            idx = ID_TO_VALUE(id);
            if (!guardElemOp(obj, obj_ins, id, offsetof(JSObjectOps, setProperty), NULL))
                return false;
            res_ins = lir->insCall(&js_Any_setelem_ci, args);
        }
        guard(false, lir->ins_eq0(res_ins), MISMATCH_EXIT);
    } else {
        ABORT_TRACE("non-string, non-int JSOP_SETELEM index");
    }

    jsbytecode* pc = cx->fp->regs->pc;
    if (*pc == JSOP_SETELEM && pc[JSOP_SETELEM_LENGTH] != JSOP_POP)
        set(&lval, v_ins);

    return true;
}

bool
TraceRecorder::record_JSOP_CALLNAME()
{
    JSObject* obj = cx->fp->scopeChain;
    if (obj != globalObj) {
        jsval* vp;
        if (!activeCallOrGlobalSlot(obj, vp))
            return false;
        stack(0, get(vp));
        stack(1, INS_CONSTPTR(globalObj));
        return true;
    }

    LIns* obj_ins = scopeChain();
    JSObject* obj2;
    jsuword pcval;
    if (!test_property_cache(obj, obj_ins, obj2, pcval))
        return false;

    if (PCVAL_IS_NULL(pcval) || !PCVAL_IS_OBJECT(pcval))
        ABORT_TRACE("callee is not an object");
    JS_ASSERT(HAS_FUNCTION_CLASS(PCVAL_TO_OBJECT(pcval)));

    stack(0, INS_CONSTPTR(PCVAL_TO_OBJECT(pcval)));
    stack(1, obj_ins);
    return true;
}

bool
TraceRecorder::record_JSOP_GETUPVAR()
{
    ABORT_TRACE("GETUPVAR");
}

bool
TraceRecorder::record_JSOP_CALLUPVAR()
{
    ABORT_TRACE("CALLUPVAR");
}

bool
TraceRecorder::guardShapelessCallee(jsval& callee)
{
    guard(true,
          addName(lir->ins2(LIR_eq, get(&callee), INS_CONSTPTR(JSVAL_TO_OBJECT(callee))),
                  "guard(shapeless callee)"),
          MISMATCH_EXIT);
    return true;
}

bool
TraceRecorder::interpretedFunctionCall(jsval& fval, JSFunction* fun, uintN argc, bool constructing)
{
    if (JS_GetGlobalForObject(cx, JSVAL_TO_OBJECT(fval)) != globalObj)
        ABORT_TRACE("JSOP_CALL or JSOP_NEW crosses global scopes");

    JSStackFrame* fp = cx->fp;

    // TODO: track the copying via the tracker...
    if (argc < fun->nargs &&
        jsuword(fp->regs->sp + (fun->nargs - argc)) > cx->stackPool.current->limit) {
        ABORT_TRACE("can't trace calls with too few args requiring argv move");
    }

    // Generate a type map for the outgoing frame and stash it in the LIR
    unsigned stackSlots = js_NativeStackSlots(cx, 0/*callDepth*/);
    LIns* data = lir_buf_writer->skip(stackSlots * sizeof(uint8));
    uint8* typemap = (uint8 *)data->payload();
    uint8* m = typemap;
    /* Determine the type of a store by looking at the current type of the actual value the
       interpreter is using. For numbers we have to check what kind of store we used last
       (integer or double) to figure out what the side exit show reflect in its typemap. */
    FORALL_SLOTS_IN_PENDING_FRAMES(cx, 0/*callDepth*/,
        *m++ = determineSlotType(vp);
    );

    if (argc >= 0x8000)
        ABORT_TRACE("too many arguments");

    FrameInfo fi = {
        JSVAL_TO_OBJECT(fval),
        ENCODE_IP_ADJ(fp, fp->regs->pc),
        typemap,
        { { fp->regs->sp - fp->slots, argc | (constructing ? 0x8000 : 0) } }
    };

    unsigned callDepth = getCallDepth();
    if (callDepth >= treeInfo->maxCallDepth)
        treeInfo->maxCallDepth = callDepth + 1;

    lir->insStorei(INS_CONSTPTR(fi.callee), lirbuf->rp,
                   callDepth * sizeof(FrameInfo) + offsetof(FrameInfo, callee));
    lir->insStorei(INS_CONSTPTR(fi.ip_adj), lirbuf->rp,
                   callDepth * sizeof(FrameInfo) + offsetof(FrameInfo, ip_adj));
    lir->insStorei(INS_CONSTPTR(fi.typemap), lirbuf->rp,
                   callDepth * sizeof(FrameInfo) + offsetof(FrameInfo, typemap));
    lir->insStorei(INS_CONST(fi.word), lirbuf->rp,
                   callDepth * sizeof(FrameInfo) + offsetof(FrameInfo, word));

    atoms = fun->u.i.script->atomMap.vector;
    return true;
}

bool
TraceRecorder::record_JSOP_CALL()
{
    return functionCall(false);
}

bool
TraceRecorder::record_JSOP_APPLY()
{
    return functionCall(false);
}

bool
TraceRecorder::record_FastNativeCallComplete()
{
    JS_ASSERT(pendingTraceableNative);
    
    /* At this point the generated code has already called the native function
       and we can no longer fail back to the original pc location (JSOP_CALL)
       because that would cause the interpreter to re-execute the native 
       function, which might have side effects.

       Instead, snapshot(), which is invoked from unbox_jsval(), will see that
       we are currently parked on a traceable native's JSOP_CALL instruction,
       and it will advance the pc to restore by the length of the current
       opcode, and indicate in the type map that the element on top of the
       stack is a boxed value which doesn't need to be boxed if the type guard
       generated by unbox_jsval() fails. */
    JS_ASSERT(*cx->fp->regs->pc == JSOP_CALL || 
              *cx->fp->regs->pc == JSOP_APPLY);

    jsval& v = stackval(-1);
    LIns* v_ins = get(&v);
    
    bool ok = true;
    switch (JSTN_ERRTYPE(pendingTraceableNative)) {
      case FAIL_JSVAL:
        ok = unbox_jsval(v, v_ins);
        if (ok)
            set(&v, v_ins);
        break;
      case FAIL_NEG:
        /* Already added i2f in functionCall. */
        JS_ASSERT(JSVAL_IS_NUMBER(v));
        break;
      default:
        /* Convert the result to double if the builtin returns int32. */
        if (JSVAL_IS_NUMBER(v) &&
            (pendingTraceableNative->builtin->_argtypes & 3) == nanojit::ARGSIZE_LO) {
            set(&v, lir->ins1(LIR_i2f, v_ins));
        }
    }

    // We'll null pendingTraceableNative in js_MonitorRecording, on the next op cycle.
    // There must be a next op since the stack is non-empty.
    return ok;
}

bool
TraceRecorder::name(jsval*& vp)
{
    JSObject* obj = cx->fp->scopeChain;
    if (obj != globalObj)
        return activeCallOrGlobalSlot(obj, vp);

    /* Can't use prop here, because we don't want unboxing from global slots. */
    LIns* obj_ins = scopeChain();
    uint32 slot;
    if (!test_property_cache_direct_slot(obj, obj_ins, slot))
        return false;

    if (slot == SPROP_INVALID_SLOT)
        ABORT_TRACE("name op can't find named property");

    if (!lazilyImportGlobalSlot(slot))
        ABORT_TRACE("lazy import of global slot failed");

    vp = &STOBJ_GET_SLOT(obj, slot);
    return true;
}

bool
TraceRecorder::prop(JSObject* obj, LIns* obj_ins, uint32& slot, LIns*& v_ins)
{
    /*
     * Can't specialize to assert obj != global, must guard to avoid aliasing
     * stale homes of stacked global variables.
     */
    if (obj == globalObj)
        ABORT_TRACE("prop op aliases global");
    guard(false, lir->ins2(LIR_eq, obj_ins, INS_CONSTPTR(globalObj)), MISMATCH_EXIT);

    /*
     * Property cache ensures that we are dealing with an existing property,
     * and guards the shape for us.
     */
    JSObject* obj2;
    jsuword pcval;
    if (!test_property_cache(obj, obj_ins, obj2, pcval))
        return false;

    /* Check for non-existent property reference, which results in undefined. */
    const JSCodeSpec& cs = js_CodeSpec[*cx->fp->regs->pc];
    if (PCVAL_IS_NULL(pcval)) {
        v_ins = INS_CONST(JSVAL_TO_BOOLEAN(JSVAL_VOID));
        JS_ASSERT(cs.ndefs == 1);
        stack(-cs.nuses, v_ins);
        slot = SPROP_INVALID_SLOT;
        return true;
    }

    /* Insist if setting on obj being the directly addressed object. */
    uint32 setflags = (cs.format & (JOF_SET | JOF_INCDEC));
    LIns* dslots_ins = NULL;
    if (obj2 != obj) {
        if (setflags)
            ABORT_TRACE("JOF_SET opcode hit prototype chain");

        /*
         * We're getting a proto-property. Walk up the prototype chain emitting
         * proto slot loads, updating obj as we go, leaving obj set to obj2 with
         * obj_ins the last proto-load.
         */
        while (obj != obj2) {
            obj_ins = stobj_get_slot(obj_ins, JSSLOT_PROTO, dslots_ins);
            obj = STOBJ_GET_PROTO(obj);
        }
    }

    /* Don't trace getter or setter calls, our caller wants a direct slot. */
    if (PCVAL_IS_SPROP(pcval)) {
        JSScopeProperty* sprop = PCVAL_TO_SPROP(pcval);

        if (setflags && !SPROP_HAS_STUB_SETTER(sprop))
            ABORT_TRACE("non-stub setter");
        if (setflags != JOF_SET && !SPROP_HAS_STUB_GETTER(sprop)) {
            // FIXME 450335: generalize this away from regexp built-in getters.
            if (setflags == 0 &&
                sprop->getter == js_RegExpClass.getProperty &&
                sprop->shortid < 0) {
                if (sprop->shortid == REGEXP_LAST_INDEX)
                    ABORT_TRACE("can't trace regexp.lastIndex yet");
                LIns* args[] = { INS_CONSTPTR(sprop), obj_ins, cx_ins };
                v_ins = lir->insCall(&js_CallGetter_ci, args);
                guard(false, lir->ins2(LIR_eq, v_ins, INS_CONST(JSVAL_ERROR_COOKIE)), OOM_EXIT);
                if (!unbox_jsval((sprop->shortid == REGEXP_SOURCE) ? JSVAL_STRING : JSVAL_BOOLEAN,
                                 v_ins)) {
                    ABORT_TRACE("unboxing");
                }
                JS_ASSERT(cs.ndefs == 1);
                stack(-cs.nuses, v_ins);
                return true;
            }
            ABORT_TRACE("non-stub getter");
        }
        if (!SPROP_HAS_VALID_SLOT(sprop, OBJ_SCOPE(obj)))
            ABORT_TRACE("no valid slot");
        slot = sprop->slot;
    } else {
        if (!PCVAL_IS_SLOT(pcval))
            ABORT_TRACE("PCE is not a slot");
        slot = PCVAL_TO_SLOT(pcval);
    }

    v_ins = stobj_get_slot(obj_ins, slot, dslots_ins);
    if (!unbox_jsval(STOBJ_GET_SLOT(obj, slot), v_ins))
        ABORT_TRACE("unboxing");
    return true;
}

bool
TraceRecorder::elem(jsval& oval, jsval& idx, jsval*& vp, LIns*& v_ins, LIns*& addr_ins)
{
    /* no guards for type checks, trace specialized this already */
    if (JSVAL_IS_PRIMITIVE(oval) || !JSVAL_IS_INT(idx))
        return false;

    JSObject* obj = JSVAL_TO_OBJECT(oval);
    LIns* obj_ins = get(&oval);

    /* make sure the object is actually a dense array */
    if (!guardDenseArray(obj, obj_ins))
        return false;

    /* check that the index is within bounds */
    jsint i = JSVAL_TO_INT(idx);
    LIns* idx_ins = makeNumberInt32(get(&idx));

    LIns* dslots_ins = lir->insLoad(LIR_ldp, obj_ins, offsetof(JSObject, dslots));
    if (!guardDenseArrayIndex(obj, i, obj_ins, dslots_ins, idx_ins, BRANCH_EXIT)) {
        LIns* rt_ins = lir->insLoad(LIR_ldp, cx_ins, offsetof(JSContext, runtime));
        guard(true, 
              lir->ins_eq0(lir->insLoad(LIR_ldp, rt_ins,
                                        offsetof(JSRuntime, anyArrayProtoHasElement))),
              MISMATCH_EXIT);
        // Return undefined and indicate that we didn't actually read this (addr_ins).
        v_ins = lir->insImm(JSVAL_TO_BOOLEAN(JSVAL_VOID));
        addr_ins = NULL; 
        return true;
    }

    // We can't "see through" a hole to a possible Array.prototype property, so
    // we abort here and guard below (after unboxing).
    vp = &obj->dslots[i];
    if (*vp == JSVAL_HOLE)
        ABORT_TRACE("can't see through hole in dense array");

    addr_ins = lir->ins2(LIR_piadd, dslots_ins,
                         lir->ins2i(LIR_pilsh, idx_ins, (sizeof(jsval) == 4) ? 2 : 3));

    /* Load the value and guard on its type to unbox it. */
    v_ins = lir->insLoad(LIR_ldp, addr_ins, 0);
    if (!unbox_jsval(*vp, v_ins))
        return false;

    if (JSVAL_TAG(*vp) == JSVAL_BOOLEAN) {
        // Optimize to guard for a hole only after untagging, so we know that
        // we have a boolean, to avoid an extra guard for non-boolean values.
        guard(false, lir->ins2(LIR_eq, v_ins, INS_CONST(JSVAL_TO_BOOLEAN(JSVAL_HOLE))),
              MISMATCH_EXIT);
    }
    return true;
}

bool
TraceRecorder::getProp(JSObject* obj, LIns* obj_ins)
{
    uint32 slot;
    LIns* v_ins;
    if (!prop(obj, obj_ins, slot, v_ins))
        return false;

    const JSCodeSpec& cs = js_CodeSpec[*cx->fp->regs->pc];
    JS_ASSERT(cs.ndefs == 1);
    stack(-cs.nuses, v_ins);
    return true;
}

bool
TraceRecorder::getProp(jsval& v)
{
    if (JSVAL_IS_PRIMITIVE(v))
        ABORT_TRACE("primitive lhs");

    return getProp(JSVAL_TO_OBJECT(v), get(&v));
}

bool
TraceRecorder::record_JSOP_NAME()
{
    jsval* vp;
    if (!name(vp))
        return false;
    stack(0, get(vp));
    return true;
}

bool
TraceRecorder::record_JSOP_DOUBLE()
{
    jsval v = jsval(atoms[GET_INDEX(cx->fp->regs->pc)]);
    jsdpun u;
    u.d = *JSVAL_TO_DOUBLE(v);
    stack(0, lir->insImmq(u.u64));
    return true;
}

bool
TraceRecorder::record_JSOP_STRING()
{
    JSAtom* atom = atoms[GET_INDEX(cx->fp->regs->pc)];
    JS_ASSERT(ATOM_IS_STRING(atom));
    stack(0, INS_CONSTPTR(ATOM_TO_STRING(atom)));
    return true;
}

bool
TraceRecorder::record_JSOP_ZERO()
{
    jsdpun u;
    u.d = 0.0;
    stack(0, lir->insImmq(u.u64));
    return true;
}

bool
TraceRecorder::record_JSOP_ONE()
{
    jsdpun u;
    u.d = 1.0;
    stack(0, lir->insImmq(u.u64));
    return true;
}

bool
TraceRecorder::record_JSOP_NULL()
{
    stack(0, INS_CONSTPTR(NULL));
    return true;
}

bool
TraceRecorder::record_JSOP_THIS()
{
    LIns* this_ins;
    if (!getThis(this_ins))
        return false;
    stack(0, this_ins);
    return true;
}

bool
TraceRecorder::record_JSOP_FALSE()
{
    stack(0, lir->insImm(0));
    return true;
}

bool
TraceRecorder::record_JSOP_TRUE()
{
    stack(0, lir->insImm(1));
    return true;
}

bool
TraceRecorder::record_JSOP_OR()
{
    return ifop();
}

bool
TraceRecorder::record_JSOP_AND()
{
    return ifop();
}

bool
TraceRecorder::record_JSOP_TABLESWITCH()
{
    return switchop();
}

bool
TraceRecorder::record_JSOP_LOOKUPSWITCH()
{
    return switchop();
}

bool
TraceRecorder::record_JSOP_STRICTEQ()
{
    return cmp(LIR_feq, CMP_STRICT);
}

bool
TraceRecorder::record_JSOP_STRICTNE()
{
    return cmp(LIR_feq, CMP_STRICT | CMP_NEGATE);
}

bool
TraceRecorder::record_JSOP_OBJECT()
{
    JSStackFrame* fp = cx->fp;
    JSScript* script = fp->script;
    unsigned index = atoms - script->atomMap.vector + GET_INDEX(fp->regs->pc);

    JSObject* obj;
    JS_GET_SCRIPT_OBJECT(script, index, obj);
    stack(0, INS_CONSTPTR(obj));
    return true;
}

bool
TraceRecorder::record_JSOP_POP()
{
    return true;
}

bool
TraceRecorder::record_JSOP_POS()
{
    jsval& r = stackval(-1);
    return isNumber(r);
}

bool
TraceRecorder::record_JSOP_TRAP()
{
    return false;
}

bool
TraceRecorder::record_JSOP_GETARG()
{
    stack(0, arg(GET_ARGNO(cx->fp->regs->pc)));
    return true;
}

bool
TraceRecorder::record_JSOP_SETARG()
{
    arg(GET_ARGNO(cx->fp->regs->pc), stack(-1));
    return true;
}

bool
TraceRecorder::record_JSOP_GETLOCAL()
{
    stack(0, var(GET_SLOTNO(cx->fp->regs->pc)));
    return true;
}

bool
TraceRecorder::record_JSOP_SETLOCAL()
{
    var(GET_SLOTNO(cx->fp->regs->pc), stack(-1));
    return true;
}

bool
TraceRecorder::record_JSOP_UINT16()
{
    jsdpun u;
    u.d = (jsdouble)GET_UINT16(cx->fp->regs->pc);
    stack(0, lir->insImmq(u.u64));
    return true;
}

bool
TraceRecorder::record_JSOP_NEWINIT()
{
    JSProtoKey key = JSProtoKey(GET_INT8(cx->fp->regs->pc));
    JSObject* obj;
    const CallInfo *ci;
    if (key == JSProto_Array) {
        if (!js_GetClassPrototype(cx, globalObj, INT_TO_JSID(key), &obj))
            return false;
        ci = &js_FastNewArray_ci;
    } else {
        jsval v_obj;
        if (!js_FindClassObject(cx, globalObj, INT_TO_JSID(key), &v_obj))
            return false;
        if (JSVAL_IS_PRIMITIVE(v_obj))
            ABORT_TRACE("primitive Object value");
        obj = JSVAL_TO_OBJECT(v_obj);
        ci = &js_FastNewObject_ci;
    }
    LIns* args[] = { INS_CONSTPTR(obj), cx_ins };
    LIns* v_ins = lir->insCall(ci, args);
    guard(false, lir->ins_eq0(v_ins), OOM_EXIT);
    stack(0, v_ins);
    return true;
}

bool
TraceRecorder::record_JSOP_ENDINIT()
{
    jsval& v = stackval(-1);
    JS_ASSERT(!JSVAL_IS_PRIMITIVE(v));
    JSObject* obj = JSVAL_TO_OBJECT(v);
    if (OBJ_IS_DENSE_ARRAY(cx, obj)) {
        // Until we get JSOP_NEWARRAY working, we do our optimizing here...
        if (obj->fslots[JSSLOT_ARRAY_LENGTH] == 1 &&
            obj->dslots && JSVAL_IS_STRING(obj->dslots[0])) {
            LIns* v_ins = get(&v);
            JS_ASSERT(v_ins->isCall() && v_ins->callInfo() == &js_FastNewArray_ci);
            LIns* args[] = { stack(1), callArgN(v_ins, 1), cx_ins };
            v_ins = lir->insCall(&js_Array_1str_ci, args);
            set(&v, v_ins);
        }
    }
    return true;
}

bool
TraceRecorder::record_JSOP_INITPROP()
{
    // All the action is in record_SetPropHit.
    return true;
}

bool
TraceRecorder::record_JSOP_INITELEM()
{
    return record_JSOP_SETELEM();
}

bool
TraceRecorder::record_JSOP_DEFSHARP()
{
    return false;
}

bool
TraceRecorder::record_JSOP_USESHARP()
{
    return false;
}

bool
TraceRecorder::record_JSOP_INCARG()
{
    return inc(argval(GET_ARGNO(cx->fp->regs->pc)), 1);
}

bool
TraceRecorder::record_JSOP_INCLOCAL()
{
    return inc(varval(GET_SLOTNO(cx->fp->regs->pc)), 1);
}

bool
TraceRecorder::record_JSOP_DECARG()
{
    return inc(argval(GET_ARGNO(cx->fp->regs->pc)), -1);
}

bool
TraceRecorder::record_JSOP_DECLOCAL()
{
    return inc(varval(GET_SLOTNO(cx->fp->regs->pc)), -1);
}

bool
TraceRecorder::record_JSOP_ARGINC()
{
    return inc(argval(GET_ARGNO(cx->fp->regs->pc)), 1, false);
}

bool
TraceRecorder::record_JSOP_LOCALINC()
{
    return inc(varval(GET_SLOTNO(cx->fp->regs->pc)), 1, false);
}

bool
TraceRecorder::record_JSOP_ARGDEC()
{
    return inc(argval(GET_ARGNO(cx->fp->regs->pc)), -1, false);
}

bool
TraceRecorder::record_JSOP_LOCALDEC()
{
    return inc(varval(GET_SLOTNO(cx->fp->regs->pc)), -1, false);
}

bool
TraceRecorder::record_JSOP_IMACOP()
{
    JS_ASSERT(cx->fp->imacpc);
    return true;
}

static struct {
    jsbytecode for_in[10];
    jsbytecode for_each[10];
} iter_imacros = {
    {
        JSOP_CALLPROP, 0, COMMON_ATOM_INDEX(iterator),
        JSOP_INT8, JSITER_ENUMERATE,
        JSOP_CALL, 0, 1,
        JSOP_PUSH,
        JSOP_STOP
    },

    {
        JSOP_CALLPROP, 0, COMMON_ATOM_INDEX(iterator),
        JSOP_INT8, JSITER_ENUMERATE | JSITER_FOREACH,
        JSOP_CALL, 0, 1,
        JSOP_PUSH,
        JSOP_STOP
    }
};

JS_STATIC_ASSERT(sizeof(iter_imacros) < IMACRO_PC_ADJ_LIMIT);

bool
TraceRecorder::record_JSOP_ITER()
{
    jsval& v = stackval(-1);
    if (!JSVAL_IS_PRIMITIVE(v)) {
        jsuint flags = cx->fp->regs->pc[1];

        if (!hasIteratorMethod(v)) {
            LIns* args[] = { get(&v), INS_CONST(flags), cx_ins };
            LIns* v_ins = lir->insCall(&js_FastValueToIterator_ci, args);
            guard(false, lir->ins_eq0(v_ins), MISMATCH_EXIT);
            set(&v, v_ins);

            LIns* void_ins = INS_CONST(JSVAL_TO_BOOLEAN(JSVAL_VOID));
            stack(0, void_ins);
            return true;
        }

        if (flags == JSITER_ENUMERATE)
            return call_imacro(iter_imacros.for_in);
        if (flags == (JSITER_ENUMERATE | JSITER_FOREACH))
            return call_imacro(iter_imacros.for_each);
        ABORT_TRACE("unimplemented JSITER_* flags");
    }

    ABORT_TRACE("for-in on a primitive value");
}

static JSTraceableNative js_FastCallIteratorNext_tn = {
    NULL,                               // JSFastNative            native;
    &js_FastCallIteratorNext_ci,        // const nanojit::CallInfo *builtin;
    "C",                                // const char              *prefix;
    "o",                                // const char              *argtypes;
    FAIL_JSVAL                          // uintN                   flags;
};

static jsbytecode nextiter_imacro[] = {
    JSOP_POP,
    JSOP_DUP,
    JSOP_CALLPROP, 0, COMMON_ATOM_INDEX(next),
    JSOP_CALL, 0, 0,
    JSOP_TRUE,
    JSOP_STOP
};

JS_STATIC_ASSERT(sizeof(nextiter_imacro) < IMACRO_PC_ADJ_LIMIT);

bool
TraceRecorder::record_JSOP_NEXTITER()
{
    jsval& iterobj_val = stackval(-2);
    if (!JSVAL_IS_PRIMITIVE(iterobj_val)) {
        LIns* iterobj_ins = get(&iterobj_val);

        if (guardClass(JSVAL_TO_OBJECT(iterobj_val), iterobj_ins, &js_IteratorClass, BRANCH_EXIT)) {
            LIns* args[] = { iterobj_ins, cx_ins };
            LIns* v_ins = lir->insCall(&js_FastCallIteratorNext_ci, args);
            guard(false, lir->ins2(LIR_eq, v_ins, INS_CONST(JSVAL_ERROR_COOKIE)), OOM_EXIT);

            LIns* flag_ins = lir->ins_eq0(lir->ins2(LIR_eq, v_ins, INS_CONST(JSVAL_HOLE)));
            stack(-1, v_ins);
            stack(0, flag_ins);

            pendingTraceableNative = &js_FastCallIteratorNext_tn;
            return true;
        }

        // Custom iterator, possibly a generator.
        return call_imacro(nextiter_imacro);
    }

    ABORT_TRACE("for-in on a primitive value");
}

bool
TraceRecorder::record_IteratorNextComplete()
{
    JS_ASSERT(*cx->fp->regs->pc == JSOP_NEXTITER);
    JS_ASSERT(pendingTraceableNative == &js_FastCallIteratorNext_tn);

    jsval& v = stackval(-2);
    LIns* v_ins = get(&v);
    if (unbox_jsval(v, v_ins)) {
        set(&v, v_ins);
        return true;
    }
    return false;
}

bool
TraceRecorder::record_JSOP_ENDITER()
{
    LIns* args[] = { stack(-2), cx_ins };
    LIns* ok_ins = lir->insCall(&js_CloseIterator_ci, args);
    guard(false, lir->ins_eq0(ok_ins), MISMATCH_EXIT);
    return true;
}

bool
TraceRecorder::record_JSOP_FORNAME()
{
    jsval* vp;
    if (name(vp)) {
        set(vp, stack(-1));
        return true;
    }
    return false;
}

bool
TraceRecorder::record_JSOP_FORPROP()
{
    return false;
}

bool
TraceRecorder::record_JSOP_FORELEM()
{
    return record_JSOP_DUP();
}

bool
TraceRecorder::record_JSOP_FORARG()
{
    return record_JSOP_SETARG();
}

bool
TraceRecorder::record_JSOP_FORLOCAL()
{
    return record_JSOP_SETLOCAL();
}

bool
TraceRecorder::record_JSOP_POPN()
{
    return true;
}

bool
TraceRecorder::record_JSOP_BINDNAME()
{
    JSObject* obj = cx->fp->scopeChain;
    if (obj != globalObj)
        ABORT_TRACE("JSOP_BINDNAME crosses global scopes");

    LIns* obj_ins = scopeChain();
    JSObject* obj2;
    jsuword pcval;
    if (!test_property_cache(obj, obj_ins, obj2, pcval))
        return false;
    if (obj2 != obj)
        ABORT_TRACE("JSOP_BINDNAME found a non-direct property on the global object");

    stack(0, obj_ins);
    return true;
}

bool
TraceRecorder::record_JSOP_SETNAME()
{
    jsval& l = stackval(-2);
    JS_ASSERT(!JSVAL_IS_PRIMITIVE(l));

    /*
     * Trace cases that are global code or in lightweight functions scoped by
     * the global object only.
     */
    JSObject* obj = JSVAL_TO_OBJECT(l);
    if (obj != cx->fp->scopeChain || obj != globalObj)
        ABORT_TRACE("JSOP_SETNAME left operand is not the global object");

    // The rest of the work is in record_SetPropHit.
    return true;
}

bool
TraceRecorder::record_JSOP_THROW()
{
    return false;
}

bool
TraceRecorder::record_JSOP_IN()
{
    jsval& rval = stackval(-1);
    jsval& lval = stackval(-2);

    if (JSVAL_IS_PRIMITIVE(rval))
        ABORT_TRACE("JSOP_IN on non-object right operand");
    JSObject* obj = JSVAL_TO_OBJECT(rval);
    LIns* obj_ins = get(&rval);

    jsid id;
    LIns* x;
    if (JSVAL_IS_INT(lval)) {
        id = INT_JSVAL_TO_JSID(lval);
        LIns* args[] = { makeNumberInt32(get(&lval)), obj_ins, cx_ins };
        x = lir->insCall(&js_HasNamedPropertyInt32_ci, args);
    } else if (JSVAL_IS_STRING(lval)) {
        if (!js_ValueToStringId(cx, lval, &id))
            ABORT_TRACE("left operand of JSOP_IN didn't convert to a string-id");
        LIns* args[] = { get(&lval), obj_ins, cx_ins };
        x = lir->insCall(&js_HasNamedProperty_ci, args);
    } else {
        ABORT_TRACE("string or integer expected");
    }        

    guard(false, lir->ins2i(LIR_eq, x, JSVAL_TO_BOOLEAN(JSVAL_VOID)), OOM_EXIT);
    x = lir->ins2i(LIR_eq, x, 1);

    JSObject* obj2;
    JSProperty* prop;
    if (!OBJ_LOOKUP_PROPERTY(cx, obj, id, &obj2, &prop))
        ABORT_TRACE("OBJ_LOOKUP_PROPERTY failed in JSOP_IN");
    bool cond = prop != NULL;
    if (prop)
        OBJ_DROP_PROPERTY(cx, obj2, prop);
    
    /* The interpreter fuses comparisons and the following branch,
       so we have to do that here as well. */
    fuseIf(cx->fp->regs->pc + 1, cond, x);

    /* We update the stack after the guard. This is safe since
       the guard bails out at the comparison and the interpreter
       will therefore re-execute the comparison. This way the
       value of the condition doesn't have to be calculated and
       saved on the stack in most cases. */
    set(&lval, x);
    return true;
}

bool
TraceRecorder::record_JSOP_INSTANCEOF()
{
    return false;
}

bool
TraceRecorder::record_JSOP_DEBUGGER()
{
    return false;
}

bool
TraceRecorder::record_JSOP_GOSUB()
{
    return false;
}

bool
TraceRecorder::record_JSOP_RETSUB()
{
    return false;
}

bool
TraceRecorder::record_JSOP_EXCEPTION()
{
    return false;
}

bool
TraceRecorder::record_JSOP_LINENO()
{
    return true;
}

bool
TraceRecorder::record_JSOP_CONDSWITCH()
{
    return true;
}

bool
TraceRecorder::record_JSOP_CASE()
{
    return cmp(LIR_feq, CMP_CASE);
}

bool
TraceRecorder::record_JSOP_DEFAULT()
{
    return true;
}

bool
TraceRecorder::record_JSOP_EVAL()
{
    return false;
}

bool
TraceRecorder::record_JSOP_ENUMELEM()
{
    return false;
}

bool
TraceRecorder::record_JSOP_GETTER()
{
    return false;
}

bool
TraceRecorder::record_JSOP_SETTER()
{
    return false;
}

bool
TraceRecorder::record_JSOP_DEFFUN()
{
    return false;
}

bool
TraceRecorder::record_JSOP_DEFCONST()
{
    return false;
}

bool
TraceRecorder::record_JSOP_DEFVAR()
{
    return false;
}

/*
 * XXX could hoist out to jsinterp.h and share with jsinterp.cpp, but
 * XXX jsopcode.cpp has different definitions of same-named macros.
 */
#define GET_FULL_INDEX(PCOFF)                                                 \
    (atoms - script->atomMap.vector + GET_INDEX(regs.pc + PCOFF))

#define LOAD_FUNCTION(PCOFF)                                                  \
    JS_GET_SCRIPT_FUNCTION(script, GET_FULL_INDEX(PCOFF), fun)

bool
TraceRecorder::record_JSOP_ANONFUNOBJ()
{
    JSFunction* fun;
    JSFrameRegs& regs = *cx->fp->regs;
    JSScript* script = cx->fp->script;
    LOAD_FUNCTION(0); // needs script, regs, fun

    JSObject* obj = FUN_OBJECT(fun);
    if (OBJ_GET_PARENT(cx, obj) != cx->fp->scopeChain)
        ABORT_TRACE("can't trace with activation object on scopeChain");

    stack(0, INS_CONSTPTR(obj));
    return true;
}

bool
TraceRecorder::record_JSOP_NAMEDFUNOBJ()
{
    return false;
}

bool
TraceRecorder::record_JSOP_SETLOCALPOP()
{
    var(GET_SLOTNO(cx->fp->regs->pc), stack(-1));
    return true;
}

bool
TraceRecorder::record_JSOP_SETCALL()
{
    return false;
}

bool
TraceRecorder::record_JSOP_TRY()
{
    return true;
}

bool
TraceRecorder::record_JSOP_FINALLY()
{
    return true;
}

bool
TraceRecorder::record_JSOP_NOP()
{
    return true;
}

bool
TraceRecorder::record_JSOP_ARGSUB()
{
    JSStackFrame* fp = cx->fp;
    if (!(fp->fun->flags & JSFUN_HEAVYWEIGHT)) {
        uintN slot = GET_ARGNO(fp->regs->pc);
        if (slot < fp->fun->nargs && slot < fp->argc && !fp->argsobj) {
            stack(0, get(&cx->fp->argv[slot]));
            return true;
        }
    }
    ABORT_TRACE("can't trace JSOP_ARGSUB hard case");
}

bool
TraceRecorder::record_JSOP_ARGCNT()
{
    if (!(cx->fp->fun->flags & JSFUN_HEAVYWEIGHT)) {
        jsdpun u;
        u.d = cx->fp->argc;
        stack(0, lir->insImmq(u.u64));
        return true;
    }
    ABORT_TRACE("can't trace heavyweight JSOP_ARGCNT");
}

bool
TraceRecorder::record_DefLocalFunSetSlot(uint32 slot, JSObject* obj)
{
    var(slot, INS_CONSTPTR(obj));
    return true;
}

bool
TraceRecorder::record_JSOP_DEFLOCALFUN()
{
    return true;
}

bool
TraceRecorder::record_JSOP_GOTOX()
{
    return true;
}

bool
TraceRecorder::record_JSOP_IFEQX()
{
    trackCfgMerges(cx->fp->regs->pc);
    return record_JSOP_IFEQ();
}

bool
TraceRecorder::record_JSOP_IFNEX()
{
    return record_JSOP_IFNE();
}

bool
TraceRecorder::record_JSOP_ORX()
{
    return record_JSOP_OR();
}

bool
TraceRecorder::record_JSOP_ANDX()
{
    return record_JSOP_AND();
}

bool
TraceRecorder::record_JSOP_GOSUBX()
{
    return record_JSOP_GOSUB();
}

bool
TraceRecorder::record_JSOP_CASEX()
{
    return cmp(LIR_feq, CMP_CASE);
}

bool
TraceRecorder::record_JSOP_DEFAULTX()
{
    return true;
}

bool
TraceRecorder::record_JSOP_TABLESWITCHX()
{
    return switchop();
}

bool
TraceRecorder::record_JSOP_LOOKUPSWITCHX()
{
    return switchop();
}

bool
TraceRecorder::record_JSOP_BACKPATCH()
{
    return true;
}

bool
TraceRecorder::record_JSOP_BACKPATCH_POP()
{
    return true;
}

bool
TraceRecorder::record_JSOP_THROWING()
{
    return false;
}

bool
TraceRecorder::record_JSOP_SETRVAL()
{
    // If we implement this, we need to update JSOP_STOP.
    return false;
}

bool
TraceRecorder::record_JSOP_RETRVAL()
{
    return false;
}

bool
TraceRecorder::record_JSOP_GETGVAR()
{
    jsval slotval = cx->fp->slots[GET_SLOTNO(cx->fp->regs->pc)];
    if (JSVAL_IS_NULL(slotval))
        return true; // We will see JSOP_NAME from the interpreter's jump, so no-op here.

    uint32 slot = JSVAL_TO_INT(slotval);

    if (!lazilyImportGlobalSlot(slot))
         ABORT_TRACE("lazy import of global slot failed");

    stack(0, get(&STOBJ_GET_SLOT(globalObj, slot)));
    return true;
}

bool
TraceRecorder::record_JSOP_SETGVAR()
{
    jsval slotval = cx->fp->slots[GET_SLOTNO(cx->fp->regs->pc)];
    if (JSVAL_IS_NULL(slotval))
        return true; // We will see JSOP_NAME from the interpreter's jump, so no-op here.

    uint32 slot = JSVAL_TO_INT(slotval);

    if (!lazilyImportGlobalSlot(slot))
         ABORT_TRACE("lazy import of global slot failed");

    set(&STOBJ_GET_SLOT(globalObj, slot), stack(-1));
    return true;
}

bool
TraceRecorder::record_JSOP_INCGVAR()
{
    jsval slotval = cx->fp->slots[GET_SLOTNO(cx->fp->regs->pc)];
    if (JSVAL_IS_NULL(slotval))
        return true; // We will see JSOP_INCNAME from the interpreter's jump, so no-op here.

    uint32 slot = JSVAL_TO_INT(slotval);

    if (!lazilyImportGlobalSlot(slot))
         ABORT_TRACE("lazy import of global slot failed");

    return inc(STOBJ_GET_SLOT(globalObj, slot), 1);
}

bool
TraceRecorder::record_JSOP_DECGVAR()
{
    jsval slotval = cx->fp->slots[GET_SLOTNO(cx->fp->regs->pc)];
    if (JSVAL_IS_NULL(slotval))
        return true; // We will see JSOP_INCNAME from the interpreter's jump, so no-op here.

    uint32 slot = JSVAL_TO_INT(slotval);

    if (!lazilyImportGlobalSlot(slot))
         ABORT_TRACE("lazy import of global slot failed");

    return inc(STOBJ_GET_SLOT(globalObj, slot), -1);
}

bool
TraceRecorder::record_JSOP_GVARINC()
{
    jsval slotval = cx->fp->slots[GET_SLOTNO(cx->fp->regs->pc)];
    if (JSVAL_IS_NULL(slotval))
        return true; // We will see JSOP_INCNAME from the interpreter's jump, so no-op here.

    uint32 slot = JSVAL_TO_INT(slotval);

    if (!lazilyImportGlobalSlot(slot))
         ABORT_TRACE("lazy import of global slot failed");

    return inc(STOBJ_GET_SLOT(globalObj, slot), 1, false);
}

bool
TraceRecorder::record_JSOP_GVARDEC()
{
    jsval slotval = cx->fp->slots[GET_SLOTNO(cx->fp->regs->pc)];
    if (JSVAL_IS_NULL(slotval))
        return true; // We will see JSOP_INCNAME from the interpreter's jump, so no-op here.

    uint32 slot = JSVAL_TO_INT(slotval);

    if (!lazilyImportGlobalSlot(slot))
         ABORT_TRACE("lazy import of global slot failed");

    return inc(STOBJ_GET_SLOT(globalObj, slot), -1, false);
}

bool
TraceRecorder::record_JSOP_REGEXP()
{
    return false;
}

// begin JS_HAS_XML_SUPPORT

bool
TraceRecorder::record_JSOP_DEFXMLNS()
{
    return false;
}

bool
TraceRecorder::record_JSOP_ANYNAME()
{
    return false;
}

bool
TraceRecorder::record_JSOP_QNAMEPART()
{
    return false;
}

bool
TraceRecorder::record_JSOP_QNAMECONST()
{
    return false;
}

bool
TraceRecorder::record_JSOP_QNAME()
{
    return false;
}

bool
TraceRecorder::record_JSOP_TOATTRNAME()
{
    return false;
}

bool
TraceRecorder::record_JSOP_TOATTRVAL()
{
    return false;
}

bool
TraceRecorder::record_JSOP_ADDATTRNAME()
{
    return false;
}

bool
TraceRecorder::record_JSOP_ADDATTRVAL()
{
    return false;
}

bool
TraceRecorder::record_JSOP_BINDXMLNAME()
{
    return false;
}

bool
TraceRecorder::record_JSOP_SETXMLNAME()
{
    return false;
}

bool
TraceRecorder::record_JSOP_XMLNAME()
{
    return false;
}

bool
TraceRecorder::record_JSOP_DESCENDANTS()
{
    return false;
}

bool
TraceRecorder::record_JSOP_FILTER()
{
    return false;
}

bool
TraceRecorder::record_JSOP_ENDFILTER()
{
    return false;
}

bool
TraceRecorder::record_JSOP_TOXML()
{
    return false;
}

bool
TraceRecorder::record_JSOP_TOXMLLIST()
{
    return false;
}

bool
TraceRecorder::record_JSOP_XMLTAGEXPR()
{
    return false;
}

bool
TraceRecorder::record_JSOP_XMLELTEXPR()
{
    return false;
}

bool
TraceRecorder::record_JSOP_XMLOBJECT()
{
    return false;
}

bool
TraceRecorder::record_JSOP_XMLCDATA()
{
    return false;
}

bool
TraceRecorder::record_JSOP_XMLCOMMENT()
{
    return false;
}

bool
TraceRecorder::record_JSOP_XMLPI()
{
    return false;
}

bool
TraceRecorder::record_JSOP_GETFUNNS()
{
    return false;
}

bool
TraceRecorder::record_JSOP_STARTXML()
{
    return false;
}

bool
TraceRecorder::record_JSOP_STARTXMLEXPR()
{
    return false;
}

// end JS_HAS_XML_SUPPORT

bool
TraceRecorder::record_JSOP_CALLPROP()
{
    jsval& l = stackval(-1);
    JSObject* obj;
    LIns* obj_ins;
    LIns* this_ins;
    if (!JSVAL_IS_PRIMITIVE(l)) {
        obj = JSVAL_TO_OBJECT(l);
        obj_ins = get(&l);
        this_ins = obj_ins; // |this| for subsequent call
    } else {
        jsint i;
        debug_only(const char* protoname = NULL;)
        if (JSVAL_IS_STRING(l)) {
            i = JSProto_String;
            debug_only(protoname = "String.prototype";)
        } else if (JSVAL_IS_NUMBER(l)) {
            i = JSProto_Number;
            debug_only(protoname = "Number.prototype";)
        } else if (JSVAL_TAG(l) == JSVAL_BOOLEAN) {
            if (l == JSVAL_VOID)
                ABORT_TRACE("callprop on void");
            guard(false, lir->ins2i(LIR_eq, get(&l), JSVAL_TO_BOOLEAN(JSVAL_VOID)), MISMATCH_EXIT);
            i = JSProto_Boolean;
            debug_only(protoname = "Boolean.prototype";)
        } else {
            JS_ASSERT(JSVAL_IS_NULL(l) || JSVAL_IS_VOID(l));
            ABORT_TRACE("callprop on null or void");
        }

        if (!js_GetClassPrototype(cx, NULL, INT_TO_JSID(i), &obj))
            ABORT_TRACE("GetClassPrototype failed!");

        obj_ins = INS_CONSTPTR(obj);
        debug_only(obj_ins = addName(obj_ins, protoname);)
        this_ins = get(&l); // use primitive as |this|
    }

    JSObject* obj2;
    jsuword pcval;
    if (!test_property_cache(obj, obj_ins, obj2, pcval))
        return false;

    if (PCVAL_IS_NULL(pcval) || !PCVAL_IS_OBJECT(pcval))
        ABORT_TRACE("callee is not an object");
    JS_ASSERT(HAS_FUNCTION_CLASS(PCVAL_TO_OBJECT(pcval)));

    if (JSVAL_IS_PRIMITIVE(l)) {
        JSFunction* fun = GET_FUNCTION_PRIVATE(cx, PCVAL_TO_OBJECT(pcval));
        if (!PRIMITIVE_THIS_TEST(fun, l))
            ABORT_TRACE("callee does not accept primitive |this|");
    }

    stack(0, this_ins);
    stack(-1, INS_CONSTPTR(PCVAL_TO_OBJECT(pcval)));
    return true;
}

bool
TraceRecorder::record_JSOP_DELDESC()
{
    return false;
}

bool
TraceRecorder::record_JSOP_UINT24()
{
    jsdpun u;
    u.d = (jsdouble)GET_UINT24(cx->fp->regs->pc);
    stack(0, lir->insImmq(u.u64));
    return true;
}

bool
TraceRecorder::record_JSOP_INDEXBASE()
{
    atoms += GET_INDEXBASE(cx->fp->regs->pc);
    return true;
}

bool
TraceRecorder::record_JSOP_RESETBASE()
{
    atoms = cx->fp->script->atomMap.vector;
    return true;
}

bool
TraceRecorder::record_JSOP_RESETBASE0()
{
    atoms = cx->fp->script->atomMap.vector;
    return true;
}

bool
TraceRecorder::record_JSOP_CALLELEM()
{
    return false;
}

bool
TraceRecorder::record_JSOP_STOP()
{
    JSStackFrame *fp = cx->fp;

    if (fp->imacpc) {
        // End of imacro, so return true to the interpreter immediately. The
        // interpreter's JSOP_STOP case will return from the imacro, back to
        // the pc after the calling op, still in the same JSStackFrame.
        atoms = fp->script->atomMap.vector;
        return true;
    }

    /*
     * We know falling off the end of a constructor returns the new object that
     * was passed in via fp->argv[-1], while falling off the end of a function
     * returns undefined.
     *
     * NB: we do not support script rval (eval, API users who want the result
     * of the last expression-statement, debugger API calls).
     */
    if (fp->flags & JSFRAME_CONSTRUCTING) {
        JS_ASSERT(OBJECT_TO_JSVAL(fp->thisp) == fp->argv[-1]);
        rval_ins = get(&fp->argv[-1]);
    } else {
        rval_ins = INS_CONST(JSVAL_TO_BOOLEAN(JSVAL_VOID));
    }
    clearFrameSlotsFromCache();
    return true;
}

bool
TraceRecorder::record_JSOP_GETXPROP()
{
    jsval& l = stackval(-1);
    if (JSVAL_IS_PRIMITIVE(l))
        ABORT_TRACE("primitive-this for GETXPROP?");

    JSObject* obj = JSVAL_TO_OBJECT(l);
    if (obj != cx->fp->scopeChain || obj != globalObj)
        return false;

    jsval* vp;
    if (!name(vp))
        return false;
    stack(-1, get(vp));
    return true;
}

bool
TraceRecorder::record_JSOP_CALLXMLNAME()
{
    return false;
}

bool
TraceRecorder::record_JSOP_TYPEOFEXPR()
{
    return record_JSOP_TYPEOF();
}

bool
TraceRecorder::record_JSOP_ENTERBLOCK()
{
    return false;
}

bool
TraceRecorder::record_JSOP_LEAVEBLOCK()
{
    return false;
}

bool
TraceRecorder::record_JSOP_GENERATOR()
{
    return false;
#if 0
    JSStackFrame* fp = cx->fp;
    if (fp->callobj || fp->argsobj || fp->varobj)
        ABORT_TRACE("can't trace hard-case generator");

    // Generate a type map for the outgoing frame and stash it in the LIR
    unsigned stackSlots = js_NativeStackSlots(cx, 0/*callDepth*/);
    LIns* data = lir_buf_writer->skip(stackSlots * sizeof(uint8));
    uint8* typemap = (uint8 *)data->payload();
    uint8* m = typemap;
    /* Determine the type of a store by looking at the current type of the actual value the
       interpreter is using. For numbers we have to check what kind of store we used last
       (integer or double) to figure out what the side exit show reflect in its typemap. */
    FORALL_SLOTS_IN_PENDING_FRAMES(cx, 0/*callDepth*/,
        *m++ = determineSlotType(vp);
    );
    FlushNativeStackFrame(cx, 0, typemap, state.???, NULL);

    LIns* args[] = { INS_CONST(fp->argc), INS_CONSTPTR(fp->callee), cx_ins };
    LIns* g_ins = lir->insCall(&js_FastNewGenerator_ci, args);
    guard(false, lir->ins_eq0(g_ins), OOM_EXIT);
    return true;
#endif
}

bool
TraceRecorder::record_JSOP_YIELD()
{
    return false;
}

bool
TraceRecorder::record_JSOP_ARRAYPUSH()
{
    return false;
}

bool
TraceRecorder::record_JSOP_ENUMCONSTELEM()
{
    return false;
}

bool
TraceRecorder::record_JSOP_LEAVEBLOCKEXPR()
{
    return false;
}

bool
TraceRecorder::record_JSOP_GETTHISPROP()
{
    LIns* this_ins;

    /* its safe to just use cx->fp->thisp here because getThis() returns false if thisp
       is not available */
    return getThis(this_ins) && getProp(cx->fp->thisp, this_ins);
}

bool
TraceRecorder::record_JSOP_GETARGPROP()
{
    return getProp(argval(GET_ARGNO(cx->fp->regs->pc)));
}

bool
TraceRecorder::record_JSOP_GETLOCALPROP()
{
    return getProp(varval(GET_SLOTNO(cx->fp->regs->pc)));
}

bool
TraceRecorder::record_JSOP_INDEXBASE1()
{
    atoms += 1 << 16;
    return true;
}

bool
TraceRecorder::record_JSOP_INDEXBASE2()
{
    atoms += 2 << 16;
    return true;
}

bool
TraceRecorder::record_JSOP_INDEXBASE3()
{
    atoms += 3 << 16;
    return true;
}

bool
TraceRecorder::record_JSOP_CALLGVAR()
{
    jsval slotval = cx->fp->slots[GET_SLOTNO(cx->fp->regs->pc)];
    if (JSVAL_IS_NULL(slotval))
        return true; // We will see JSOP_CALLNAME from the interpreter's jump, so no-op here.

    uint32 slot = JSVAL_TO_INT(slotval);

    if (!lazilyImportGlobalSlot(slot))
         ABORT_TRACE("lazy import of global slot failed");

    jsval& v = STOBJ_GET_SLOT(cx->fp->scopeChain, slot);
    stack(0, get(&v));
    stack(1, INS_CONSTPTR(NULL));
    return true;
}

bool
TraceRecorder::record_JSOP_CALLLOCAL()
{
    uintN slot = GET_SLOTNO(cx->fp->regs->pc);
    stack(0, var(slot));
    stack(1, INS_CONSTPTR(NULL));
    return true;
}

bool
TraceRecorder::record_JSOP_CALLARG()
{
    uintN slot = GET_ARGNO(cx->fp->regs->pc);
    stack(0, arg(slot));
    stack(1, INS_CONSTPTR(NULL));
    return true;
}

bool
TraceRecorder::record_JSOP_NULLTHIS()
{
    stack(0, INS_CONSTPTR(NULL));
    return true;
}

bool
TraceRecorder::record_JSOP_INT8()
{
    jsdpun u;
    u.d = (jsdouble)GET_INT8(cx->fp->regs->pc);
    stack(0, lir->insImmq(u.u64));
    return true;
}

bool
TraceRecorder::record_JSOP_INT32()
{
    jsdpun u;
    u.d = (jsdouble)GET_INT32(cx->fp->regs->pc);
    stack(0, lir->insImmq(u.u64));
    return true;
}

bool
TraceRecorder::record_JSOP_LENGTH()
{
    jsval& l = stackval(-1);
    if (JSVAL_IS_PRIMITIVE(l)) {
        if (!JSVAL_IS_STRING(l))
            ABORT_TRACE("non-string primitives unsupported");
        LIns* str_ins = get(&l);
        LIns* len_ins = lir->insLoad(LIR_ldp, str_ins, (int)offsetof(JSString, length));

        LIns* masked_len_ins = lir->ins2(LIR_piand,
                                         len_ins,
                                         INS_CONSTPTR(JSSTRING_LENGTH_MASK));

        LIns *choose_len_ins =
            lir->ins_choose(lir->ins_eq0(lir->ins2(LIR_piand,
                                                   len_ins,
                                                   INS_CONSTPTR(JSSTRFLAG_DEPENDENT))),
                            masked_len_ins,
                            lir->ins_choose(lir->ins_eq0(lir->ins2(LIR_piand,
                                                                   len_ins,
                                                                   INS_CONSTPTR(JSSTRFLAG_PREFIX))),
                                            lir->ins2(LIR_piand,
                                                      len_ins,
                                                      INS_CONSTPTR(JSSTRDEP_LENGTH_MASK)),
                                            masked_len_ins));

        set(&l, lir->ins1(LIR_i2f, choose_len_ins));
        return true;
    }

    JSObject* obj = JSVAL_TO_OBJECT(l);
    if (!OBJ_IS_DENSE_ARRAY(cx, obj))
        ABORT_TRACE("only dense arrays supported");
    if (!guardDenseArray(obj, get(&l)))
        ABORT_TRACE("OBJ_IS_DENSE_ARRAY but not?!?");
    LIns* v_ins = lir->ins1(LIR_i2f, stobj_get_fslot(get(&l), JSSLOT_ARRAY_LENGTH));
    set(&l, v_ins);
    return true;
}

bool
TraceRecorder::record_JSOP_NEWARRAY()
{
    return false;
}

bool
TraceRecorder::record_JSOP_HOLE()
{
    stack(0, INS_CONST(JSVAL_TO_BOOLEAN(JSVAL_HOLE)));
    return true;
}

#ifdef JS_JIT_SPEW
/* Prints information about entry typemaps and unstable exits for all peers at a PC */
void
js_DumpPeerStability(Fragmento* frago, const void* ip)
{
    Fragment* f;
    TreeInfo* ti;
    bool looped = false;
    unsigned length = 0;

    for (f = frago->getLoop(ip); f != NULL; f = f->peer) {
        if (!f->vmprivate)
            continue;
        printf("fragment %p:\nENTRY: ", f);
        ti = (TreeInfo*)f->vmprivate;
        if (looped)
            JS_ASSERT(ti->stackTypeMap.length() == length);
        for (unsigned i = 0; i < ti->stackTypeMap.length(); i++)
            printf("%d ", ti->stackTypeMap.data()[i]);
        printf("\n");
        UnstableExit* uexit = ti->unstableExits;
        while (uexit != NULL) {
            printf("EXIT:  ");
            uint8* m = getTypeMap(uexit->exit) + uexit->exit->numGlobalSlots;
            for (unsigned i = 0; i < uexit->exit->numStackSlots; i++)
                printf("%d ", m[i]);
            printf("\n");
            uexit = uexit->next;
        }
        length = ti->stackTypeMap.length();
        looped = true;
    }
}
#endif

/*
 * 17 potentially-converting binary operators:
 *  | ^ & == != < <= > >= << >> >>> + - * / %
 */
JS_STATIC_ASSERT((uintN)(JSOP_MOD - JSOP_BITOR) == 16);

/*
 * Use an old <ctype.h> trick: bias imacro_code[op] by -1 to allow zero high
 * FrameInfo.ip_adj byte to mean "not in an imacro".
 */
static void
InitIMacroCode()
{
    if (imacro_code[JSOP_NEXTITER]) {
        JS_ASSERT(imacro_code[JSOP_NEXTITER] == nextiter_imacro - 1);
        return;
    }

    for (uintN op = JSOP_BITOR; op <= JSOP_MOD; op++)
        imacro_code[op] = (jsbytecode*)&binary_imacros - 1;

    // NB: above loop mis-set JSOP_ADD's entry, so order here is crucial.
    imacro_code[JSOP_ADD] = (jsbytecode*)&add_imacros - 1;

    imacro_code[JSOP_ITER] = (jsbytecode*)&iter_imacros - 1;
    imacro_code[JSOP_NEXTITER] = nextiter_imacro - 1;
}

#define UNUSED(n) bool TraceRecorder::record_JSOP_UNUSED##n() { return false; }

UNUSED(131)
UNUSED(201)
UNUSED(202)
UNUSED(203)
UNUSED(204)
UNUSED(205)
UNUSED(206)
UNUSED(207)
UNUSED(208)
UNUSED(209)
UNUSED(219)
UNUSED(226)<|MERGE_RESOLUTION|>--- conflicted
+++ resolved
@@ -4210,10 +4210,7 @@
     } else if (JSVAL_TAG(v) == JSVAL_BOOLEAN) {
         ci = &js_BooleanOrUndefinedToString_ci;
     } else {
-<<<<<<< HEAD
         /* We can't stringify objects here (use imacros instead), just return NULL. */
-=======
->>>>>>> 45d38bfe
         return NULL;
     }
     v_ins = lir->insCall(ci, args);
