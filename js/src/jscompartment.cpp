--- conflicted
+++ resolved
@@ -119,18 +119,12 @@
         arenas[i].init();
     for (unsigned i = 0; i < FINALIZE_LIMIT; i++)
         freeLists.finalizables[i] = NULL;
-<<<<<<< HEAD
-#ifdef JS_GCMETER
-    memset(&compartmentStats, 0, sizeof(JSGCArenaStats) * FINALIZE_LIMIT);
-#endif
 
     activeAnalysis = activeInference = false;
     types.init(cx);
 
     JS_InitArenaPool(&pool, "analysis", 4096, 8, NULL);
 
-=======
->>>>>>> 376c3661
     if (!crossCompartmentWrappers.init())
         return false;
 
