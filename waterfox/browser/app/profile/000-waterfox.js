#filter dumbComments emptyLines substitution

// -*- indent-tabs-mode: nil; js-indent-level: 2 -*-
// This Source Code Form is subject to the terms of the Mozilla Public
// License, v. 2.0. If a copy of the MPL was not distributed with this
// file, You can obtain one at http://mozilla.org/MPL/2.0/.

#ifdef XP_UNIX
  #ifndef XP_MACOSX
    #define UNIX_BUT_NOT_MAC
  #endif
#endif

# Default Preferences
# Waterfox
# All customised preferences should live here

pref("accessibility.support.url", "https://www.waterfox.net/support/accessibility-services");
pref("app.support.baseURL", "https://www.waterfox.net/support/%OS%/");
pref("app.update.badgeWaitTime", 0);
pref("app.update.enabled", true);
pref("app.update.notifyDuringDownload", true);
pref("app.update.promptWaitTime", 3600);
pref("app.update.url.override", "", sticky);
pref("browser.download.autohideButton", false);
pref("browser.download.panel.shown", true);
pref("browser.newtabpage.activity-stream.asrouter.providers.cfr", "{}", locked);
pref("browser.newtabpage.activity-stream.asrouter.providers.cfr-fxa", "{}", locked);
pref("browser.newtabpage.activity-stream.asrouter.providers.message-groups", "{}", locked);
pref("browser.newtabpage.activity-stream.asrouter.providers.messaging-experiments", "{}", locked);
pref("browser.newtabpage.activity-stream.asrouter.providers.snippets", "{}", locked);
pref("browser.newtabpage.activity-stream.asrouter.providers.whats-new-panel", "{}", locked);
pref("browser.newtabpage.activity-stream.asrouter.useRemoteL10n", false, locked);
pref("browser.newtabpage.activity-stream.asrouter.userprefs.cfr.addons", false, locked);
pref("browser.newtabpage.activity-stream.asrouter.userprefs.cfr.features", false, locked);
pref("browser.newtabpage.activity-stream.debug", false, locked);
pref("browser.newtabpage.activity-stream.default.sites", "", locked);
pref("browser.newtabpage.activity-stream.discoverystream.config", "{}");
pref("browser.newtabpage.activity-stream.discoverystream.enabled", false, locked);
pref("browser.newtabpage.activity-stream.discoverystream.hardcoded-basic-layout", false, locked);
pref("browser.newtabpage.activity-stream.discoverystream.personalization.modelKeys", "", locked);
pref("browser.newtabpage.activity-stream.discoverystream.recs.personalized", false, locked);
pref("browser.newtabpage.activity-stream.discoverystream.spocs-endpoint", "", locked);
pref("browser.newtabpage.activity-stream.discoverystream.spocs-endpoint-query", "", locked);
pref("browser.newtabpage.activity-stream.feeds.section.highlights", true);
pref("browser.newtabpage.activity-stream.feeds.snippets", false, locked);
pref("browser.newtabpage.activity-stream.feeds.section.topstories", false, locked);
pref("browser.newtabpage.activity-stream.feeds.section.topstories", false, locked);
pref("browser.newtabpage.activity-stream.feeds.section.topstories.options", "{}", locked);
pref("browser.newtabpage.activity-stream.feeds.system.topstories", false, locked);
pref("browser.newtabpage.activity-stream.feeds.telemetry", false, locked);
pref("browser.newtabpage.activity-stream.improvesearch.handoffToAwesomebar", false);
pref("browser.newtabpage.activity-stream.improvesearch.topSiteSearchShortcuts", false);
pref("browser.newtabpage.activity-stream.section.highlights.includePocket", false, locked);
pref("browser.newtabpage.activity-stream.section.highlights.rows", 2);
pref("browser.newtabpage.activity-stream.showSponsored", false, locked);
pref("browser.newtabpage.activity-stream.showSponsoredTopSites", false, locked);
pref("browser.newtabpage.activity-stream.telemetry", false, locked);
pref("browser.newtabpage.activity-stream.telemetry.structuredIngestion.endpoint", "", locked);
pref("browser.newtabpage.activity-stream.telemetry.ut.events", false, locked);
pref("browser.partnerlink.attributionURL", "", locked);
pref("browser.partnerlink.campaign.topsites", "", locked);
pref("browser.ping-centre.telemetry", false, locked);
pref("browser.search.separatePrivateDefault", true);
pref("browser.search.separatePrivateDefault.ui.enabled", true);
pref("browser.send_pings", false, locked);
pref("browser.tabs.pinnedIconOnly", true);
pref("browser.tabs.remote.separatedMozillaDomains", "", locked);
pref("browser.topsites.contile.enabled", false, locked);
pref("browser.topsites.contile.endpoint", "", locked);
pref("browser.topsites.useRemoteSetting", false, locked);
pref("browser.uiCustomization.state", "{\"placements\":{\"widget-overflow-fixed-list\":[],\"nav-bar\":[\"back-button\",\"forward-button\",\"stop-reload-button\",\"urlbar-container\",\"save-to-pocket-button\",\"downloads-button\",\"library-button\",\"fxa-toolbar-menu-button\"],\"TabsToolbar\":[\"tabbrowser-tabs\",\"new-tab-button\",\"alltabs-button\"],\"PersonalToolbar\":[\"import-button\",\"personal-bookmarks\"]},\"seen\":[\"profiler-button\",\"developer-button\"],\"dirtyAreaCache\":[\"nav-bar\",\"PersonalToolbar\"],\"currentVersion\":17,\"newElementCount\":3}");
pref("browser.urlbar.dnsResolveSingleWordsAfterSearch", 0, locked);
pref("browser.urlbar.eventTelemetry.enabled", false, locked);
pref("browser.urlbar.showSearchSuggestionsFirst", false);
pref("browser.urlbar.speculativeConnect.enabled", false);
pref("browser.urlbar.trimURLs", false);
pref("browser.xul.error_pages.expert_bad_cert", true);
pref("corroborator.enabled", false, locked);
pref("datareporting.healthreport.uploadEnabled", false, locked);
pref("datareporting.policy.dataSubmissionEnabled", false, locked);
pref("devtools.debugger.chrome-debugging-host", "127.0.0.1");
pref("devtools.webide.autoinstallADBExtension", false);
pref("doh-rollout.disable-heuristics", true); // Make sure DoH doesn't get enabled automatically
pref("dom.security.unexpected_system_load_telemetry_enabled", false, locked);
pref("extensions.allowPrivateBrowsingByDefault", true);
pref("extensions.experiments.enabled", true);
pref("extensions.getAddons.cache.enabled", false); // https://blog.mozilla.org/addons/how-to-opt-out-of-add-on-metadata-updates/
pref("extensions.getAddons.showPane", false, locked);
pref("extensions.htmlaboutaddons.recommendations.enabled", false, locked);
pref("extensions.install_origins.enabled", true);
pref("extensions.pocket.api", "");
pref("extensions.pocket.enabled", false);
pref("extensions.pocket.oAuthConsumerKey", "");
pref("extensions.pocket.showHome", false);
pref("geo.provider.network.url", "");
pref("image.avif.enabled", true);
pref("image.jxl.enabled", true);
pref("intl.multilingual.downloadEnabled", false, locked);
pref("layout.css.backdrop-filter.enabled", true);
pref("layout.css.color-mix.enabled", true);
pref("layout.css.prefers-color-scheme.content-override", 3);
pref("layout.forms.input-type-search.enabled", true);
pref("layout.forms.reveal-password-button.enabled", true);
pref("media.eme.enabled", false);
pref("media.gmp-manager.url", "data:application/json,", locked);
pref("messaging-system.rsexperimentloader.enabled", false, locked);
pref("network.captive-portal-service.enabled", false);
pref("network.connectivity-service.enabled", false);
pref("network.http.connection-retry-timeout", 0);
pref("network.http.max-persistent-connections-per-proxy", 256);
pref("network.manage-offline-status", false);
pref("network.trr.confirmation_telemetry_enabled", false, locked);
pref("network.trr.exclude-etc-hosts", false, locked);
pref("network.trr.resolvers", "", locked);
pref("plugin.state.flash", 0, locked); // Disable for defense-in-depth
pref("privacy.resistFingerprinting.block_mozAddonManager", true); // This is set so that UA overrides work on AMO.
pref("privacy.trackingprotection.origin_telemetry.enabled", false, locked);
pref("privacy.userContext.enabled", true);
pref("privacy.userContext.ui.enabled", true);
pref("security.app_menu.recordEventTelemetry", false, locked);
pref("security.certerrors.mitm.priming.enabled", false, locked);
pref("security.certerrors.recordEventTelemetry", false, locked);
pref("security.family_safety.mode", 0, locked);
pref("security.identitypopup.recordEventTelemetry", false, locked);
pref("security.insecure_connection_text.enabled", true);
pref("security.pki.crlite_mode", 0, locked);
pref("security.protectionspopup.recordEventTelemetry", false, locked);
pref("security.ssl.enable_false_start", true);
pref("security.ssl.errorReporting.enabled", false, locked);
pref("services.settings.server", "data:application/json,", locked); // 24H
pref("services.sync.prefs.sync.app.shield.optoutstudies.enabled", false, locked);
pref("services.sync.prefs.sync.browser.crashReports.unsubmittedCheck.autoSubmit2", false, locked);
pref("services.sync.prefs.sync.browser.discovery.enabled", false, locked);
pref("services.sync.prefs.sync.browser.newtabpage.activity-stream.asrouter.userprefs.cfr.addons", false, locked);
pref("services.sync.prefs.sync.browser.newtabpage.activity-stream.asrouter.userprefs.cfr.features", false, locked);
pref("services.sync.prefs.sync.browser.newtabpage.activity-stream.feeds.section.topstories", false, locked);
pref("services.sync.prefs.sync.browser.newtabpage.activity-stream.section.topstories.rows", false, locked);
pref("services.sync.prefs.sync.browser.newtabpage.activity-stream.feeds.snippets", false, locked);
pref("services.sync.prefs.sync.browser.newtabpage.activity-stream.showSponsored", false, locked);
pref("services.sync.prefs.sync.browser.newtabpage.activity-stream.showSponsoredTopSites", false, locked);
pref("services.sync.telemetry.maxPayloadCount", "0", locked);
pref("services.sync.telemetry.submissionInterval", "0", locked);
pref("signon.management.page.mobileAndroidURL", "", locked);
pref("signon.management.page.mobileAppleURL", "", locked);
pref("signon.recipes.remoteRecipesEnabled", false, locked);
pref("svg.context-properties.content.enabled", true);
pref("telemetry.origin_telemetry_test_mode.enabled", false, locked);
pref("toolkit.legacyUserProfileCustomizations.stylesheets", true, locked);
pref("toolkit.telemetry.archive.enabled", false, locked);
pref("toolkit.telemetry.bhrPing.enabled", false, locked);
pref("toolkit.telemetry.enabled", false, locked);
pref("toolkit.telemetry.firstShutdownPing.enabled", false, locked);
pref("toolkit.telemetry.geckoview.streaming", false, locked);
pref("toolkit.telemetry.newProfilePing.enabled", false, locked);
pref("toolkit.telemetry.pioneer-new-studies-available", false, locked);
pref("toolkit.telemetry.reportingpolicy.firstRun", false, locked);
pref("toolkit.telemetry.server", "", locked);
pref("toolkit.telemetry.shutdownPingSender.enabled", false, locked);
pref("toolkit.telemetry.shutdownPingSender.enabledFirstSession", false, locked);
pref("toolkit.telemetry.testing.overrideProductsCheck", false, locked);
pref("toolkit.telemetry.unified", false, locked);
pref("toolkit.telemetry.updatePing.enabled", false, locked); // Make sure updater telemetry is disabled; see #25909.
pref("trailhead.firstrun.branches", "", locked);
pref("xpinstall.signatures.required", false);

// ** Theme Related Options ****************************************************
<<<<<<< HEAD
pref("userChrome.compatibility.accent_color", true, locked); // ESR102 Compatibility Options
=======
pref("browser.theme.enableWaterfoxCustomizations", 1);
>>>>>>> fe96d3f7
// == Theme Distribution Settings ==============================================
pref("userChrome.theme.enable",                   true); // Original, Photon
pref("userChrome.tab.connect_to_window",          true); // Original, Photon
pref("userChrome.tab.color_like_toolbar",         true); // Original, Photon

pref("userChrome.tab.lepton_like_padding",       false); // Original
pref("userChrome.tab.photon_like_padding",        true); // Photon

pref("userChrome.tab.dynamic_separator",         false); // Original, Proton
pref("userChrome.tab.static_separator",           true); // Photon
pref("userChrome.tab.static_separator.selected_accent", false); // Just option

pref("userChrome.tab.newtab_button_like_tab",    false); // Original
pref("userChrome.tab.newtab_button_smaller",      true); // Photon
pref("userChrome.tab.newtab_button_proton",      false); // Proton

pref("userChrome.icon.panel_full",               false); // Original, Proton
pref("userChrome.icon.panel_photon",              true); // Photon
pref("userChrome.icon.panel_sparse",             false); // Just option

// Original Only
pref("userChrome.tab.box_shadow",                false);
pref("userChrome.tab.bottom_rounded_corner",     false);

// Photon Only
pref("userChrome.tab.photon_like_contextline",    true);
pref("userChrome.rounding.square_tab",            true);

// == Theme Default Settings ===================================================
// -- User Chrome --------------------------------------------------------------
pref("userChrome.compatibility.theme",       true);
pref("userChrome.compatibility.os",          true);

pref("userChrome.theme.built_in_contrast",   true);
pref("userChrome.theme.system_default",      true);
pref("userChrome.theme.proton_color",        true);
pref("userChrome.theme.proton_chrome",       true); // Need proton_color
pref("userChrome.theme.fully_color",         true); // Need proton_color
pref("userChrome.theme.fully_dark",          true); // Need proton_color

pref("userChrome.decoration.cursor",         true);
pref("userChrome.decoration.field_border",   true);
pref("userChrome.decoration.download_panel", true);
pref("userChrome.decoration.animate",        true);

pref("userChrome.padding.tabbar_width",      true);
pref("userChrome.padding.tabbar_height",     true);
pref("userChrome.padding.toolbar_button",    true);
pref("userChrome.padding.navbar_width",      true);
pref("userChrome.padding.urlbar",            true);
pref("userChrome.padding.bookmarkbar",       true);
pref("userChrome.padding.infobar",           true);
pref("userChrome.padding.menu",              true);
pref("userChrome.padding.bookmark_menu",     true);
pref("userChrome.padding.global_menubar",    true);
pref("userChrome.padding.panel",             true);
pref("userChrome.padding.popup_panel",       true);

pref("userChrome.tab.multi_selected",        true);
pref("userChrome.tab.unloaded",              true);
pref("userChrome.tab.letters_cleary",        true);
pref("userChrome.tab.close_button_at_hover", true);
pref("userChrome.tab.sound_hide_label",      true);
pref("userChrome.tab.sound_with_favicons",   true);
pref("userChrome.tab.pip",                   true);
pref("userChrome.tab.container",             true);
pref("userChrome.tab.crashed",               true);

pref("userChrome.fullscreen.overlap",        true);
pref("userChrome.fullscreen.show_bookmarkbar", true);

pref("userChrome.icon.library",              true);
pref("userChrome.icon.panel",                true);
pref("userChrome.icon.menu",                 true);
pref("userChrome.icon.context_menu",         true);
pref("userChrome.icon.global_menu",          true);
pref("userChrome.icon.global_menubar",       true);

// -- User Content -------------------------------------------------------------
pref("userContent.player.ui",             true);
pref("userContent.player.icon",           true);
pref("userContent.player.noaudio",        true);
pref("userContent.player.size",           true);
pref("userContent.player.click_to_play",  true);
pref("userContent.player.animate",        true);

pref("userContent.newTab.field_border",   true);
pref("userContent.newTab.full_icon",      true);
pref("userContent.newTab.animate",        true);
pref("userContent.newTab.pocket_to_last", true);
pref("userContent.newTab.searchbar",      true);

pref("userContent.page.illustration",     true);
pref("userContent.page.proton_color",     true);
pref("userContent.page.dark_mode",        true); // Need proton_color
pref("userContent.page.proton",           true); // Need proton_color

// ** Useful Options ***********************************************************
// Integrated calculator at urlbar
pref("browser.urlbar.suggest.calculator", true);

// -- Hide promos -------------------------------------------------------------
pref("browser.preferences.moreFromMozilla", false, locked);
pref("browser.vpn_promo.enabled", false, locked);
pref("browser.promo.focus.enabled", false, locked);
pref("browser.contentblocking.report.lockwise.enabled", false, locked);
pref("browser.contentblocking.report.monitor.enabled", false, locked);
pref("browser.contentblocking.report.show_mobile_app", false, locked);

// Extensibles prefs
pref("browser.tabs.duplicateTab", true);
pref("browser.tabs.copyurl", true);
pref("browser.tabs.copyallurls", false);
pref("browser.tabs.copyurl.activetab", false);
pref("browser.tabs.unloadTab", false);
pref("browser.restart_menu.showpanelmenubtn", true);
pref("browser.restart_menu.purgecache", false);
pref("browser.restart_menu.requireconfirm", true);
pref("browser.statusbar.appendStatusText", true);
pref("browser.statusbar.enabled", false);
pref("browser.tabs.toolbarposition", "topabove");
pref("browser.bookmarks.toolbarposition", "top");<|MERGE_RESOLUTION|>--- conflicted
+++ resolved
@@ -165,11 +165,7 @@
 pref("xpinstall.signatures.required", false);
 
 // ** Theme Related Options ****************************************************
-<<<<<<< HEAD
-pref("userChrome.compatibility.accent_color", true, locked); // ESR102 Compatibility Options
-=======
 pref("browser.theme.enableWaterfoxCustomizations", 1);
->>>>>>> fe96d3f7
 // == Theme Distribution Settings ==============================================
 pref("userChrome.theme.enable",                   true); // Original, Photon
 pref("userChrome.tab.connect_to_window",          true); // Original, Photon
@@ -200,6 +196,7 @@
 
 // == Theme Default Settings ===================================================
 // -- User Chrome --------------------------------------------------------------
+pref("userChrome.compatibility.accent_color", true, locked); // ESR102 Compatibility Options
 pref("userChrome.compatibility.theme",       true);
 pref("userChrome.compatibility.os",          true);
 
