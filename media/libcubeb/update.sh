# Usage: sh update.sh <upstream_src_directory>
set -e

cp $1/AUTHORS .
cp $1/LICENSE .
cp $1/README.md .
cp $1/include/cubeb/cubeb.h include
cp $1/src/android/audiotrack_definitions.h src/android
cp $1/src/android/sles_definitions.h src/android
cp $1/src/cubeb-internal.h src
cp $1/src/cubeb-speex-resampler.h src
cp $1/src/cubeb.c src
cp $1/src/cubeb_alsa.c src
cp $1/src/cubeb_array_queue.h src
cp $1/src/cubeb_audiotrack.c src
cp $1/src/cubeb_audiounit.cpp src
cp $1/src/cubeb_jack.cpp src
cp $1/src/cubeb_log.cpp src
cp $1/src/cubeb_log.h src
cp $1/src/cubeb_mixer.cpp src
cp $1/src/cubeb_mixer.h src
cp $1/src/cubeb_opensl.c src
cp $1/src/cubeb_osx_run_loop.h src
cp $1/src/cubeb_panner.cpp src
cp $1/src/cubeb_panner.h src
cp $1/src/cubeb_pulse.c src
cp $1/src/cubeb_resampler.cpp src
cp $1/src/cubeb_resampler.h src
cp $1/src/cubeb_resampler_internal.h src
cp $1/src/cubeb_ring_array.h src
cp $1/src/cubeb_ringbuffer.h src
cp $1/src/cubeb_sndio.c src
cp $1/src/cubeb_utils.h src
cp $1/src/cubeb_utils_unix.h src
cp $1/src/cubeb_utils_win.h src
cp $1/src/cubeb_wasapi.cpp src
cp $1/src/cubeb_winmm.c src
cp $1/test/common.h gtest
cp $1/test/test_audio.cpp gtest
cp $1/test/test_devices.cpp gtest
cp $1/test/test_duplex.cpp gtest
cp $1/test/test_latency.cpp gtest
cp $1/test/test_mixer.cpp gtest
cp $1/test/test_overload_callback.cpp gtest
cp $1/test/test_record.cpp gtest
cp $1/test/test_resampler.cpp gtest
cp $1/test/test_ring_array.cpp gtest
cp $1/test/test_sanity.cpp gtest
cp $1/test/test_tone.cpp gtest
cp $1/test/test_utils.cpp gtest

if [ -d $1/.git ]; then
  rev=$(cd $1 && git rev-parse --verify HEAD)
  date=$(cd $1 && git show -s --format=%ci HEAD)
  dirty=$(cd $1 && git diff-index --name-only HEAD)
fi

if [ -n "$rev" ]; then
  version=$rev
  if [ -n "$dirty" ]; then
    version=$version-dirty
    echo "WARNING: updating from a dirty git repository."
  fi
  sed -i.bak -e "/The git commit ID used was/ s/[0-9a-f]\{40\}\(-dirty\)\{0,1\} .\{1,100\}/$version ($date)/" README_MOZILLA
  rm README_MOZILLA.bak
else
  echo "Remember to update README_MOZILLA with the version details."
<<<<<<< HEAD
fi

echo "Applying a patch on top of $rev"
patch -p3 < temp-patch-debug-drift.patch

echo "Applying a patch on top of $rev"
patch -p3 < disable-assert.patch
=======
fi
>>>>>>> 05965b79
<|MERGE_RESOLUTION|>--- conflicted
+++ resolved
@@ -65,14 +65,7 @@
   rm README_MOZILLA.bak
 else
   echo "Remember to update README_MOZILLA with the version details."
-<<<<<<< HEAD
 fi
 
 echo "Applying a patch on top of $rev"
-patch -p3 < temp-patch-debug-drift.patch
-
-echo "Applying a patch on top of $rev"
-patch -p3 < disable-assert.patch
-=======
-fi
->>>>>>> 05965b79
+patch -p3 < disable-assert.patch