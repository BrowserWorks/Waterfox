# This Source Code Form is subject to the terms of the Mozilla Public
# License, v. 2.0. If a copy of the MPL was not distributed with this
# file, You can obtain one at http://mozilla.org/MPL/2.0/.

# Required Plugins:
# AppAssocReg
# CertCheck
# InetBgDL
# ShellLink
# UAC

; Set verbosity to 3 (e.g. no script) to lessen the noise in the build logs
!verbose 3

SetDatablockOptimize on
SetCompress off
CRCCheck on

RequestExecutionLevel user

Unicode true
ManifestSupportedOS all
ManifestDPIAware true

!addplugindir ./

Var Dialog
Var Progressbar
Var ProgressbarMarqueeIntervalMS
Var CheckboxSetAsDefault
Var CheckboxShortcuts
Var CheckboxSendPing
Var CheckboxInstallMaintSvc
Var LabelBlurb
Var BgBitmapImage
Var HwndBgBitmapControl
Var CurrentBlurbIdx
Var CheckboxCleanupProfile

Var FontFamilyName
Var FontInstalling
Var FontHeader
Var FontBlurb
Var FontFooter
Var FontButton
Var FontCheckbox

Var CanWriteToInstallDir
Var HasRequiredSpaceAvailable
Var IsDownloadFinished
Var DownloadSizeBytes
Var DownloadReset
Var ExistingTopDir
Var SpaceAvailableBytes
Var InitialInstallDir
Var HandleDownload
Var CanSetAsDefault
Var InstallCounterStep
Var InstallTotalSteps
Var ProgressCompleted
Var UsingHighContrastMode

Var ExitCode
Var WaterfoxLaunchCode

Var StartDownloadPhaseTickCount
; Since the Intro and Options pages can be displayed multiple times the total
; seconds spent on each of these pages is reported.
Var IntroPhaseSeconds
Var OptionsPhaseSeconds
; The tick count for the last download.
Var StartLastDownloadTickCount
; The number of seconds from the start of the download phase until the first
; bytes are received. This is only recorded for first request so it is possible
; to determine connection issues for the first request.
Var DownloadFirstTransferSeconds
; The last four tick counts are for the end of a phase in the installation page.
Var EndDownloadPhaseTickCount
Var EndPreInstallPhaseTickCount
Var EndInstallPhaseTickCount
Var EndFinishPhaseTickCount

Var InitialInstallRequirementsCode
Var ExistingProfile
Var ExistingVersion
Var ExistingBuildID
Var DownloadedBytes
Var DownloadRetryCount
Var OpenedDownloadPage
Var DownloadServerIP
Var PostSigningData
Var PreviousInstallDir
Var ProfileCleanupPromptType
Var ProfileCleanupHeaderString
Var ProfileCleanupButtonString
Var AppLaunchWaitTickCount

!define ARCH_X86 1
!define ARCH_AMD64 2
!define ARCH_AARCH64 3
Var ArchToInstall

; Uncomment the following to prevent pinging the metrics server when testing
; the stub installer
;!define STUB_DEBUG

!define StubURLVersion "v8"

; Successful install exit code
!define ERR_SUCCESS 0

/**
 * The following errors prefixed with ERR_DOWNLOAD apply to the download phase.
 */
; The download was cancelled by the user
!define ERR_DOWNLOAD_CANCEL 10

; Too many attempts to download. The maximum attempts is defined in
; DownloadMaxRetries.
!define ERR_DOWNLOAD_TOO_MANY_RETRIES 11

/**
 * The following errors prefixed with ERR_PREINSTALL apply to the pre-install
 * check phase.
 */
; Unable to acquire a file handle to the downloaded file
!define ERR_PREINSTALL_INVALID_HANDLE 20

; The downloaded file's certificate is not trusted by the certificate store.
!define ERR_PREINSTALL_CERT_UNTRUSTED 21

; The downloaded file's certificate attribute values were incorrect.
!define ERR_PREINSTALL_CERT_ATTRIBUTES 22

; The downloaded file's certificate is not trusted by the certificate store and
; certificate attribute values were incorrect.
!define ERR_PREINSTALL_CERT_UNTRUSTED_AND_ATTRIBUTES 23

; Timed out while waiting for the certificate checks to run.
!define ERR_PREINSTALL_CERT_TIMEOUT 24

/**
 * The following errors prefixed with ERR_INSTALL apply to the install phase.
 */
; The installation timed out. The installation timeout is defined by the number
; of progress steps defined in InstallTotalSteps and the install timer
; interval defined in InstallIntervalMS
!define ERR_INSTALL_TIMEOUT 30

; Maximum times to retry the download before displaying an error
!define DownloadMaxRetries 9

; Minimum size expected to download in bytes
!define DownloadMinSizeBytes 15728640 ; 15 MB

; Maximum size expected to download in bytes
!define DownloadMaxSizeBytes 73400320 ; 70 MB

; Interval before retrying to download. 3 seconds is used along with 10
; attempted downloads (the first attempt along with 9 retries) to give a
; minimum of 30 seconds or retrying before giving up.
!define DownloadRetryIntervalMS 3000

; Interval for the download timer
!define DownloadIntervalMS 200

; Timeout for the certificate check
!define PreinstallCertCheckMaxWaitSec 30

; Interval for the install timer
!define InstallIntervalMS 100

; Number of steps for the install progress.
; This might not be enough when installing on a slow network drive so it will
; fallback to downloading the full installer if it reaches this number.

; Approximately 150 seconds with a 100 millisecond timer.
!define InstallCleanTotalSteps 1500

; Approximately 165 seconds with a 100 millisecond timer.
!define InstallPaveOverTotalSteps 1650

; Blurb duty cycle
!define BlurbDisplayMS 19500
!define BlurbBlankMS 500

; Interval between checks for the application window and progress bar updates.
!define AppLaunchWaitIntervalMS 100

; Total time to wait for the application to start before just exiting.
!define AppLaunchWaitTimeoutMS 10000

; Maximum value of the download/install/launch progress bar, and the end values
; for each individual stage.
!define PROGRESS_BAR_TOTAL_STEPS 500 
!define PROGRESS_BAR_DOWNLOAD_END_STEP 300
!define PROGRESS_BAR_INSTALL_END_STEP 475
!define PROGRESS_BAR_APP_LAUNCH_END_STEP 500

; Amount of physical memory required for the 64-bit build to be selected (2 GB).
; Machines with this or less RAM get the 32-bit build, even with a 64-bit OS.
!define RAM_NEEDED_FOR_64BIT 0x80000000

; Attempt to elevate Standard Users in addition to users that
; are a member of the Administrators group.
!define NONADMIN_ELEVATE

!define CONFIG_INI "config.ini"
!define PARTNER_INI "$EXEDIR\partner.ini"

!ifndef FILE_SHARE_READ
  !define FILE_SHARE_READ 1
!endif
!ifndef GENERIC_READ
  !define GENERIC_READ 0x80000000
!endif
!ifndef OPEN_EXISTING
  !define OPEN_EXISTING 3
!endif
!ifndef INVALID_HANDLE_VALUE
  !define INVALID_HANDLE_VALUE -1
!endif

!define DefaultInstDir32bit "$PROGRAMFILES32\${BrandFullName}"
!define DefaultInstDir64bit "$PROGRAMFILES64\${BrandFullName}"

!include "nsDialogs.nsh"
!include "LogicLib.nsh"
!include "FileFunc.nsh"
!include "TextFunc.nsh"
!include "WinVer.nsh"
!include "WordFunc.nsh"

!insertmacro GetParameters
!insertmacro GetOptions
!insertmacro LineFind
!insertmacro StrFilter

!include "locales.nsi"
!include "branding.nsi"

!include "defines.nsi"

; Must be included after defines.nsi
!include "locale-fonts.nsh"

; The OFFICIAL define is a workaround to support different urls for Release and
; Beta since they share the same branding when building with other branches that
; set the update channel to beta.
!ifdef OFFICIAL
!ifdef BETA_UPDATE_CHANNEL
!undef URLStubDownloadX86
!undef URLStubDownloadAMD64
!undef URLStubDownloadAArch64
!define URLStubDownloadX86 "https://www.waterfox.net/releases/"
!define URLStubDownloadAMD64 "https://www.waterfox.net/releases/"
!define URLStubDownloadAArch64 "https://www.waterfox.net/releases/"
!undef URLManualDownload
!define URLManualDownload "https://www.waterfox.net/releases/"
!undef Channel
!define Channel "beta"
!endif
!endif

!include "common.nsh"

!insertmacro ElevateUAC
!insertmacro GetLongPath
!insertmacro GetPathFromString
!insertmacro GetParent
!insertmacro GetSingleInstallPath
!insertmacro GetTextWidthHeight
!insertmacro InitHashAppModelId
!insertmacro IsUserAdmin
!insertmacro RemovePrecompleteEntries
!insertmacro SetBrandNameVars
!insertmacro ITBL3Create
!insertmacro UnloadUAC

VIAddVersionKey "FileDescription" "${BrandShortName} Installer"
VIAddVersionKey "OriginalFilename" "setup-stub.exe"

Name "$BrandFullName"
OutFile "setup-stub.exe"
Icon "firefox64.ico"
XPStyle on
BrandingText " "
ChangeUI all "nsisui.exe"

!ifdef ${AB_CD}_rtl
  LoadLanguageFile "locale-rtl.nlf"
!else
  LoadLanguageFile "locale.nlf"
!endif

!include "nsisstrings.nlf"

Caption "$(INSTALLER_WIN_CAPTION)"

Page custom createProfileCleanup
Page custom createInstall ; Download / Installation page

Function .onInit
  ; Remove the current exe directory from the search order.
  ; This only effects LoadLibrary calls and not implicitly loaded DLLs.
  System::Call 'kernel32::SetDllDirectoryW(w "")'

  StrCpy $LANGUAGE 0
  ; This macro is used to set the brand name variables but the ini file method
  ; isn't supported for the stub installer.
  ${SetBrandNameVars} "$PLUGINSDIR\ignored.ini"

  ; Don't install on systems that don't support SSE2. The parameter value of
  ; 10 is for PF_XMMI64_INSTRUCTIONS_AVAILABLE which will check whether the
  ; SSE2 instruction set is available.
  System::Call "kernel32::IsProcessorFeaturePresent(i 10)i .R7"

  ; Windows NT 6.0 (Vista/Server 2008) and lower are not supported.
  ${Unless} ${AtLeastWin7}
    ${If} "$R7" == "0"
      strCpy $R7 "$(WARN_MIN_SUPPORTED_OSVER_CPU_MSG)"
    ${Else}
      strCpy $R7 "$(WARN_MIN_SUPPORTED_OSVER_MSG)"
    ${EndIf}
    MessageBox MB_OKCANCEL|MB_ICONSTOP "$R7" IDCANCEL +2
    ExecShell "open" "${URLSystemRequirements}"
    Quit
  ${EndUnless}

  ; SSE2 CPU support
  ${If} "$R7" == "0"
    MessageBox MB_OKCANCEL|MB_ICONSTOP "$(WARN_MIN_SUPPORTED_CPU_MSG)" IDCANCEL +2
    ExecShell "open" "${URLSystemRequirements}"
    Quit
  ${EndIf}

  Call GetArchToInstall
  ${If} $ArchToInstall == ${ARCH_AARCH64}
  ${OrIf} $ArchToInstall == ${ARCH_AMD64}
    StrCpy $INSTDIR "${DefaultInstDir64bit}"
  ${Else}
    StrCpy $INSTDIR "${DefaultInstDir32bit}"
  ${EndIf}

  ; Require elevation if the user can elevate
  ${ElevateUAC}

  ; If we have any existing installation, use its location as the default
  ; path for this install, even if it's not the same architecture.
  SetRegView 32
  SetShellVarContext all ; Set SHCTX to HKLM
  ${GetSingleInstallPath} "Software\Waterfox\${BrandFullNameInternal}" $R9

  ${If} "$R9" == "false"
    ${If} ${IsNativeAMD64}
    ${OrIf} ${IsNativeARM64}
      SetRegView 64
      ${GetSingleInstallPath} "Software\Waterfox\${BrandFullNameInternal}" $R9
    ${EndIf}
  ${EndIf}

  ${If} "$R9" == "false"
    SetShellVarContext current ; Set SHCTX to HKCU
    ${GetSingleInstallPath} "Software\Waterfox\${BrandFullNameInternal}" $R9

    ${If} ${IsNativeAMD64}
    ${OrIf} ${IsNativeARM64}
      ; In HKCU there is no WOW64 redirection, which means we may have gotten
      ; the path to a 32-bit install even though we're 64-bit.
      ; In that case, just use the default path instead of offering an upgrade.
      ; But only do that override if the existing install is in Program Files,
      ; because that's the only place we can be sure is specific
      ; to either 32 or 64 bit applications.
      ; The WordFind syntax below searches for the first occurence of the
      ; "delimiter" (the Program Files path) in the install path and returns
      ; anything that appears before that. If nothing appears before that,
      ; then the install is under Program Files.
      ${WordFind} $R9 $PROGRAMFILES32 "+1{" $0
      ${If} $0 == ""
        StrCpy $R9 "false"
      ${EndIf}
    ${EndIf}
  ${EndIf}

  StrCpy $PreviousInstallDir ""
  ${If} "$R9" != "false"
    ; Don't override the default install path with an existing installation
    ; of a different architecture.
    StrCpy $0 $R9
    Call GetExistingInstallArch

    ${If} $0 == ${ARCH_X86}
    ${AndIf} $ArchToInstall == ${ARCH_X86}
      StrCpy $PreviousInstallDir "$R9"
      StrCpy $INSTDIR "$PreviousInstallDir"
    ${ElseIf} $0 == ${ARCH_AMD64}
    ${AndIf} $ArchToInstall == ${ARCH_AMD64}
      StrCpy $PreviousInstallDir "$R9"
      StrCpy $INSTDIR "$PreviousInstallDir"
    ${ElseIf} $0 == ${ARCH_AARCH64}
    ${AndIf} $ArchToInstall == ${ARCH_AARCH64}
      StrCpy $PreviousInstallDir "$R9"
      StrCpy $INSTDIR "$PreviousInstallDir"
    ${EndIf}
  ${EndIf}

  ; Used to determine if the default installation directory was used.
  StrCpy $InitialInstallDir "$INSTDIR"

  ClearErrors
  WriteRegStr HKLM "Software\Waterfox" "${BrandShortName}InstallerTest" \
                   "Write Test"

  ; Only display set as default when there is write access to HKLM and on Win7
  ; and below.
  ${If} ${Errors}
  ${OrIf} ${AtLeastWin8}
    StrCpy $CanSetAsDefault "false"
  ${Else}
    DeleteRegValue HKLM "Software\Waterfox" "${BrandShortName}InstallerTest"
    StrCpy $CanSetAsDefault "true"
  ${EndIf}
  StrCpy $CheckboxSetAsDefault "0"

  ; The interval in MS used for the progress bars set as marquee.
  StrCpy $ProgressbarMarqueeIntervalMS "10"

  ; Initialize the majority of variables except those that need to be reset
  ; when a page is displayed.
  StrCpy $ExitCode "${ERR_DOWNLOAD_CANCEL}"
  StrCpy $IntroPhaseSeconds "0"
  StrCpy $OptionsPhaseSeconds "0"
  StrCpy $EndPreInstallPhaseTickCount "0"
  StrCpy $EndInstallPhaseTickCount "0"
  StrCpy $StartDownloadPhaseTickCount "0"
  StrCpy $EndDownloadPhaseTickCount "0"
  StrCpy $InitialInstallRequirementsCode ""
  StrCpy $IsDownloadFinished ""
  StrCpy $WaterfoxLaunchCode "0"
  StrCpy $CheckboxShortcuts "1"
  StrCpy $CheckboxSendPing "1"
  StrCpy $CheckboxCleanupProfile "0"
!ifdef MOZ_MAINTENANCE_SERVICE
  ; We can only install the maintenance service if the user is an admin.
  Call IsUserAdmin
  Pop $0
  ${If} "$0" == "true"
    StrCpy $CheckboxInstallMaintSvc "1"
  ${Else}
    StrCpy $CheckboxInstallMaintSvc "0"
  ${EndIf}
!else
  StrCpy $CheckboxInstallMaintSvc "0"
!endif

  StrCpy $FontFamilyName ""
!ifdef FONT_FILE1
  ${If} ${FileExists} "$FONTS\${FONT_FILE1}"
    StrCpy $FontFamilyName "${FONT_NAME1}"
  ${EndIf}
!endif

!ifdef FONT_FILE2
  ${If} $FontFamilyName == ""
  ${AndIf} ${FileExists} "$FONTS\${FONT_FILE2}"
    StrCpy $FontFamilyName "${FONT_NAME2}"
  ${EndIf}
!endif

  ${If} $FontFamilyName == ""
    StrCpy $FontFamilyName "$(^Font)"
  ${EndIf}

  CreateFont $FontHeader     "$FontFamilyName" "${INSTALL_HEADER_FONT_SIZE}" \
                                               "${INSTALL_HEADER_FONT_WEIGHT}"
  CreateFont $FontInstalling "$FontFamilyName" "${INSTALL_INSTALLING_FONT_SIZE}" \
                                               "${INSTALL_INSTALLING_FONT_WEIGHT}"
  CreateFont $FontButton     "$FontFamilyName" "10" "500"
  CreateFont $FontBlurb      "$FontFamilyName" "15" "400"
  CreateFont $FontFooter     "$FontFamilyName" "13" "400"
  CreateFont $FontCheckbox   "$FontFamilyName" "10" "400"

  InitPluginsDir
  File /oname=$PLUGINSDIR\bgstub.jpg "bgstub.jpg"
  File /oname=$PLUGINSDIR\bgstub_2x.jpg "bgstub_2x.jpg"

  ; Detect whether the machine is running with a high contrast theme.
  ; We'll hide our background images in that case, both because they don't
  ; always render properly and also to improve the contrast.
  System::Call '*(i 12, i 0, p 0) p . r0'
  ; 0x42 == SPI_GETHIGHCONTRAST
  System::Call 'user32::SystemParametersInfoW(i 0x42, i 0, p r0, i 0)'
  System::Call '*$0(i, i . r1, p)'
  System::Free $0
  IntOp $UsingHighContrastMode $1 & 1

  SetShellVarContext all ; Set SHCTX to All Users
  ; If the user doesn't have write access to the installation directory set
  ; the installation directory to a subdirectory of the All Users application
  ; directory and if the user can't write to that location set the installation
  ; directory to a subdirectory of the users local application directory
  ; (e.g. non-roaming).
  Call CanWrite
  ${If} "$CanWriteToInstallDir" == "false"
    StrCpy $INSTDIR "$APPDATA\${BrandFullName}\"
    Call CanWrite
    ${If} "$CanWriteToInstallDir" == "false"
      ; This should never happen but just in case.
      StrCpy $CanWriteToInstallDir "false"
    ${Else}
      StrCpy $INSTDIR "$LOCALAPPDATA\${BrandFullName}\"
      Call CanWrite
    ${EndIf}
  ${EndIf}

  Call CheckSpace

  ${If} ${FileExists} "$INSTDIR"
    ; Always display the long path if the path exists.
    ${GetLongPath} "$INSTDIR" $INSTDIR
  ${EndIf}

  ; Check whether the install requirements are satisfied using the default
  ; values for metrics.
  ${If} "$InitialInstallRequirementsCode" == ""
    ${If} "$CanWriteToInstallDir" != "true"
    ${AndIf} "$HasRequiredSpaceAvailable" != "true"
      StrCpy $InitialInstallRequirementsCode "1"
    ${ElseIf} "$CanWriteToInstallDir" != "true"
      StrCpy $InitialInstallRequirementsCode "2"
    ${ElseIf} "$HasRequiredSpaceAvailable" != "true"
      StrCpy $InitialInstallRequirementsCode "3"
    ${Else}
      StrCpy $InitialInstallRequirementsCode "0"
    ${EndIf}
  ${EndIf}

  Call CanWrite
  ${If} "$CanWriteToInstallDir" == "false"
    MessageBox MB_OK|MB_ICONEXCLAMATION "$(WARN_WRITE_ACCESS_QUIT)$\n$\n$INSTDIR"
    Quit
  ${EndIf}

  Call CheckSpace
  ${If} "$HasRequiredSpaceAvailable" == "false"
    MessageBox MB_OK|MB_ICONEXCLAMATION "$(WARN_DISK_SPACE_QUIT)"
    Quit
  ${EndIf}

  ${InitHashAppModelId} "$INSTDIR" "Software\Waterfox\${AppName}\TaskBarIDs"
FunctionEnd

; .onGUIInit isn't needed except for RTL locales
!ifdef ${AB_CD}_rtl
Function .onGUIInit
  ; Since NSIS RTL support doesn't mirror progress bars use Windows mirroring.
  ${NSD_AddExStyle} $HWNDPARENT ${WS_EX_LAYOUTRTL}
  ${RemoveExStyle} $HWNDPARENT ${WS_EX_RTLREADING}
  ${RemoveExStyle} $HWNDPARENT ${WS_EX_RIGHT}
  ${NSD_AddExStyle} $HWNDPARENT ${WS_EX_LEFT}|${WS_EX_LTRREADING}
FunctionEnd
!endif

Function .onGUIEnd
  Delete "$PLUGINSDIR\_temp"
  Delete "$PLUGINSDIR\download.exe"
  Delete "$PLUGINSDIR\${CONFIG_INI}"

  ${UnloadUAC}
FunctionEnd

Function .onUserAbort
  ${NSD_KillTimer} StartDownload
  ${NSD_KillTimer} OnDownload
  ${NSD_KillTimer} CheckInstall
  ${NSD_KillTimer} FinishInstall
  ${NSD_KillTimer} DisplayDownloadError
  ${NSD_KillTimer} NextBlurb
  ${NSD_KillTimer} ClearBlurb

  ${If} "$IsDownloadFinished" != ""
    ; Go ahead and cancel the download so it doesn't keep running while this
    ; prompt is up. We'll resume it if the user decides to continue.
    InetBgDL::Get /RESET /END

    ${ShowTaskDialog} $(STUB_CANCEL_PROMPT_HEADING) \
                      $(STUB_CANCEL_PROMPT_MESSAGE) \
                      $(STUB_CANCEL_PROMPT_BUTTON_CONTINUE) \
                      $(STUB_CANCEL_PROMPT_BUTTON_EXIT)
    Pop $0
    ${If} $0 == 1002
      ; The cancel button was clicked
      Call LaunchHelpPage
      Call SendPing
    ${Else}
      ; Either the continue button was clicked or the dialog was dismissed
      Call StartDownload
    ${EndIf}
  ${Else}
    Call SendPing
  ${EndIf}

  ; Aborting the abort will allow SendPing to hide the installer window and
  ; close the installer after it sends the metrics ping, or allow us to just go
  ; back to installing if that's what the user selected.
  Abort
FunctionEnd

Function DrawBackgroundImage
  ${NSD_CreateBitmap} 0 0 100% 100% ""
  Pop $HwndBgBitmapControl

  ; If the scaling factor is 100%, use the 1x image; the 2x images scaled down
  ; by that much don't always look good because some of them use thinner lines
  ; and a darker background (over which aliasing is more visible).
  System::Call 'user32::GetWindowDC(i $HWNDPARENT) i .r0'
  System::Call 'gdi32::GetDeviceCaps(i $0, i 88) i .r1' ; 88 = LOGPIXELSX
  System::Call 'user32::ReleaseDC(i $HWNDPARENT, i $0)'
  ${If} $1 <= 96
    ${SetStretchedImageOLE} $HwndBgBitmapControl $PLUGINSDIR\bgstub.jpg $BgBitmapImage
  ${Else}
    ${SetStretchedImageOLE} $HwndBgBitmapControl $PLUGINSDIR\bgstub_2x.jpg $BgBitmapImage
  ${EndIf}

  ; transparent bg on control prevents flicker on redraw
  SetCtlColors $HwndBgBitmapControl ${COMMON_TEXT_COLOR} transparent
FunctionEnd

Function createProfileCleanup
  Call ShouldPromptForProfileCleanup
  ${Select} $ProfileCleanupPromptType
  ${Case} 0
    StrCpy $CheckboxCleanupProfile 0
    Abort ; Skip this page
  ${Case} 1
    StrCpy $ProfileCleanupHeaderString $(STUB_CLEANUP_REINSTALL_HEADER2)
    StrCpy $ProfileCleanupButtonString $(STUB_CLEANUP_REINSTALL_BUTTON)
  ${Case} 2
    StrCpy $ProfileCleanupHeaderString $(STUB_CLEANUP_PAVEOVER_HEADER2)
    StrCpy $ProfileCleanupButtonString $(STUB_CLEANUP_PAVEOVER_BUTTON)
  ${EndSelect}

  nsDialogs::Create /NOUNLOAD 1018
  Pop $Dialog

  SetCtlColors $HWNDPARENT ${COMMON_TEXT_COLOR} ${COMMON_BACKGROUND_COLOR}

  ; Since the text color for controls is set in this Dialog the foreground and
  ; background colors of the Dialog must also be hardcoded.
  SetCtlColors $Dialog ${COMMON_TEXT_COLOR} ${COMMON_BACKGROUND_COLOR}

  FindWindow $7 "#32770" "" $HWNDPARENT
  ${GetDlgItemWidthHeight} $HWNDPARENT $8 $9

  ; Resize the Dialog to fill the entire window
  System::Call 'user32::MoveWindow(i$Dialog,i0,i0,i $8,i $9,i0)'

  GetDlgItem $0 $HWNDPARENT 1 ; Install button
  ShowWindow $0 ${SW_HIDE}
  EnableWindow $0 0

  GetDlgItem $0 $HWNDPARENT 3 ; Back button
  ShowWindow $0 ${SW_HIDE}
  EnableWindow $0 0

  GetDlgItem $0 $HWNDPARENT 2 ; Cancel button
  ; Hide the Cancel button, but don't disable it (or else it won't be possible
  ; to close the window)
  ShowWindow $0 ${SW_HIDE}

  GetDlgItem $0 $HWNDPARENT 10 ; Default browser checkbox
  ; Hiding and then disabling allows Esc to still exit the installer
  ShowWindow $0 ${SW_HIDE}
  EnableWindow $0 0

  GetDlgItem $0 $HWNDPARENT 11 ; Footer text
  ShowWindow $0 ${SW_HIDE}
  EnableWindow $0 0

  ; Draw the main prompt header label.
  !if ${PROFILE_CLEANUP_LABEL_WIDTH} == "100%"
    ${GetDlgItemWidthHeight} $HWNDPARENT $0 $1
    ; Allow for some padding around the dialog edges.
    IntOp $1 $0 * 90
    IntOp $1 $1 / 100

    ; Center the text in the dialog.
    IntOp $R1 $1 / 2
    IntOp $0 $0 / 2
    IntOp $9 $0 - $R1
    ${GetTextWidthHeight} $ProfileCleanupHeaderString $FontHeader $1 $R1 $R2
  !else
    ${DialogUnitsToPixels} ${PROFILE_CLEANUP_LABEL_WIDTH} X $1
    ${GetTextWidthHeight} $ProfileCleanupHeaderString $FontHeader $1 $1 $R2
    ${ConvertLeftCoordForRTL} ${PROFILE_CLEANUP_LABEL_LEFT} $1 $9
  !endif
  ; If this text is over the maximum height, drop the font size until it fits.
  StrCpy $4 $FontHeader
  !ifdef PROFILE_CLEANUP_LABEL_HEIGHT
    ${DialogUnitsToPixels} ${PROFILE_CLEANUP_LABEL_HEIGHT} Y $2
    StrCpy $3 ${INSTALL_HEADER_FONT_SIZE}
    ${While} $R2 > $2
      IntOp $3 $3 - 2
      CreateFont $4 "$FontFamilyName" $3 ${INSTALL_HEADER_FONT_WEIGHT}
      ${GetTextWidthHeight} $ProfileCleanupHeaderString $4 $1 $R1 $R2
    ${EndWhile}
  !endif
  ${NSD_CreateLabel} $9 ${PROFILE_CLEANUP_LABEL_TOP} $1 $R2 \
    "$ProfileCleanupHeaderString"
  Pop $0
  !if ${PROFILE_CLEANUP_LABEL_ALIGN} == "center"
    ${NSD_AddStyle} $0 ${SS_CENTER}
  !endif
  SendMessage $0 ${WM_SETFONT} $4 0
  SetCtlColors $0 ${COMMON_TEXT_COLOR} transparent

  ; For the checkbox, first find how much height we're going to need for the
  ; label text.
  ${If} ${PROFILE_CLEANUP_CHECKBOX_WIDTH} == "100%"
    ${GetDlgItemWidthHeight} $HWNDPARENT $R1 $R2
  ${Else}
    ${DialogUnitsToPixels} ${PROFILE_CLEANUP_CHECKBOX_WIDTH} X $R1
  ${EndIf}
  ; Subtract out the width of the checkbox itself and any padding/border so that
  ; PROFILE_CLEANUP_CHECKBOX_WIDTH can be the width of the entire control and
  ; doesn't have to guess. We used a fixed (but DPI-adjusted) 25 pixels to
  ; represent all the things we need to subtract. Using a fixed number of pixels
  ; for this seems dubious, but the obvious method of using SM_CXMENUCHECK
  ; seems to be not quite enough by a pixel or two in certain situations for
  ; mysterious reasons, and this method was taken from what the WinForms
  ; checkbox control does according to the .NET Framework 4.8 reference source.
  ; Get the DPI for the monitor this window is on.
  System::Call 'user32::GetWindowDC(i $HWNDPARENT) i .R8'
  System::Call 'gdi32::GetDeviceCaps(i $R8, i 88) i .R9' ; 88 = LOGPIXELSX
  System::Call 'user32::ReleaseDC(i $HWNDPARENT, i $R8)'
  ; Divide the DPI by 96 to get the scaling factor, and multiply the scaling
  ; factor by 25 (but backwards to avoid truncating the scale factor).
  IntOp $1 $R9 * 25
  IntOp $1 $1 / 96
  ; Subtract out the converted 25 pixels from the width available for the text.
  IntOp $R2 $R1 - $1
  ${GetTextWidthHeight} "$(STUB_CLEANUP_CHECKBOX_LABEL)" $FontCheckbox $R2 \
    $R3 $R2
  ; Now that we know the size for the checkbox, position it in the dialog.
  ${If} ${PROFILE_CLEANUP_CHECKBOX_LEFT} == "center"
    ${GetDlgItemWidthHeight} $HWNDPARENT $R4 $R5
    IntOp $R5 $R3 + $1
    IntOp $R6 $R5 / 2
    IntOp $R3 $R4 / 2
    IntOp $R3 $R3 - $R6
  ${Else}
    StrCpy $R3 ${PROFILE_CLEANUP_CHECKBOX_LEFT}
  ${EndIf}
  ${GetDlgItemBottomPX} $0 $1
  ; Add a bit of margin above the checkbox.
  ${DialogUnitsToPixels} ${PROFILE_CLEANUP_CHECKBOX_TOP_MARGIN} Y $2
  IntOp $1 $1 + $2
  ClearErrors
  ${WordFind} "${PROFILE_CLEANUP_CHECKBOX_WIDTH}" "%" "E#" $9
  ${If} ${Errors}
    ${ConvertLeftCoordForRTL} $R3 ${PROFILE_CLEANUP_CHECKBOX_WIDTH} $R3
  ${EndIf}
  ${NSD_CreateCheckbox} $R3 $1 ${PROFILE_CLEANUP_CHECKBOX_WIDTH} $R2 \
    $(STUB_CLEANUP_CHECKBOX_LABEL)
  Pop $CheckboxCleanupProfile
  SendMessage $CheckboxCleanupProfile ${WM_SETFONT} $FontCheckbox 0
  ; The uxtheme must be disabled on checkboxes in order to override the system
  ; colors and have a transparent background.
  System::Call 'uxtheme::SetWindowTheme(i $CheckboxCleanupProfile, w " ", w " ")'
  SetCtlColors $CheckboxCleanupProfile ${COMMON_TEXT_COLOR} transparent
  ; Setting the background color to transparent isn't enough to actually make a
  ; checkbox background transparent, you also have to set the right style.
  ${NSD_AddExStyle} $CheckboxCleanupProfile ${WS_EX_TRANSPARENT}
  ; For some reason, clicking on the checkbox causes its text to be redrawn
  ; one pixel to the side of where it was, but without clearing away the
  ; existing text first, so it looks like the weight increases when you click.
  ; Hack around this by manually hiding and then re-showing the textbox when
  ; it gets clicked on.
  ${NSD_OnClick} $CheckboxCleanupProfile RedrawWindow
  ${NSD_Check} $CheckboxCleanupProfile

  ; Time to draw the continue button. Compute its height based on the top and
  ; height of the checkbox, since GetDlgItemBottomPX returns nonsense for the
  ; checkbox for some reason.
  IntOp $1 $1 + $R2
  ; Also add some margin above the button.
  ${DialogUnitsToPixels} ${PROFILE_CLEANUP_BUTTON_TOP_MARGIN} Y $2
  IntOp $1 $1 + $2
  ; Determine the size of the button.
  ${GetTextExtent} $ProfileCleanupButtonString $FontFooter $R1 $R2
  ; Add some padding around the text for both dimensions.
  ${DialogUnitsToPixels} ${PROFILE_CLEANUP_BUTTON_X_PADDING} X $2
  IntOp $R1 $R1 + $2
  ${DialogUnitsToPixels} ${PROFILE_CLEANUP_BUTTON_Y_PADDING} Y $2
  IntOp $R2 $R2 + $2
  ${If} ${PROFILE_CLEANUP_BUTTON_LEFT} == "center"
    ${GetDlgItemWidthHeight} $HWNDPARENT $R3 $R4
    IntOp $R5 $R1 / 2
    IntOp $R3 $R3 / 2
    IntOp $R3 $R3 - $R5
  ${Else}
    ${ConvertLeftCoordForRTL} ${PROFILE_CLEANUP_BUTTON_LEFT} $R1 $R3
  ${EndIf}
  ; We need a custom button because the default ones get drawn underneath the
  ; background image we're about to insert.
  ${NSD_CreateButton} $R3 $1 $R1 $R2 "$ProfileCleanupButtonString"
  Pop $0
  SendMessage $0 ${WM_SETFONT} $FontButton 0
  ${NSD_OnClick} $0 gotoInstallPage
  ${NSD_SetFocus} $0

  ; Draw the footer text.
  !ifdef INSTALL_FOOTER_WIDTH
    ${GetTextWidthHeight} "$(STUB_BLURB_FOOTER2)" $FontFooter \
      ${INSTALL_FOOTER_WIDTH} $R1 $R2
    !ifdef ${AB_CD}_rtl
      nsDialogs::CreateControl STATIC ${DEFAULT_STYLES}|${SS_NOTIFY} \
        ${WS_EX_TRANSPARENT} 30u ${INSTALL_FOOTER_TOP} ${INSTALL_FOOTER_WIDTH} \
        "$R2" "$(STUB_BLURB_FOOTER2)"
    !else
      nsDialogs::CreateControl STATIC ${DEFAULT_STYLES}|${SS_NOTIFY}|${SS_RIGHT} \
        ${WS_EX_TRANSPARENT} 175u ${INSTALL_FOOTER_TOP} ${INSTALL_FOOTER_WIDTH} \
        "$R2" "$(STUB_BLURB_FOOTER2)"
    !endif
    Pop $0
    SendMessage $0 ${WM_SETFONT} $FontFooter 0
    SetCtlColors $0 ${COMMON_TEXT_COLOR} transparent
  !endif

  ${If} $UsingHighContrastMode == 0
    Call DrawBackgroundImage
  ${EndIf}

  LockWindow off
  nsDialogs::Show

  ${If} $UsingHighContrastMode == 0
    ${NSD_FreeImage} $BgBitmapImage
  ${EndIf}
FunctionEnd

Function RedrawWindow
  Pop $0
  ShowWindow $0 ${SW_HIDE}
  ShowWindow $0 ${SW_SHOW}
FunctionEnd

Function gotoInstallPage
  ; Eat the parameter that NSD_OnClick always passes but that we don't need.
  Pop $0

  ; Save the state of the checkbox before it's destroyed.
  ${NSD_GetState} $CheckboxCleanupProfile $CheckboxCleanupProfile

  StrCpy $R9 1
  Call RelativeGotoPage
FunctionEnd

Function createInstall
  ; Begin setting up the download/install window

  nsDialogs::Create /NOUNLOAD 1018
  Pop $Dialog

  SetCtlColors $HWNDPARENT ${COMMON_TEXT_COLOR} ${COMMON_BACKGROUND_COLOR}

  ; Since the text color for controls is set in this Dialog the foreground and
  ; background colors of the Dialog must also be hardcoded.
  SetCtlColors $Dialog ${COMMON_TEXT_COLOR} ${COMMON_BACKGROUND_COLOR}

  FindWindow $7 "#32770" "" $HWNDPARENT
  ${GetDlgItemWidthHeight} $HWNDPARENT $8 $9

  ; Resize the Dialog to fill the entire window
  System::Call 'user32::MoveWindow(i$Dialog,i0,i0,i $8,i $9,i0)'

  !ifdef INSTALL_HEADER_WIDTH
    ; Draw the header text.
    ${DialogUnitsToPixels} ${INSTALL_HEADER_WIDTH} X $0
    ${GetTextWidthHeight} "$(STUB_INSTALLING_HEADLINE)" $FontHeader $0 $R1 $R2
    ${ConvertLeftCoordForRTL} ${INSTALL_HEADER_LEFT} $0 $9
    ${NSD_CreateLabel} $9 ${INSTALL_HEADER_TOP} $0 $R2 \
      "$(STUB_INSTALLING_HEADLINE)"
    Pop $0
    SendMessage $0 ${WM_SETFONT} $FontHeader 0
    SetCtlColors $0 ${COMMON_TEXT_COLOR} transparent
  !endif

  !ifdef INSTALL_BODY_WIDTH
    ; Draw the body text the same way as the header, but we also need to work
    ; out where to put it based on where the bottom of the header is.
    ${GetDlgItemBottomPX} $0 $1
    ; Add a bit of padding above this text.
    ${DialogUnitsToPixels} ${INSTALL_BODY_TOP_MARGIN} Y $2
    IntOp $1 $1 + $2
    ${DialogUnitsToPixels} ${INSTALL_BODY_WIDTH} X $0
    ${GetTextWidthHeight} "$(STUB_INSTALLING_BODY)" $FontCheckbox $0 $R1 $R2
    ${ConvertLeftCoordForRTL} ${INSTALL_BODY_LEFT} $0 $9
    ${NSD_CreateLabel} $9 $1 ${INSTALL_BODY_WIDTH} $R2 "$(STUB_INSTALLING_BODY)"
    Pop $0
    SendMessage $0 ${WM_SETFONT} $FontCheckbox 0
    SetCtlColors $0 ${COMMON_TEXT_COLOR} transparent
  !endif

  ; Draw the "Now installing" text
  !if ${INSTALL_INSTALLING_WIDTH} == "100%"
    ${GetDlgItemWidthHeight} $HWNDPARENT $0 $1
  !else
    ${DialogUnitsToPixels} ${INSTALL_INSTALLING_WIDTH} X $0
  !endif
  ${GetTextWidthHeight} "$(STUB_INSTALLING_LABEL2)" $FontInstalling $0 $R1 $R2
  ${ConvertLeftCoordForRTL} ${INSTALL_INSTALLING_LEFT} $0 $9
  ${NSD_CreateLabelCenter} $9 ${INSTALL_INSTALLING_TOP} \
    ${INSTALL_INSTALLING_WIDTH} $R2 "$(STUB_INSTALLING_LABEL2)"
  Pop $0
  SendMessage $0 ${WM_SETFONT} $FontInstalling 0
  ${If} $UsingHighContrastMode == 0
    SetCtlColors $0 ${INSTALL_INSTALLING_TEXT_COLOR} transparent
  ${Else}
    SetCtlColors $0 ${COMMON_TEXT_COLOR} transparent
  ${EndIf}

  ; Initialize these variables even if we won't use them to silence warnings.
  StrCpy $CurrentBlurbIdx "0"
  StrCpy $LabelBlurb "0"
  !ifdef INSTALL_BLURB_WIDTH
    ${NSD_CreateLabelCenter} 0% ${INSTALL_BLURB_TOP} 100% ${INSTALL_BLURB_WIDTH} \
      "$(STUB_BLURB_FIRST1)"
    Pop $LabelBlurb
    SendMessage $LabelBlurb ${WM_SETFONT} $FontBlurb 0
    SetCtlColors $LabelBlurb ${COMMON_TEXT_COLOR} transparent
    ${NSD_CreateTimer} ClearBlurb ${BlurbDisplayMS}
  !endif

  !ifdef INSTALL_FOOTER_WIDTH
    ${GetTextWidthHeight} "$(STUB_BLURB_FOOTER2)" $FontFooter \
      ${INSTALL_FOOTER_WIDTH} $R1 $R2
    !ifdef ${AB_CD}_rtl
      nsDialogs::CreateControl STATIC ${DEFAULT_STYLES}|${SS_NOTIFY} \
        ${WS_EX_TRANSPARENT} 30u ${INSTALL_FOOTER_TOP} \
        ${INSTALL_FOOTER_WIDTH} "$R2u" "$(STUB_BLURB_FOOTER2)"
    !else
      nsDialogs::CreateControl STATIC ${DEFAULT_STYLES}|${SS_NOTIFY}|${SS_RIGHT} \
        ${WS_EX_TRANSPARENT} 175u ${INSTALL_FOOTER_TOP} \
        ${INSTALL_FOOTER_WIDTH} "$R2u" "$(STUB_BLURB_FOOTER2)"
    !endif
    Pop $0
    SendMessage $0 ${WM_SETFONT} $FontFooter 0
    SetCtlColors $0 ${COMMON_TEXT_COLOR} transparent
  !endif

  ; And now draw the progress bar.
  ClearErrors
  ${WordFind} "${INSTALL_PROGRESS_BAR_WIDTH}" "%" "E#" $9
  ${If} ${Errors}
    ${ConvertLeftCoordForRTL} ${INSTALL_PROGRESS_BAR_LEFT} ${INSTALL_PROGRESS_BAR_WIDTH} $9
  ${Else}
    StrCpy $9 "${INSTALL_PROGRESS_BAR_LEFT}"
  ${EndIf}
  ${NSD_CreateProgressBar} $9 ${INSTALL_PROGRESS_BAR_TOP} \
    ${INSTALL_PROGRESS_BAR_WIDTH} ${INSTALL_PROGRESS_BAR_HEIGHT} ""
  Pop $Progressbar
  !ifdef PROGRESS_BAR_BACKGROUND_COLOR
    ; The uxtheme must be disabled so we can change the color.
    System::Call 'uxtheme::SetWindowTheme(i $Progressbar, w " ", w " ")'
    SendMessage $Progressbar ${PBM_SETBARCOLOR} 0 ${PROGRESS_BAR_BACKGROUND_COLOR}
  !endif
  ${NSD_AddStyle} $Progressbar ${PBS_MARQUEE}
  SendMessage $Progressbar ${PBM_SETMARQUEE} 1 \
              $ProgressbarMarqueeIntervalMS ; start=1|stop=0 interval(ms)=+N

  ${If} $UsingHighContrastMode == 0
    Call DrawBackgroundImage
  ${EndIf}

  GetDlgItem $0 $HWNDPARENT 1 ; Install button
  EnableWindow $0 0
  ShowWindow $0 ${SW_HIDE}

  GetDlgItem $0 $HWNDPARENT 3 ; Back button
  EnableWindow $0 0
  ShowWindow $0 ${SW_HIDE}

  GetDlgItem $0 $HWNDPARENT 2 ; Cancel button
  ; Focus the Cancel button otherwise it isn't possible to tab to it since it is
  ; the only control that can be tabbed to.
  ${NSD_SetFocus} $0
  ; Kill the Cancel button's focus so pressing enter won't cancel the install.
  SendMessage $0 ${WM_KILLFOCUS} 0 0
  ; Hide the Cancel button, but don't disable it (or else it won't be possible
  ; to close the window)
  ShowWindow $0 ${SW_HIDE}

  GetDlgItem $0 $HWNDPARENT 10 ; Default browser checkbox
  ; Hiding and then disabling allows Esc to still exit the installer
  ShowWindow $0 ${SW_HIDE}
  EnableWindow $0 0

  GetDlgItem $0 $HWNDPARENT 11 ; Footer text
  ShowWindow $0 ${SW_HIDE}
  EnableWindow $0 0

  ; Set $DownloadReset to true so the first download tick count is measured.
  StrCpy $DownloadReset "true"
  StrCpy $IsDownloadFinished "false"
  StrCpy $DownloadRetryCount "0"
  StrCpy $DownloadedBytes "0"
  StrCpy $StartLastDownloadTickCount ""
  StrCpy $DownloadFirstTransferSeconds ""
  StrCpy $OpenedDownloadPage "0"

  ClearErrors
  ReadINIStr $ExistingVersion "$INSTDIR\application.ini" "App" "Version"
  ${If} ${Errors}
    StrCpy $ExistingVersion "0"
  ${EndIf}

  ClearErrors
  ReadINIStr $ExistingBuildID "$INSTDIR\application.ini" "App" "BuildID"
  ${If} ${Errors}
    StrCpy $ExistingBuildID "0"
  ${EndIf}

  ${If} ${FileExists} "$LOCALAPPDATA\Waterfox\Waterfox"
    StrCpy $ExistingProfile "1"
  ${Else}
    StrCpy $ExistingProfile "0"
  ${EndIf}

  StrCpy $DownloadServerIP ""

  System::Call "kernel32::GetTickCount()l .s"
  Pop $StartDownloadPhaseTickCount

  ${If} ${FileExists} "$INSTDIR\uninstall\uninstall.log"
    StrCpy $InstallTotalSteps ${InstallPaveOverTotalSteps}
  ${Else}
    StrCpy $InstallTotalSteps ${InstallCleanTotalSteps}
  ${EndIf}

  ${ITBL3Create}
  ${ITBL3SetProgressState} "${TBPF_INDETERMINATE}"

  ; Make sure the file we're about to try to download to doesn't already exist,
  ; so we don't end up trying to "resume" on top of the wrong file.
  Delete "$PLUGINSDIR\download.exe"
  ${NSD_CreateTimer} StartDownload ${DownloadIntervalMS}

  LockWindow off
  nsDialogs::Show

  ${If} $UsingHighContrastMode == 0
    ${NSD_FreeImage} $BgBitmapImage
  ${EndIf}
FunctionEnd

Function StartDownload
  ${NSD_KillTimer} StartDownload
  Call GetDownloadURL
  Pop $0
  InetBgDL::Get "$0" "$PLUGINSDIR\download.exe" \
                /CONNECTTIMEOUT 120 /RECEIVETIMEOUT 120 /END
  StrCpy $4 ""
  ${NSD_CreateTimer} OnDownload ${DownloadIntervalMS}
  ${If} ${FileExists} "$INSTDIR\${TO_BE_DELETED}"
    RmDir /r "$INSTDIR\${TO_BE_DELETED}"
  ${EndIf}
FunctionEnd

Function SetProgressBars
  SendMessage $Progressbar ${PBM_SETPOS} $ProgressCompleted 0
  ${ITBL3SetProgressValue} "$ProgressCompleted" "${PROGRESS_BAR_TOTAL_STEPS}"
FunctionEnd

Function NextBlurb
  ${NSD_KillTimer} NextBlurb

  IntOp $CurrentBlurbIdx $CurrentBlurbIdx + 1
  IntOp $CurrentBlurbIdx $CurrentBlurbIdx % 3

  ${If} $CurrentBlurbIdx == "0"
    StrCpy $0 "$(STUB_BLURB_FIRST1)"
  ${ElseIf} $CurrentBlurbIdx == "1"
    StrCpy $0 "$(STUB_BLURB_SECOND1)"
  ${ElseIf} $CurrentBlurbIdx == "2"
    StrCpy $0 "$(STUB_BLURB_THIRD1)"
  ${EndIf}

  SendMessage $LabelBlurb ${WM_SETTEXT} 0 "STR:$0"

  ${NSD_CreateTimer} ClearBlurb ${BlurbDisplayMS}
FunctionEnd

Function ClearBlurb
  ${NSD_KillTimer} ClearBlurb

  SendMessage $LabelBlurb ${WM_SETTEXT} 0 "STR:"

  ; force the background to repaint to clear the transparent label
  System::Call "*(i,i,i,i) p .r0"
  System::Call "user32::GetWindowRect(p $LabelBlurb, p r0)"
  System::Call "user32::MapWindowPoints(p 0, p $HwndBgBitmapControl, p r0, i 2)"
  System::Call "user32::InvalidateRect(p $HwndBgBitmapControl, p r0, i 0)"
  System::Free $0

  ${NSD_CreateTimer} NextBlurb ${BlurbBlankMS}
FunctionEnd

Function OnDownload
  InetBgDL::GetStats
  # $0 = HTTP status code, 0=Completed
  # $1 = Completed files
  # $2 = Remaining files
  # $3 = Number of downloaded bytes for the current file
  # $4 = Size of current file (Empty string if the size is unknown)
  # /RESET must be used if status $0 > 299 (e.g. failure), even if resuming
  # When status is $0 =< 299 it is handled by InetBgDL
  StrCpy $DownloadServerIP "$5"
  ${If} $0 > 299
    ${NSD_KillTimer} OnDownload
    IntOp $DownloadRetryCount $DownloadRetryCount + 1
    ${If} $DownloadRetryCount >= ${DownloadMaxRetries}
      StrCpy $ExitCode "${ERR_DOWNLOAD_TOO_MANY_RETRIES}"
      ; Use a timer so the UI has a chance to update
      ${NSD_CreateTimer} DisplayDownloadError ${InstallIntervalMS}
      Return
    ${EndIf}

    ; 1000 is a special code meaning InetBgDL lost the connection before it got
    ; all the bytes it was expecting. We'll try to resume the transfer in that
    ; case (assuming we aren't out of retries), so don't treat it as a reset
    ; or clear the progress bar.
    ${If} $0 != 1000
      ${If} "$DownloadReset" != "true"
        StrCpy $DownloadedBytes "0"
        ${NSD_AddStyle} $Progressbar ${PBS_MARQUEE}
        SendMessage $Progressbar ${PBM_SETMARQUEE} 1 \
                    $ProgressbarMarqueeIntervalMS ; start=1|stop=0 interval(ms)=+N
        ${ITBL3SetProgressState} "${TBPF_INDETERMINATE}"
      ${EndIf}
      StrCpy $DownloadSizeBytes ""
      StrCpy $DownloadReset "true"
      Delete "$PLUGINSDIR\download.exe"
    ${EndIf}

    InetBgDL::Get /RESET /END
    ${NSD_CreateTimer} StartDownload ${DownloadRetryIntervalMS}
    Return
  ${EndIf}

  ${If} "$DownloadReset" == "true"
    System::Call "kernel32::GetTickCount()l .s"
    Pop $StartLastDownloadTickCount
    StrCpy $DownloadReset "false"
    ; The seconds elapsed from the start of the download phase until the first
    ; bytes are received are only recorded for the first request so it is
    ; possible to determine connection issues for the first request.
    ${If} "$DownloadFirstTransferSeconds" == ""
      ; Get the seconds elapsed from the start of the download phase until the
      ; first bytes are received.
      ${GetSecondsElapsed} "$StartDownloadPhaseTickCount" "$StartLastDownloadTickCount" $DownloadFirstTransferSeconds
    ${EndIf}
  ${EndIf}

  ${If} "$DownloadSizeBytes" == ""
  ${AndIf} "$4" != ""
    ; Handle the case where the size of the file to be downloaded is less than
    ; the minimum expected size or greater than the maximum expected size at the
    ; beginning of the download.
    ${If} $4 < ${DownloadMinSizeBytes}
    ${OrIf} $4 > ${DownloadMaxSizeBytes}
      ${NSD_KillTimer} OnDownload
      InetBgDL::Get /RESET /END
      StrCpy $DownloadReset "true"

      ${If} $DownloadRetryCount >= ${DownloadMaxRetries}
        ; Use a timer so the UI has a chance to update
        ${NSD_CreateTimer} DisplayDownloadError ${InstallIntervalMS}
      ${Else}
        ${NSD_CreateTimer} StartDownload ${DownloadIntervalMS}
      ${EndIf}
      Return
    ${EndIf}

    StrCpy $DownloadSizeBytes "$4"
    SendMessage $Progressbar ${PBM_SETMARQUEE} 0 0 ; start=1|stop=0 interval(ms)=+N
    ${RemoveStyle} $Progressbar ${PBS_MARQUEE}
    StrCpy $ProgressCompleted 0
    SendMessage $Progressbar ${PBM_SETRANGE32} $ProgressCompleted ${PROGRESS_BAR_TOTAL_STEPS}
  ${EndIf}

  ; Don't update the status until after the download starts
  ${If} $2 != 0
  ${AndIf} "$4" == ""
    Return
  ${EndIf}

  ; Handle the case where the downloaded size is greater than the maximum
  ; expected size during the download.
  ${If} $DownloadedBytes > ${DownloadMaxSizeBytes}
    InetBgDL::Get /RESET /END
    StrCpy $DownloadReset "true"

    ${If} $DownloadRetryCount >= ${DownloadMaxRetries}
      ; Use a timer so the UI has a chance to update
      ${NSD_CreateTimer} DisplayDownloadError ${InstallIntervalMS}
    ${Else}
      ${NSD_CreateTimer} StartDownload ${DownloadIntervalMS}
    ${EndIf}
    Return
  ${EndIf}

  ${If} $IsDownloadFinished != "true"
    ${If} $2 == 0
      ${NSD_KillTimer} OnDownload
      StrCpy $IsDownloadFinished "true"
      System::Call "kernel32::GetTickCount()l .s"
      Pop $EndDownloadPhaseTickCount

      StrCpy $DownloadedBytes "$DownloadSizeBytes"

      ; When a download has finished handle the case where the  downloaded size
      ; is less than the minimum expected size or greater than the maximum
      ; expected size during the download.
      ${If} $DownloadedBytes < ${DownloadMinSizeBytes}
      ${OrIf} $DownloadedBytes > ${DownloadMaxSizeBytes}
        InetBgDL::Get /RESET /END
        StrCpy $DownloadReset "true"

        ${If} $DownloadRetryCount >= ${DownloadMaxRetries}
          ; Use a timer so the UI has a chance to update
          ${NSD_CreateTimer} DisplayDownloadError ${InstallIntervalMS}
        ${Else}
          ${NSD_CreateTimer} StartDownload ${DownloadIntervalMS}
        ${EndIf}
        Return
      ${EndIf}

      ; Update the progress bars first in the UI change so they take affect
      ; before other UI changes.
      StrCpy $ProgressCompleted "${PROGRESS_BAR_DOWNLOAD_END_STEP}"
      Call SetProgressBars

      ; Disable the Cancel button during the install
      GetDlgItem $5 $HWNDPARENT 2
      EnableWindow $5 0

      ; Open a handle to prevent modification of the full installer
      StrCpy $R9 "${INVALID_HANDLE_VALUE}"
      System::Call 'kernel32::CreateFileW(w "$PLUGINSDIR\download.exe", \
                                          i ${GENERIC_READ}, \
                                          i ${FILE_SHARE_READ}, i 0, \
                                          i ${OPEN_EXISTING}, i 0, i 0) i .R9'
      StrCpy $HandleDownload "$R9"

      ${If} $HandleDownload == ${INVALID_HANDLE_VALUE}
        StrCpy $ExitCode "${ERR_PREINSTALL_INVALID_HANDLE}"
        System::Call "kernel32::GetTickCount()l .s"
        Pop $EndPreInstallPhaseTickCount
        ; Use a timer so the UI has a chance to update
        ${NSD_CreateTimer} DisplayDownloadError ${InstallIntervalMS}
      ${Else}
        CertCheck::CheckPETrustAndInfoAsync "$PLUGINSDIR\download.exe" \
          "${CertNameDownload}" "${CertIssuerDownload}"
        ${NSD_CreateTimer} OnCertCheck ${DownloadIntervalMS}
      ${EndIf}
    ${Else}
      StrCpy $DownloadedBytes "$3"
      System::Int64Op $DownloadedBytes * ${PROGRESS_BAR_DOWNLOAD_END_STEP}
      Pop $ProgressCompleted
      System::Int64Op $ProgressCompleted / $DownloadSizeBytes
      Pop $ProgressCompleted
      Call SetProgressBars
    ${EndIf}
  ${EndIf}
FunctionEnd

Function OnCertCheck
  System::Call "kernel32::GetTickCount()l .s"
  Pop $EndPreInstallPhaseTickCount

  CertCheck::GetStatus
  Pop $0
  ${If} $0 == 0
    ${GetSecondsElapsed} "$EndDownloadPhaseTickCount" "$EndPreInstallPhaseTickCount" $0
    ${If} $0 >= ${PreinstallCertCheckMaxWaitSec}
      ${NSD_KillTimer} OnCertCheck
      StrCpy $ExitCode "${ERR_PREINSTALL_CERT_TIMEOUT}"
      ; Use a timer so the UI has a chance to update
      ${NSD_CreateTimer} DisplayDownloadError ${InstallIntervalMS}
    ${EndIf}
    Return
  ${EndIf}
  Pop $0
  Pop $1

  ${If} $0 == 0
  ${AndIf} $1 == 0
    StrCpy $ExitCode "${ERR_PREINSTALL_CERT_UNTRUSTED_AND_ATTRIBUTES}"
  ${ElseIf} $0 == 0
    StrCpy $ExitCode "${ERR_PREINSTALL_CERT_UNTRUSTED}"
  ${ElseIf} $1 == 0
    StrCpy $ExitCode "${ERR_PREINSTALL_CERT_ATTRIBUTES}"
  ${EndIf}

  ${NSD_KillTimer} OnCertCheck

  ${If} $0 == 0
  ${OrIf} $1 == 0
    ; Use a timer so the UI has a chance to update
    ${NSD_CreateTimer} DisplayDownloadError ${InstallIntervalMS}
    Return
  ${EndIf}

  Call LaunchFullInstaller
FunctionEnd

Function LaunchFullInstaller
  ; Instead of extracting the files we use the downloaded installer to
  ; install in case it needs to perform operations that the stub doesn't
  ; know about.
  WriteINIStr "$PLUGINSDIR\${CONFIG_INI}" "Install" "InstallDirectoryPath" "$INSTDIR"
  ; Don't create the QuickLaunch or Taskbar shortcut from the launched installer
  WriteINIStr "$PLUGINSDIR\${CONFIG_INI}" "Install" "QuickLaunchShortcut" "false"

  ; Always create a start menu shortcut, so the user always has some way
  ; to access the application.
  WriteINIStr "$PLUGINSDIR\${CONFIG_INI}" "Install" "StartMenuShortcuts" "true"

  ; Either avoid or force adding a taskbar pin and desktop shortcut
  ; based on the checkbox value.
  ${If} $CheckboxShortcuts == 0
    WriteINIStr "$PLUGINSDIR\${CONFIG_INI}" "Install" "TaskbarShortcut" "false"
    WriteINIStr "$PLUGINSDIR\${CONFIG_INI}" "Install" "DesktopShortcut" "false"
  ${Else}
    WriteINIStr "$PLUGINSDIR\${CONFIG_INI}" "Install" "TaskbarShortcut" "true"
    WriteINIStr "$PLUGINSDIR\${CONFIG_INI}" "Install" "DesktopShortcut" "true"
  ${EndIf}

!ifdef MOZ_MAINTENANCE_SERVICE
  ${If} $CheckboxInstallMaintSvc == 1
    WriteINIStr "$PLUGINSDIR\${CONFIG_INI}" "Install" "MaintenanceService" "true"
  ${Else}
    WriteINIStr "$PLUGINSDIR\${CONFIG_INI}" "Install" "MaintenanceService" "false"
  ${EndIf}
!else
  WriteINIStr "$PLUGINSDIR\${CONFIG_INI}" "Install" "MaintenanceService" "false"
!endif

  ; Delete the taskbar shortcut history to ensure we do the right thing based on
  ; the config file above.
  ${GetShortcutsLogPath} $0
  Delete "$0"

  ${RemovePrecompleteEntries} "false"

  ; Delete the install.log and let the full installer create it. When the
  ; installer closes it we can detect that it has completed.
  Delete "$INSTDIR\install.log"

  ; Delete firefox.exe.moz-upgrade and firefox.exe.moz-delete if it exists
  ; since it being present will require an OS restart for the full
  ; installer.
  Delete "$INSTDIR\${FileMainEXE}.moz-upgrade"
  Delete "$INSTDIR\${FileMainEXE}.moz-delete"

  System::Call "kernel32::GetTickCount()l .s"
  Pop $EndPreInstallPhaseTickCount

  Exec "$\"$PLUGINSDIR\download.exe$\" /LaunchedFromStub /INI=$PLUGINSDIR\${CONFIG_INI}"
  ${NSD_CreateTimer} CheckInstall ${InstallIntervalMS}
FunctionEnd

Function SendPing
  ${NSD_KillTimer} NextBlurb
  ${NSD_KillTimer} ClearBlurb
  HideWindow

  ${If} $CheckboxSendPing == 1
    ; Get the tick count for the completion of all phases.
    System::Call "kernel32::GetTickCount()l .s"
    Pop $EndFinishPhaseTickCount

    ; When the value of $IsDownloadFinished is false the download was started
    ; but didn't finish. In this case the tick count stored in
    ; $EndFinishPhaseTickCount is used to determine how long the download was
    ; in progress.
    ${If} "$IsDownloadFinished" == "false"
      StrCpy $EndDownloadPhaseTickCount "$EndFinishPhaseTickCount"
      ; Cancel the download in progress
      InetBgDL::Get /RESET /END
    ${EndIf}


    ; When $DownloadFirstTransferSeconds equals an empty string the download
    ; never successfully started so set the value to 0. It will be possible to
    ; determine that the download didn't successfully start from the seconds for
    ; the last download.
    ${If} "$DownloadFirstTransferSeconds" == ""
      StrCpy $DownloadFirstTransferSeconds "0"
    ${EndIf}

    ; When $StartLastDownloadTickCount equals an empty string the download never
    ; successfully started so set the value to $EndDownloadPhaseTickCount to
    ; compute the correct value.
    ${If} $StartLastDownloadTickCount == ""
      ; This could happen if the download never successfully starts
      StrCpy $StartLastDownloadTickCount "$EndDownloadPhaseTickCount"
    ${EndIf}

    ; When $EndPreInstallPhaseTickCount equals 0 the installation phase was
    ; never completed so set its value to $EndFinishPhaseTickCount to compute
    ; the correct value.
    ${If} "$EndPreInstallPhaseTickCount" == "0"
      StrCpy $EndPreInstallPhaseTickCount "$EndFinishPhaseTickCount"
    ${EndIf}

    ; When $EndInstallPhaseTickCount equals 0 the installation phase was never
    ; completed so set its value to $EndFinishPhaseTickCount to compute the
    ; correct value.
    ${If} "$EndInstallPhaseTickCount" == "0"
      StrCpy $EndInstallPhaseTickCount "$EndFinishPhaseTickCount"
    ${EndIf}

    ; Get the seconds elapsed from the start of the download phase to the end of
    ; the download phase.
    ${GetSecondsElapsed} "$StartDownloadPhaseTickCount" "$EndDownloadPhaseTickCount" $0

    ; Get the seconds elapsed from the start of the last download to the end of
    ; the last download.
    ${GetSecondsElapsed} "$StartLastDownloadTickCount" "$EndDownloadPhaseTickCount" $1

    ; Get the seconds elapsed from the end of the download phase to the
    ; completion of the pre-installation check phase.
    ${GetSecondsElapsed} "$EndDownloadPhaseTickCount" "$EndPreInstallPhaseTickCount" $2

    ; Get the seconds elapsed from the end of the pre-installation check phase
    ; to the completion of the installation phase.
    ${GetSecondsElapsed} "$EndPreInstallPhaseTickCount" "$EndInstallPhaseTickCount" $3

    ; Get the seconds elapsed from the end of the installation phase to the
    ; completion of all phases.
    ${GetSecondsElapsed} "$EndInstallPhaseTickCount" "$EndFinishPhaseTickCount" $4

    ${If} $ArchToInstall == ${ARCH_AMD64}
    ${OrIf} $ArchToInstall == ${ARCH_AARCH64}
      StrCpy $R0 "1"
    ${Else}
      StrCpy $R0 "0"
    ${EndIf}

    ${If} ${IsNativeAMD64}
    ${OrIf} ${IsNativeARM64}
      StrCpy $R1 "1"
    ${Else}
      StrCpy $R1 "0"
    ${EndIf}

    ; Though these values are sometimes incorrect due to bug 444664 it happens
    ; so rarely it isn't worth working around it by reading the registry values.
    ${WinVerGetMajor} $5
    ${WinVerGetMinor} $6
    ${WinVerGetBuild} $7
    ${WinVerGetServicePackLevel} $8
    ${If} ${IsServerOS}
      StrCpy $9 "1"
    ${Else}
      StrCpy $9 "0"
    ${EndIf}

    ${If} "$ExitCode" == "${ERR_SUCCESS}"
      ReadINIStr $R5 "$INSTDIR\application.ini" "App" "Version"
      ReadINIStr $R6 "$INSTDIR\application.ini" "App" "BuildID"
    ${Else}
      StrCpy $R5 "0"
      StrCpy $R6 "0"
    ${EndIf}

    ; Whether installed into the default installation directory
    ${GetLongPath} "$INSTDIR" $R7
    ${GetLongPath} "$InitialInstallDir" $R8
    ${If} "$R7" == "$R8"
      StrCpy $R7 "1"
    ${Else}
      StrCpy $R7 "0"
    ${EndIf}

    ClearErrors
    WriteRegStr HKLM "Software\Waterfox" "${BrandShortName}InstallerTest" \
                     "Write Test"
    ${If} ${Errors}
      StrCpy $R8 "0"
    ${Else}
      DeleteRegValue HKLM "Software\Waterfox" "${BrandShortName}InstallerTest"
      StrCpy $R8 "1"
    ${EndIf}

    ${If} "$DownloadServerIP" == ""
      StrCpy $DownloadServerIP "Unknown"
    ${EndIf}

    StrCpy $R2 ""
    SetShellVarContext current ; Set SHCTX to the current user
    ReadRegStr $R2 HKCU "Software\Classes\http\shell\open\command" ""
    ${If} $R2 != ""
      ${GetPathFromString} "$R2" $R2
      ${GetParent} "$R2" $R3
      ${GetLongPath} "$R3" $R3
      ${If} $R3 == $INSTDIR
        StrCpy $R2 "1" ; This Firefox install is set as default.
      ${Else}
        StrCpy $R2 "$R2" "" -11 # length of firefox.exe
        ${If} "$R2" == "${FileMainEXE}"
          StrCpy $R2 "2" ; Another Firefox install is set as default.
        ${Else}
          StrCpy $R2 "0"
        ${EndIf}
      ${EndIf}
    ${Else}
      StrCpy $R2 "0" ; Firefox is not set as default.
    ${EndIf}

    ${If} "$R2" == "0"
      StrCpy $R3 ""
      ReadRegStr $R2 HKLM "Software\Classes\http\shell\open\command" ""
      ${If} $R2 != ""
        ${GetPathFromString} "$R2" $R2
        ${GetParent} "$R2" $R3
        ${GetLongPath} "$R3" $R3
        ${If} $R3 == $INSTDIR
          StrCpy $R2 "1" ; This Firefox install is set as default.
        ${Else}
          StrCpy $R2 "$R2" "" -11 # length of firefox.exe
          ${If} "$R2" == "${FileMainEXE}"
            StrCpy $R2 "2" ; Another Firefox install is set as default.
          ${Else}
            StrCpy $R2 "0"
          ${EndIf}
        ${EndIf}
      ${Else}
        StrCpy $R2 "0" ; Firefox is not set as default.
      ${EndIf}
    ${EndIf}

    ${If} $CanSetAsDefault == "true"
      ${If} $CheckboxSetAsDefault == "1"
        StrCpy $R3 "2"
      ${Else}
        StrCpy $R3 "3"
      ${EndIf}
    ${Else}
      ${If} ${AtLeastWin8}
        StrCpy $R3 "1"
      ${Else}
        StrCpy $R3 "0"
      ${EndIf}
    ${EndIf}

!ifdef STUB_DEBUG
    MessageBox MB_OK "${BaseURLStubPing} \
                      $\nStub URL Version = ${StubURLVersion}${StubURLVersionAppend} \
                      $\nBuild Channel = ${Channel} \
                      $\nUpdate Channel = ${UpdateChannel} \
                      $\nLocale = ${AB_CD} \
                      $\nWaterfox x64 = $R0 \
                      $\nRunning x64 Windows = $R1 \
                      $\nMajor = $5 \
                      $\nMinor = $6 \
                      $\nBuild = $7 \
                      $\nServicePack = $8 \
                      $\nIsServer = $9 \
                      $\nExit Code = $ExitCode \
                      $\nWaterfox Launch Code = $WaterfoxLaunchCode \
                      $\nDownload Retry Count = $DownloadRetryCount \
                      $\nDownloaded Bytes = $DownloadedBytes \
                      $\nDownload Size Bytes = $DownloadSizeBytes \
                      $\nIntroduction Phase Seconds = $IntroPhaseSeconds \
                      $\nOptions Phase Seconds = $OptionsPhaseSeconds \
                      $\nDownload Phase Seconds = $0 \
                      $\nLast Download Seconds = $1 \
                      $\nDownload First Transfer Seconds = $DownloadFirstTransferSeconds \
                      $\nPreinstall Phase Seconds = $2 \
                      $\nInstall Phase Seconds = $3 \
                      $\nFinish Phase Seconds = $4 \
                      $\nInitial Install Requirements Code = $InitialInstallRequirementsCode \
                      $\nOpened Download Page = $OpenedDownloadPage \
                      $\nExisting Profile = $ExistingProfile \
                      $\nExisting Version = $ExistingVersion \
                      $\nExisting Build ID = $ExistingBuildID \
                      $\nNew Version = $R5 \
                      $\nNew Build ID = $R6 \
                      $\nDefault Install Dir = $R7 \
                      $\nHas Admin = $R8 \
                      $\nDefault Status = $R2 \
                      $\nSet As Sefault Status = $R3 \
                      $\nDownload Server IP = $DownloadServerIP \
                      $\nPost-Signing Data = $PostSigningData \
                      $\nProfile cleanup prompt shown = $ProfileCleanupPromptType \
                      $\nDid profile cleanup = $CheckboxCleanupProfile"
    ; The following will exit the installer
    SetAutoClose true
    StrCpy $R9 "2"
    Call RelativeGotoPage
!else
    ${NSD_CreateTimer} OnPing ${DownloadIntervalMS}
    InetBgDL::Get "${BaseURLStubPing}/${StubURLVersion}${StubURLVersionAppend}/${Channel}/${UpdateChannel}/${AB_CD}/$R0/$R1/$5/$6/$7/$8/$9/$ExitCode/$WaterfoxLaunchCode/$DownloadRetryCount/$DownloadedBytes/$DownloadSizeBytes/$IntroPhaseSeconds/$OptionsPhaseSeconds/$0/$1/$DownloadFirstTransferSeconds/$2/$3/$4/$InitialInstallRequirementsCode/$OpenedDownloadPage/$ExistingProfile/$ExistingVersion/$ExistingBuildID/$R5/$R6/$R7/$R8/$R2/$R3/$DownloadServerIP/$PostSigningData/$ProfileCleanupPromptType/$CheckboxCleanupProfile" \
                  "$PLUGINSDIR\_temp" /END
!endif
  ${Else}
    ${If} "$IsDownloadFinished" == "false"
      ; Cancel the download in progress
      InetBgDL::Get /RESET /END
    ${EndIf}
    ; The following will exit the installer
    SetAutoClose true
    StrCpy $R9 "2"
    Call RelativeGotoPage
  ${EndIf}
FunctionEnd

Function OnPing
  InetBgDL::GetStats
  # $0 = HTTP status code, 0=Completed
  # $1 = Completed files
  # $2 = Remaining files
  # $3 = Number of downloaded bytes for the current file
  # $4 = Size of current file (Empty string if the size is unknown)
  # /RESET must be used if status $0 > 299 (e.g. failure)
  # When status is $0 =< 299 it is handled by InetBgDL
  ${If} $2 == 0
  ${OrIf} $0 > 299
    ${NSD_KillTimer} OnPing
    ${If} $0 > 299
      InetBgDL::Get /RESET /END
    ${EndIf}
    ; The following will exit the installer
    SetAutoClose true
    StrCpy $R9 "2"
    Call RelativeGotoPage
  ${EndIf}
FunctionEnd

Function CheckInstall
  IntOp $InstallCounterStep $InstallCounterStep + 1
  ${If} $InstallCounterStep >= $InstallTotalSteps
    ${NSD_KillTimer} CheckInstall
    ; Close the handle that prevents modification of the full installer
    System::Call 'kernel32::CloseHandle(i $HandleDownload)'
    StrCpy $ExitCode "${ERR_INSTALL_TIMEOUT}"
    ; Use a timer so the UI has a chance to update
    ${NSD_CreateTimer} DisplayDownloadError ${InstallIntervalMS}
    Return
  ${EndIf}

  ${If} $ProgressCompleted < ${PROGRESS_BAR_INSTALL_END_STEP}
    IntOp $0 ${PROGRESS_BAR_INSTALL_END_STEP} - ${PROGRESS_BAR_DOWNLOAD_END_STEP}
    IntOp $0 $InstallCounterStep * $0
    IntOp $0 $0 / $InstallTotalSteps
    IntOp $ProgressCompleted ${PROGRESS_BAR_DOWNLOAD_END_STEP} + $0
    Call SetProgressBars
  ${EndIf}

  ${If} ${FileExists} "$INSTDIR\install.log"
    Delete "$INSTDIR\install.tmp"
    CopyFiles /SILENT "$INSTDIR\install.log" "$INSTDIR\install.tmp"

    ; The unfocus and refocus that happens approximately here is caused by the
    ; installer calling SHChangeNotify to refresh the shortcut icons.

    ; When the full installer completes the installation the install.log will no
    ; longer be in use.
    ClearErrors
    Delete "$INSTDIR\install.log"
    ${Unless} ${Errors}
      ${NSD_KillTimer} CheckInstall
      ; Close the handle that prevents modification of the full installer
      System::Call 'kernel32::CloseHandle(i $HandleDownload)'
      Rename "$INSTDIR\install.tmp" "$INSTDIR\install.log"
      Delete "$PLUGINSDIR\download.exe"
      Delete "$PLUGINSDIR\${CONFIG_INI}"
      System::Call "kernel32::GetTickCount()l .s"
      Pop $EndInstallPhaseTickCount
      Call FinishInstall
    ${EndUnless}
  ${EndIf}
FunctionEnd

Function FinishInstall
  StrCpy $ProgressCompleted "${PROGRESS_BAR_INSTALL_END_STEP}"
  Call SetProgressBars

  ${If} ${FileExists} "$INSTDIR\${FileMainEXE}.moz-upgrade"
    Delete "$INSTDIR\${FileMainEXE}"
    Rename "$INSTDIR\${FileMainEXE}.moz-upgrade" "$INSTDIR\${FileMainEXE}"
  ${EndIf}

  StrCpy $ExitCode "${ERR_SUCCESS}"

  Call CopyPostSigningData
  Call LaunchApp
FunctionEnd

Function RelativeGotoPage
  IntCmp $R9 0 0 Move Move
  StrCmp $R9 "X" 0 Move
  StrCpy $R9 "120"

  Move:
  SendMessage $HWNDPARENT "0x408" "$R9" ""
FunctionEnd

Function CheckSpace
  ${If} "$ExistingTopDir" != ""
    StrLen $0 "$ExistingTopDir"
    StrLen $1 "$INSTDIR"
    ${If} $0 <= $1
      StrCpy $2 "$INSTDIR" $3
      ${If} "$2" == "$ExistingTopDir"
        Return
      ${EndIf}
    ${EndIf}
  ${EndIf}

  StrCpy $ExistingTopDir "$INSTDIR"
  ${DoUntil} ${FileExists} "$ExistingTopDir"
    ${GetParent} "$ExistingTopDir" $ExistingTopDir
    ${If} "$ExistingTopDir" == ""
      StrCpy $SpaceAvailableBytes "0"
      StrCpy $HasRequiredSpaceAvailable "false"
      Return
    ${EndIf}
  ${Loop}

  ${GetLongPath} "$ExistingTopDir" $ExistingTopDir

  ; GetDiskFreeSpaceExW requires a backslash.
  StrCpy $0 "$ExistingTopDir" "" -1 ; the last character
  ${If} "$0" != "\"
    StrCpy $0 "\"
  ${Else}
    StrCpy $0 ""
  ${EndIf}

  System::Call 'kernel32::GetDiskFreeSpaceExW(w, *l, *l, *l) i("$ExistingTopDir$0", .r1, .r2, .r3) .'
  StrCpy $SpaceAvailableBytes "$1"

  System::Int64Op $SpaceAvailableBytes / 1048576
  Pop $1
  System::Int64Op $1 > ${APPROXIMATE_REQUIRED_SPACE_MB}
  Pop $1
  ${If} $1 == 1
    StrCpy $HasRequiredSpaceAvailable "true"
  ${Else}
    StrCpy $HasRequiredSpaceAvailable "false"
  ${EndIf}
FunctionEnd

Function CanWrite
  StrCpy $CanWriteToInstallDir "false"

  StrCpy $0 "$INSTDIR"
  ; Use the existing directory when it exists
  ${Unless} ${FileExists} "$INSTDIR"
    ; Get the topmost directory that exists for new installs
    ${DoUntil} ${FileExists} "$0"
      ${GetParent} "$0" $0
      ${If} "$0" == ""
        Return
      ${EndIf}
    ${Loop}
  ${EndUnless}

  GetTempFileName $2 "$0"
  Delete $2
  CreateDirectory "$2"

  ${If} ${FileExists} "$2"
    ${If} ${FileExists} "$INSTDIR"
      GetTempFileName $3 "$INSTDIR"
    ${Else}
      GetTempFileName $3 "$2"
    ${EndIf}
    ${If} ${FileExists} "$3"
      Delete "$3"
      StrCpy $CanWriteToInstallDir "true"
    ${EndIf}
    RmDir "$2"
  ${EndIf}
FunctionEnd

Function LaunchApp
!ifndef DEV_EDITION
  FindWindow $0 "${WindowClass}"
  ${If} $0 <> 0 ; integer comparison
    StrCpy $WaterfoxLaunchCode "1"

    StrCpy $ProgressCompleted ${PROGRESS_BAR_TOTAL_STEPS}
    Call SetProgressBars

    MessageBox MB_OK|MB_ICONQUESTION "$(WARN_MANUALLY_CLOSE_APP_LAUNCH)"
    Call SendPing
    Return
  ${EndIf}
!endif

  StrCpy $WaterfoxLaunchCode "2"

  ; Set the current working directory to the installation directory
  SetOutPath "$INSTDIR"
  ClearErrors
  ${GetParameters} $0
  ${GetOptions} "$0" "/UAC:" $1
  ${If} ${Errors}
    ${If} $CheckboxCleanupProfile == 1
      ${ExecAndWaitForInputIdle} "$\"$INSTDIR\${FileMainEXE}$\" -reset-profile -migration"
    ${Else}
      ${ExecAndWaitForInputIdle} "$\"$INSTDIR\${FileMainEXE}$\""
    ${EndIf}
  ${Else}
    StrCpy $R1 $CheckboxCleanupProfile
    GetFunctionAddress $0 LaunchAppFromElevatedProcess
    UAC::ExecCodeSegment $0
  ${EndIf}

  StrCpy $AppLaunchWaitTickCount 0
  ${NSD_CreateTimer} WaitForAppLaunch ${AppLaunchWaitIntervalMS}
FunctionEnd

Function LaunchAppFromElevatedProcess
  ; Set the current working directory to the installation directory
  SetOutPath "$INSTDIR"
  ${If} $R1 == 1
    ${ExecAndWaitForInputIdle} "$\"$INSTDIR\${FileMainEXE}$\" -reset-profile -migration"
  ${Else}
    ${ExecAndWaitForInputIdle} "$\"$INSTDIR\${FileMainEXE}$\""
  ${EndIf}
FunctionEnd

Function WaitForAppLaunch
  FindWindow $0 "${MainWindowClass}"
  FindWindow $1 "${DialogWindowClass}"
  ${If} $0 <> 0
  ${OrIf} $1 <> 0
    ${NSD_KillTimer} WaitForAppLaunch
    StrCpy $ProgressCompleted "${PROGRESS_BAR_APP_LAUNCH_END_STEP}"
    Call SetProgressBars
    Call SendPing
    Return
  ${EndIf}

  IntOp $AppLaunchWaitTickCount $AppLaunchWaitTickCount + 1
  IntOp $0 $AppLaunchWaitTickCount * ${AppLaunchWaitIntervalMS}
  ${If} $0 >= ${AppLaunchWaitTimeoutMS}
    ; We've waited an unreasonably long time, so just exit.
    ${NSD_KillTimer} WaitForAppLaunch
    Call SendPing
    Return
  ${EndIf}

  ${If} $ProgressCompleted < ${PROGRESS_BAR_APP_LAUNCH_END_STEP}
    IntOp $ProgressCompleted $ProgressCompleted + 1
    Call SetProgressBars
  ${EndIf}
FunctionEnd

Function CopyPostSigningData
  ${LineRead} "$EXEDIR\postSigningData" "1" $PostSigningData
  ${If} ${Errors}
    ClearErrors
    StrCpy $PostSigningData "0"
  ${Else}
    CreateDirectory "$LOCALAPPDATA\Waterfox\Waterfox"
    CopyFiles /SILENT "$EXEDIR\postSigningData" "$LOCALAPPDATA\Waterfox\Waterfox"
  ${Endif}
FunctionEnd

Function DisplayDownloadError
  ${NSD_KillTimer} DisplayDownloadError
  ${NSD_KillTimer} NextBlurb
  ${NSD_KillTimer} ClearBlurb
  ; To better display the error state on the taskbar set the progress completed
  ; value to the total value.
  ${ITBL3SetProgressValue} "100" "100"
  ${ITBL3SetProgressState} "${TBPF_ERROR}"

  MessageBox MB_OKCANCEL|MB_ICONSTOP "$(ERROR_DOWNLOAD_CONT)" IDCANCEL +2 IDOK +1
  Call LaunchHelpPage
  Call SendPing
FunctionEnd

Function LaunchHelpPage
  StrCpy $OpenedDownloadPage "1" ; Already initialized to 0
  ClearErrors
  ${GetParameters} $0
  ${GetOptions} "$0" "/UAC:" $1
  ${If} ${Errors}
    Call OpenManualDownloadURL
  ${Else}
    GetFunctionAddress $0 OpenManualDownloadURL
    UAC::ExecCodeSegment $0
  ${EndIf}
FunctionEnd

Function OpenManualDownloadURL
  ExecShell "open" "${URLManualDownload}${URLManualDownloadAppend}"
FunctionEnd

Function ShouldPromptForProfileCleanup
  ; This will be our return value.
  StrCpy $ProfileCleanupPromptType 0

  ; Only consider installations of the same architecture we're installing.
  ${If} $ArchToInstall == ${ARCH_AMD64}
  ${OrIf} $ArchToInstall == ${ARCH_AARCH64}
    SetRegView 64
  ${Else}
    SetRegView 32
  ${EndIf}

  ; Make sure $APPDATA is the user's AppData and not ProgramData.
  ; We'll set this back to all at the end of the function.
  SetShellVarContext current

  StrCpy $R0 ""
<<<<<<< HEAD
  ${If} ${FileExists} "$APPDATA\Waterfox\Waterfox\profiles.ini"
    ; See if there's an installation-specific profile for our INSTDIR.
    ClearErrors
    ReadINIStr $1 "$APPDATA\Waterfox\Waterfox\profiles.ini" "Install$AppUserModelID" "Default"
    ${IfNot} ${Errors}
      ; We found an installation-specific profile, let's use that one.
      ; These don't set IsRelative but they're always relative paths.
      StrCpy $R0 "$APPDATA\Waterfox\Waterfox\$1"
    ${Else}
      ; We don't have an install-specific profile, so look for an old-style
      ; default profile instead by checking each numbered Profile section.
      StrCpy $0 0
      ${Do}
        ClearErrors
        ; Check if the section exists by reading a value that must be present.
        ReadINIStr $1 "$APPDATA\Waterfox\Waterfox\profiles.ini" "Profile$0" "Path"
        ${If} ${Errors}
          ; We've run out of profile sections.
          ${Break}
=======
  ; First look for an install-specific profile, which might be listed as
  ; either a relative or an absolute path (installs.ini doesn't say which).
  ${If} ${FileExists} "$APPDATA\Mozilla\Firefox\installs.ini"
    ClearErrors
    ReadINIStr $1 "$APPDATA\Mozilla\Firefox\installs.ini" "$AppUserModelID" "Default"
    ${IfNot} ${Errors}
      ${GetLongPath} "$APPDATA\Mozilla\Firefox\$1" $2
      ${If} ${FileExists} $2
        StrCpy $R0 $2
      ${Else}
        ${GetLongPath} "$1" $2
        ${If} ${FileExists} $2
          StrCpy $R0 $2
>>>>>>> 75393ee8
        ${EndIf}
      ${EndIf}
    ${EndIf}
  ${EndIf}

<<<<<<< HEAD
        ClearErrors
        ReadINIStr $1 "$APPDATA\Waterfox\Waterfox\profiles.ini" "Profile$0" "Default"
        ${IfNot} ${Errors}
        ${AndIf} $1 == "1"
          ; We've found the default profile
          ReadINIStr $1 "$APPDATA\Waterfox\Waterfox\profiles.ini" "Profile$0" "Path"
          ReadINIStr $2 "$APPDATA\Waterfox\Waterfox\profiles.ini" "Profile$0" "IsRelative"
          ${If} $2 == "1"
            StrCpy $R0 "$APPDATA\Waterfox\Waterfox\$1"
          ${Else}
            StrCpy $R0 "$1"
          ${EndIf}
          ${Break}
=======
  ${If} $R0 == ""
    ; We don't have an install-specific profile, so look for an old-style
    ; default profile instead by checking each numbered Profile section.
    StrCpy $0 0
    ${Do}
      ClearErrors
      ; Check if the section exists by reading a value that must be present.
      ReadINIStr $1 "$APPDATA\Mozilla\Firefox\profiles.ini" "Profile$0" "Path"
      ${If} ${Errors}
        ; We've run out of profile sections.
        ${Break}
      ${EndIf}

      ClearErrors
      ReadINIStr $1 "$APPDATA\Mozilla\Firefox\profiles.ini" "Profile$0" "Default"
      ${IfNot} ${Errors}
      ${AndIf} $1 == "1"
        ; We've found the default profile
        ReadINIStr $1 "$APPDATA\Mozilla\Firefox\profiles.ini" "Profile$0" "Path"
        ReadINIStr $2 "$APPDATA\Mozilla\Firefox\profiles.ini" "Profile$0" "IsRelative"
        ${If} $2 == "1"
          StrCpy $R0 "$APPDATA\Mozilla\Firefox\$1"
        ${Else}
          StrCpy $R0 "$1"
>>>>>>> 75393ee8
        ${EndIf}
        ${Break}
      ${EndIf}

      IntOp $0 $0 + 1
    ${Loop}
  ${EndIf}

  GetFullPathName $R0 $R0

  ${If} $R0 == ""
    ; No profile to clean up, so don't show the cleanup prompt.
    GoTo end
  ${EndIf}

  ; We have at least one profile present. If we don't have any installations,
  ; then we need to show the re-install prompt. We'll say there's an
  ; installation present if HKCR\FirefoxURL* exists and points to a real path.
  StrCpy $0 0
  StrCpy $R9 ""
  ${Do}
    ClearErrors
    EnumRegKey $1 HKCR "" $0
    ${If} ${Errors}
    ${OrIf} $1 == ""
      ${Break}
    ${EndIf}
    ${WordFind} "$1" "-" "+1{" $2
    ${If} $2 == "WaterfoxURL"
      ClearErrors
      ReadRegStr $2 HKCR "$1\DefaultIcon" ""
      ${IfNot} ${Errors}
        ${GetPathFromString} $2 $1
        ${If} ${FileExists} $1
          StrCpy $R9 $1
          ${Break}
        ${EndIf}
      ${EndIf}
    ${EndIf}
    IntOp $0 $0 + 1
  ${Loop}
  ${If} $R9 == ""
    StrCpy $ProfileCleanupPromptType 1
    GoTo end
  ${EndIf}

  ; Okay, there's at least one install, let's see if it's for this channel.
  SetShellVarContext all
  ${GetSingleInstallPath} "Software\Waterfox\${BrandFullNameInternal}" $0
  ${If} $0 == "false"
    SetShellVarContext current
    ${GetSingleInstallPath} "Software\Waterfox\${BrandFullNameInternal}" $0
    ${If} $0 == "false"
      ; Existing installs are not for this channel. Don't show any prompt.
      GoTo end
    ${EndIf}
  ${EndIf}

  ; Find out what version the default profile was last used on.
  ${If} ${FileExists} "$R0\compatibility.ini"
    ClearErrors
    ReadINIStr $0 "$R0\compatibility.ini" "Compatibility" "LastVersion"
    ${If} ${Errors}
      GoTo end
    ${EndIf}
    ${WordFind} $0 "." "+1{" $0

    ; We don't know what version we're about to install because we haven't
    ; downloaded it yet. Find out what the latest version released on this
    ; channel is and assume we'll be installing that one.
    Call GetLatestReleasedVersion
    ${If} ${Errors}
      ; Use this stub installer's version as a fallback when we can't get the
      ; real current version; this may be behind, but it's better than nothing.
      StrCpy $1 ${AppVersion}
    ${EndIf}

    ${WordFind} $1 "." "+1{" $1
    IntOp $1 $1 - 2

    ${If} $1 > $0
      ; Default profile was last used more than two versions ago, so we need
      ; to show the paveover version of the profile cleanup prompt.
      StrCpy $ProfileCleanupPromptType 2
    ${EndIf}
  ${EndIf}

  end:
  SetRegView lastused
  SetShellVarContext all
FunctionEnd

Function GetLatestReleasedVersion
  ClearErrors
  Push $0 ; InetBgDl::GetStats uses $0 for the HTTP error code
  ; $1 is our return value, so don't save it
  Push $2 ; InetBgDl::GetStats uses $2 to tell us when the transfer is done
  Push $3 ; $3 - $5 are also set by InetBgDl::GetStats, but we don't use them
  Push $4
  Push $5
  Push $6 ; This is our response timeout counter

  InetBgDL::Get /RESET /END
  InetBgDL::Get "https://product-details.mozilla.org/1.0/firefox_versions.json" \
                "$PLUGINSDIR\firefox_versions.json" \
                /CONNECTTIMEOUT 120 /RECEIVETIMEOUT 120 /END

  ; Wait for the response, but only give it half a second since this is on the
  ; installer startup path (we haven't even shown a window yet).
  StrCpy $6 0
  ${Do}
    Sleep 100
    InetBgDL::GetStats
    IntOp $6 $6 + 1

    ${If} $2 == 0
      ${Break}
    ${ElseIf} $6 >= 5
      InetBgDL::Get /RESET /END
      SetErrors
      GoTo end
    ${EndIf}
  ${Loop}

  StrCpy $1 0
  nsJSON::Set /file "$PLUGINSDIR\firefox_versions.json"
  IfErrors end
  ${Select} ${Channel}
  ${Case} "unofficial"
    StrCpy $1 "FIREFOX_NIGHTLY"
  ${Case} "nightly"
    StrCpy $1 "FIREFOX_NIGHTLY"
  ${Case} "aurora"
    StrCpy $1 "FIREFOX_DEVEDITION"
  ${Case} "beta"
    StrCpy $1 "LATEST_FIREFOX_RELEASED_DEVEL_VERSION"
  ${Case} "release"
    StrCpy $1 "LATEST_FIREFOX_VERSION"
  ${EndSelect}
  nsJSON::Get $1 /end

  end:
  ${If} ${Errors}
  ${OrIf} $1 == 0
    SetErrors
    StrCpy $1 0
  ${Else}
    Pop $1
  ${EndIf}

  Pop $6
  Pop $5
  Pop $4
  Pop $3
  Pop $2
  Pop $0
FunctionEnd

Function GetExistingInstallArch
  StrCpy $0 "unknown"

  ClearErrors
  FileOpen $R1 "$0\install.log" r
  ${If} ${Errors}
    Return
  ${EndIf}

  ${Do}
    ClearErrors
    FileReadUTF16LE $R1 $R2
    ${If} ${Errors}
      ${Break}
    ${EndIf}

    ClearErrors
    ${WordFind} "$R2" "Target CPU : " "E+1}" $R3
    ${If} ${Errors}
      ${Continue}
    ${EndIf}

    ${TrimNewLines} "$R3" $R3
    ${If} $R3 == "x86"
      StrCpy $0 ${ARCH_X86}
    ${ElseIf} $R3 == "x64"
      StrCpy $0 ${ARCH_AMD64}
    ${ElseIf} $R3 == "AArch64"
      StrCpy $0 ${ARCH_AARCH64}
    ${EndIf}
    ${Break}
  ${Loop}

  FileClose $R1
FunctionEnd

; Determine which architecture build we should download and install.
; AArch64 is always selected if it's the native architecture of the machine.
; Otherwise, we check a few things to determine if AMD64 is appropriate:
; 1) Running a 64-bit OS (we've already checked the OS version).
; 2) An amount of RAM strictly greater than RAM_NEEDED_FOR_64BIT
; 3) No third-party products installed that cause issues with the 64-bit build.
;    Currently this includes Lenovo OneKey Theater and Lenovo Energy Management.
; We also make sure that the partner.ini file contains a download URL for the
; selected architecture, when a partner.ini file eixsts.
; If any of those checks fail, the 32-bit x86 build is selected.
Function GetArchToInstall
  StrCpy $ArchToInstall ${ARCH_X86}

  ${If} ${IsNativeARM64}
    StrCpy $ArchToInstall ${ARCH_AARCH64}
    GoTo downloadUrlCheck
  ${EndIf}

  ${IfNot} ${IsNativeAMD64}
    Return
  ${EndIf}

  System::Call "*(i 64, i, l 0, l, l, l, l, l, l)p.r1"
  System::Call "Kernel32::GlobalMemoryStatusEx(p r1)"
  System::Call "*$1(i, i, l.r2, l, l, l, l, l, l)"
  System::Free $1
  ${If} $2 L<= ${RAM_NEEDED_FOR_64BIT}
    Return
  ${EndIf}

  ; Lenovo OneKey Theater can theoretically be in a directory other than this
  ; one, because some installer versions let you change it, but it's unlikely.
  ${If} ${FileExists} "$PROGRAMFILES32\Lenovo\Onekey Theater\windowsapihookdll64.dll"
    Return
  ${EndIf}

  ${If} ${FileExists} "$PROGRAMFILES32\Lenovo\Energy Management\Energy Management.exe"
    Return
  ${EndIf}

  StrCpy $ArchToInstall ${ARCH_AMD64}

  downloadUrlCheck:
  ; If we've selected an architecture that doesn't have a download URL in the
  ; partner.ini, but there is a URL there for 32-bit x86, then fall back to
  ; 32-bit x86 on the theory that we should never use a non-partner build if
  ; we are configured as a partner installer, even if the only build that's
  ; provided is suboptimal for the machine. If there isn't even an x86 URL,
  ; then we won't force x86 and GetDownloadURL will stick with the built-in URL.
  ClearErrors
  ReadINIStr $1 "${PARTNER_INI}" "DownloadURL" "X86"
  ${IfNot} ${Errors}
    ${If} $ArchToInstall == ${ARCH_AMD64}
      ReadINIStr $1 "${PARTNER_INI}" "DownloadURL" "AMD64"
      ${If} ${Errors}
        StrCpy $ArchToInstall ${ARCH_X86}
      ${EndIf}
    ${ElseIf} $ArchToInstall == ${ARCH_AARCH64}
      ReadINIStr $1 "${PARTNER_INI}" "DownloadURL" "AArch64"
      ${If} ${Errors}
        StrCpy $ArchToInstall ${ARCH_X86}
      ${EndIf}
    ${EndIf}
  ${EndIf}
FunctionEnd

Function GetDownloadURL
  Push $0
  Push $1

  ; Start with the appropriate URL from our built-in branding info.
  ${If} $ArchToInstall == ${ARCH_AMD64}
    StrCpy $0 "${URLStubDownloadAMD64}${URLStubDownloadAppend}"
  ${ElseIf} $ArchToInstall == ${ARCH_AARCH64}
    StrCpy $0 "${URLStubDownloadAArch64}${URLStubDownloadAppend}"
  ${Else}
    StrCpy $0 "${URLStubDownloadX86}${URLStubDownloadAppend}"
  ${EndIf}

  ; If we have a partner.ini file then use the URL from there instead.
  ClearErrors
  ${If} $ArchToInstall == ${ARCH_AMD64}
    ReadINIStr $1 "${PARTNER_INI}" "DownloadURL" "AMD64"
  ${ElseIf} $ArchToInstall == ${ARCH_AARCH64}
    ReadINIStr $1 "${PARTNER_INI}" "DownloadURL" "AArch64"
  ${Else}
    ReadINIStr $1 "${PARTNER_INI}" "DownloadURL" "X86"
  ${EndIf}
  ${IfNot} ${Errors}
    StrCpy $0 "$1"
  ${EndIf}

  Pop $1
  Exch $0
FunctionEnd

Section
SectionEnd<|MERGE_RESOLUTION|>--- conflicted
+++ resolved
@@ -1922,61 +1922,24 @@
   SetShellVarContext current
 
   StrCpy $R0 ""
-<<<<<<< HEAD
-  ${If} ${FileExists} "$APPDATA\Waterfox\Waterfox\profiles.ini"
-    ; See if there's an installation-specific profile for our INSTDIR.
-    ClearErrors
-    ReadINIStr $1 "$APPDATA\Waterfox\Waterfox\profiles.ini" "Install$AppUserModelID" "Default"
-    ${IfNot} ${Errors}
-      ; We found an installation-specific profile, let's use that one.
-      ; These don't set IsRelative but they're always relative paths.
-      StrCpy $R0 "$APPDATA\Waterfox\Waterfox\$1"
-    ${Else}
-      ; We don't have an install-specific profile, so look for an old-style
-      ; default profile instead by checking each numbered Profile section.
-      StrCpy $0 0
-      ${Do}
-        ClearErrors
-        ; Check if the section exists by reading a value that must be present.
-        ReadINIStr $1 "$APPDATA\Waterfox\Waterfox\profiles.ini" "Profile$0" "Path"
-        ${If} ${Errors}
-          ; We've run out of profile sections.
-          ${Break}
-=======
   ; First look for an install-specific profile, which might be listed as
   ; either a relative or an absolute path (installs.ini doesn't say which).
-  ${If} ${FileExists} "$APPDATA\Mozilla\Firefox\installs.ini"
+  ${If} ${FileExists} "$APPDATA\Waterfox\installs.ini"
     ClearErrors
-    ReadINIStr $1 "$APPDATA\Mozilla\Firefox\installs.ini" "$AppUserModelID" "Default"
+    ReadINIStr $1 "$APPDATA\Waterfox\installs.ini" "$AppUserModelID" "Default"
     ${IfNot} ${Errors}
-      ${GetLongPath} "$APPDATA\Mozilla\Firefox\$1" $2
+      ${GetLongPath} "$APPDATA\Waterfox\$1" $2
       ${If} ${FileExists} $2
         StrCpy $R0 $2
       ${Else}
         ${GetLongPath} "$1" $2
         ${If} ${FileExists} $2
           StrCpy $R0 $2
->>>>>>> 75393ee8
         ${EndIf}
       ${EndIf}
     ${EndIf}
   ${EndIf}
 
-<<<<<<< HEAD
-        ClearErrors
-        ReadINIStr $1 "$APPDATA\Waterfox\Waterfox\profiles.ini" "Profile$0" "Default"
-        ${IfNot} ${Errors}
-        ${AndIf} $1 == "1"
-          ; We've found the default profile
-          ReadINIStr $1 "$APPDATA\Waterfox\Waterfox\profiles.ini" "Profile$0" "Path"
-          ReadINIStr $2 "$APPDATA\Waterfox\Waterfox\profiles.ini" "Profile$0" "IsRelative"
-          ${If} $2 == "1"
-            StrCpy $R0 "$APPDATA\Waterfox\Waterfox\$1"
-          ${Else}
-            StrCpy $R0 "$1"
-          ${EndIf}
-          ${Break}
-=======
   ${If} $R0 == ""
     ; We don't have an install-specific profile, so look for an old-style
     ; default profile instead by checking each numbered Profile section.
@@ -1984,24 +1947,23 @@
     ${Do}
       ClearErrors
       ; Check if the section exists by reading a value that must be present.
-      ReadINIStr $1 "$APPDATA\Mozilla\Firefox\profiles.ini" "Profile$0" "Path"
+      ReadINIStr $1 "$APPDATA\Waterfox\profiles.ini" "Profile$0" "Path"
       ${If} ${Errors}
         ; We've run out of profile sections.
         ${Break}
       ${EndIf}
 
       ClearErrors
-      ReadINIStr $1 "$APPDATA\Mozilla\Firefox\profiles.ini" "Profile$0" "Default"
+      ReadINIStr $1 "$APPDATA\Waterfox\profiles.ini" "Profile$0" "Default"
       ${IfNot} ${Errors}
       ${AndIf} $1 == "1"
         ; We've found the default profile
-        ReadINIStr $1 "$APPDATA\Mozilla\Firefox\profiles.ini" "Profile$0" "Path"
-        ReadINIStr $2 "$APPDATA\Mozilla\Firefox\profiles.ini" "Profile$0" "IsRelative"
+        ReadINIStr $1 "$APPDATA\Waterfox\profiles.ini" "Profile$0" "Path"
+        ReadINIStr $2 "$APPDATA\Waterfox\profiles.ini" "Profile$0" "IsRelative"
         ${If} $2 == "1"
-          StrCpy $R0 "$APPDATA\Mozilla\Firefox\$1"
+          StrCpy $R0 "$APPDATA\Waterfox\$1"
         ${Else}
           StrCpy $R0 "$1"
->>>>>>> 75393ee8
         ${EndIf}
         ${Break}
       ${EndIf}
