/* This Source Code Form is subject to the terms of the Mozilla Public
 * License, v. 2.0. If a copy of the MPL was not distributed with this file,
 * You can obtain one at http://mozilla.org/MPL/2.0/. */
/* globals XPCOMUtils, Services, Task, Promise, SearchSuggestionController, FormHistory, PrivateBrowsingUtils */
"use strict";

this.EXPORTED_SYMBOLS = [
  "ContentSearch",
];

const { classes: Cc, interfaces: Ci, utils: Cu } = Components;

Cu.import("resource://gre/modules/Services.jsm");
Cu.import("resource://gre/modules/Promise.jsm");
Cu.import("resource://gre/modules/Task.jsm");
Cu.import("resource://gre/modules/XPCOMUtils.jsm");

XPCOMUtils.defineLazyModuleGetter(this, "FormHistory",
  "resource://gre/modules/FormHistory.jsm");
XPCOMUtils.defineLazyModuleGetter(this, "PrivateBrowsingUtils",
  "resource://gre/modules/PrivateBrowsingUtils.jsm");
XPCOMUtils.defineLazyModuleGetter(this, "SearchSuggestionController",
  "resource://gre/modules/SearchSuggestionController.jsm");

const INBOUND_MESSAGE = "ContentSearch";
const OUTBOUND_MESSAGE = INBOUND_MESSAGE;
const MAX_LOCAL_SUGGESTIONS = 3;
const MAX_SUGGESTIONS = 6;

/**
 * ContentSearch receives messages named INBOUND_MESSAGE and sends messages
 * named OUTBOUND_MESSAGE.  The data of each message is expected to look like
 * { type, data }.  type is the message's type (or subtype if you consider the
 * type of the message itself to be INBOUND_MESSAGE), and data is data that is
 * specific to the type.
 *
 * Inbound messages have the following types:
 *
 *   AddFormHistoryEntry
 *     Adds an entry to the search form history.
 *     data: the entry, a string
 *   GetSuggestions
 *     Retrieves an array of search suggestions given a search string.
 *     data: { engineName, searchString }
 *   GetState
 *     Retrieves the current search engine state.
 *     data: null
 *   GetStrings
 *     Retrieves localized search UI strings.
 *     data: null
 *   ManageEngines
 *     Opens the search engine management window.
 *     data: null
 *   RemoveFormHistoryEntry
 *     Removes an entry from the search form history.
 *     data: the entry, a string
 *   Search
 *     Performs a search.
 *     Any GetSuggestions messages in the queue from the same target will be
 *     cancelled.
 *     data: { engineName, searchString, healthReportKey, searchPurpose }
 *   SetCurrentEngine
 *     Sets the current engine.
 *     data: the name of the engine
 *   SpeculativeConnect
 *     Speculatively connects to an engine.
 *     data: the name of the engine
 *
 * Outbound messages have the following types:
 *
 *   CurrentEngine
 *     Broadcast when the current engine changes.
 *     data: see _currentEngineObj
 *   CurrentState
 *     Broadcast when the current search state changes.
 *     data: see currentStateObj
 *   State
 *     Sent in reply to GetState.
 *     data: see currentStateObj
 *   Strings
 *     Sent in reply to GetStrings
 *     data: Object containing string names and values for the current locale.
 *   Suggestions
 *     Sent in reply to GetSuggestions.
 *     data: see _onMessageGetSuggestions
 *   SuggestionsCancelled
 *     Sent in reply to GetSuggestions when pending GetSuggestions events are
 *     cancelled.
 *     data: null
 */

this.ContentSearch = {

  // Inbound events are queued and processed in FIFO order instead of handling
  // them immediately, which would result in non-FIFO responses due to the
  // asynchrononicity added by converting image data URIs to ArrayBuffers.
  _eventQueue: [],
  _currentEventPromise: null,

  // This is used to handle search suggestions.  It maps xul:browsers to objects
  // { controller, previousFormHistoryResult }.  See _onMessageGetSuggestions.
  _suggestionMap: new WeakMap(),

  // Resolved when we finish shutting down.
  _destroyedPromise: null,

  // The current controller and browser in _onMessageGetSuggestions.  Allows
  // fetch cancellation from _cancelSuggestions.
  _currentSuggestion: null,

  init() {
    Cc["@mozilla.org/globalmessagemanager;1"].
      getService(Ci.nsIMessageListenerManager).
      addMessageListener(INBOUND_MESSAGE, this);
    Services.obs.addObserver(this, "browser-search-engine-modified", false);
    Services.obs.addObserver(this, "shutdown-leaks-before-check", false);
    Services.prefs.addObserver("browser.search.hiddenOneOffs", this, false);
    this._stringBundle = Services.strings.createBundle("chrome://global/locale/autocomplete.properties");
  },

  get searchSuggestionUIStrings() {
    if (this._searchSuggestionUIStrings) {
      return this._searchSuggestionUIStrings;
    }
    this._searchSuggestionUIStrings = {};
    let searchBundle = Services.strings.createBundle("chrome://browser/locale/search.properties");
    let stringNames = ["searchHeader", "searchPlaceholder", "searchForSomethingWith",
                       "searchWithHeader", "searchSettings"];

    for (let name of stringNames) {
      this._searchSuggestionUIStrings[name] = searchBundle.GetStringFromName(name);
    }
    return this._searchSuggestionUIStrings;
  },

  destroy() {
    if (this._destroyedPromise) {
      return this._destroyedPromise;
    }

    Cc["@mozilla.org/globalmessagemanager;1"].
      getService(Ci.nsIMessageListenerManager).
      removeMessageListener(INBOUND_MESSAGE, this);
    Services.obs.removeObserver(this, "browser-search-engine-modified");
    Services.obs.removeObserver(this, "shutdown-leaks-before-check");

    this._eventQueue.length = 0;
    this._destroyedPromise = Promise.resolve(this._currentEventPromise);
    return this._destroyedPromise;
  },

  /**
   * Focuses the search input in the page with the given message manager.
   * @param  messageManager
   *         The MessageManager object of the selected browser.
   */
  focusInput(messageManager) {
    messageManager.sendAsyncMessage(OUTBOUND_MESSAGE, {
      type: "FocusInput"
    });
  },

  receiveMessage(msg) {
    // Add a temporary event handler that exists only while the message is in
    // the event queue.  If the message's source docshell changes browsers in
    // the meantime, then we need to update msg.target.  event.detail will be
    // the docshell's new parent <xul:browser> element.
    msg.handleEvent = event => {
      let browserData = this._suggestionMap.get(msg.target);
      if (browserData) {
        this._suggestionMap.delete(msg.target);
        this._suggestionMap.set(event.detail, browserData);
      }
      msg.target.removeEventListener("SwapDocShells", msg, true);
      msg.target = event.detail;
      msg.target.addEventListener("SwapDocShells", msg, true);
    };
    msg.target.addEventListener("SwapDocShells", msg, true);

    // Search requests cause cancellation of all Suggestion requests from the
    // same browser.
    if (msg.data.type === "Search") {
      this._cancelSuggestions(msg);
    }

    this._eventQueue.push({
      type: "Message",
      data: msg,
    });
    this._processEventQueue();
  },

  observe(subj, topic, data) {
    switch (topic) {
    case "nsPref:changed":
    case "browser-search-engine-modified":
      this._eventQueue.push({
        type: "Observe",
        data,
      });
      this._processEventQueue();
      break;
    case "shutdown-leaks-before-check":
      subj.wrappedJSObject.client.addBlocker(
        "ContentSearch: Wait until the service is destroyed", () => this.destroy());
      break;
    }
  },

  removeFormHistoryEntry(msg, entry) {
    let browserData = this._suggestionDataForBrowser(msg.target);
    if (browserData && browserData.previousFormHistoryResult) {
      let { previousFormHistoryResult } = browserData;
      for (let i = 0; i < previousFormHistoryResult.matchCount; i++) {
        if (previousFormHistoryResult.getValueAt(i) === entry) {
          previousFormHistoryResult.removeValueAt(i, true);
          break;
        }
      }
    }
  },

  performSearch(msg, data) {
    this._ensureDataHasProperties(data, [
      "engineName",
      "searchString",
      "healthReportKey",
      "searchPurpose",
    ]);
    let engine = Services.search.getEngineByName(data.engineName);
    let submission = engine.getSubmission(data.searchString, "", data.searchPurpose);
    let browser = msg.target;
    let win = browser.ownerGlobal;
    if (!win) {
      // The browser may have been closed between the time its content sent the
      // message and the time we handle it.
      return;
    }
    let where = win.whereToOpenLink(data.originalEvent);

    // There is a chance that by the time we receive the search message, the user
    // has switched away from the tab that triggered the search. If, based on the
    // event, we need to load the search in the same tab that triggered it (i.e.
    // where === "current"), openUILinkIn will not work because that tab is no
    // longer the current one. For this case we manually load the URI.
    if (where === "current") {
      browser.loadURIWithFlags(submission.uri.spec,
                               Ci.nsIWebNavigation.LOAD_FLAGS_NONE, null, null,
                               submission.postData);
    } else {
      let params = {
        postData: submission.postData,
        inBackground: Services.prefs.getBoolPref("browser.tabs.loadInBackground"),
      };
      win.openUILinkIn(submission.uri.spec, where, params);
    }
<<<<<<< HEAD
    return;
=======
    win.BrowserSearch.recordSearchInTelemetry(engine, data.healthReportKey,
                                              { selection: data.selection });
>>>>>>> 245e82a7
  },

  getSuggestions: Task.async(function* (engineName, searchString, browser) {
    let engine = Services.search.getEngineByName(engineName);
    if (!engine) {
      throw new Error("Unknown engine name: " + engineName);
    }

    let browserData = this._suggestionDataForBrowser(browser, true);
    let { controller } = browserData;
    let ok = SearchSuggestionController.engineOffersSuggestions(engine);
    controller.maxLocalResults = ok ? MAX_LOCAL_SUGGESTIONS : MAX_SUGGESTIONS;
    controller.maxRemoteResults = ok ? MAX_SUGGESTIONS : 0;
    let priv = PrivateBrowsingUtils.isBrowserPrivate(browser);
    // fetch() rejects its promise if there's a pending request, but since we
    // process our event queue serially, there's never a pending request.
    this._currentSuggestion = { controller, target: browser };
    let suggestions = yield controller.fetch(searchString, priv, engine);
    this._currentSuggestion = null;

    // suggestions will be null if the request was cancelled
    let result = {};
    if (!suggestions) {
      return result;
    }

    // Keep the form history result so RemoveFormHistoryEntry can remove entries
    // from it.  Keeping only one result isn't foolproof because the client may
    // try to remove an entry from one set of suggestions after it has requested
    // more but before it's received them.  In that case, the entry may not
    // appear in the new suggestions.  But that should happen rarely.
    browserData.previousFormHistoryResult = suggestions.formHistoryResult;
    result = {
      engineName,
      term: suggestions.term,
      local: suggestions.local,
      remote: suggestions.remote,
    };
    return result;
  }),

  addFormHistoryEntry: Task.async(function* (browser, entry = "") {
    let isPrivate = false;
    try {
      // isBrowserPrivate assumes that the passed-in browser has all the normal
      // properties, which won't be true if the browser has been destroyed.
      // That may be the case here due to the asynchronous nature of messaging.
      isPrivate = PrivateBrowsingUtils.isBrowserPrivate(browser.target);
    } catch (err) {
      return false;
    }
    if (isPrivate || entry === "") {
      return false;
    }
    let browserData = this._suggestionDataForBrowser(browser.target, true);
    FormHistory.update({
      op: "bump",
      fieldname: browserData.controller.formHistoryParam,
      value: entry,
    }, {
      handleCompletion: () => {},
      handleError: err => {
        Cu.reportError("Error adding form history entry: " + err);
      },
    });
    return true;
  }),

  currentStateObj: Task.async(function* (uriFlag = false) {
    let state = {
      engines: [],
      currentEngine: yield this._currentEngineObj(),
    };
    if (uriFlag) {
      state.currentEngine.iconBuffer = Services.search.currentEngine.getIconURLBySize(16, 16);
    }
    let pref = Services.prefs.getCharPref("browser.search.hiddenOneOffs");
    let hiddenList = pref ? pref.split(",") : [];
    for (let engine of Services.search.getVisibleEngines()) {
      let uri = engine.getIconURLBySize(16, 16);
      let iconBuffer = uri;
      if (!uriFlag) {
        iconBuffer = yield this._arrayBufferFromDataURI(uri);
      }
      state.engines.push({
        name: engine.name,
        iconBuffer,
        hidden: hiddenList.indexOf(engine.name) !== -1,
      });
    }
    return state;
  }),

  _processEventQueue() {
    if (this._currentEventPromise || !this._eventQueue.length) {
      return;
    }

    let event = this._eventQueue.shift();

    this._currentEventPromise = Task.spawn(function* () {
      try {
        yield this["_on" + event.type](event.data);
      } catch (err) {
        Cu.reportError(err);
      } finally {
        this._currentEventPromise = null;
        this._processEventQueue();
      }
    }.bind(this));
  },

  _cancelSuggestions(msg) {
    let cancelled = false;
    // cancel active suggestion request
    if (this._currentSuggestion && this._currentSuggestion.target === msg.target) {
      this._currentSuggestion.controller.stop();
      cancelled = true;
    }
    // cancel queued suggestion requests
    for (let i = 0; i < this._eventQueue.length; i++) {
      let m = this._eventQueue[i].data;
      if (msg.target === m.target && m.data.type === "GetSuggestions") {
        this._eventQueue.splice(i, 1);
        cancelled = true;
        i--;
      }
    }
    if (cancelled) {
      this._reply(msg, "SuggestionsCancelled");
    }
  },

  _onMessage: Task.async(function* (msg) {
    let methodName = "_onMessage" + msg.data.type;
    if (methodName in this) {
      yield this._initService();
      yield this[methodName](msg, msg.data.data);
      if (!Cu.isDeadWrapper(msg.target)) {
        msg.target.removeEventListener("SwapDocShells", msg, true);
      }
    }
  }),

  _onMessageGetState(msg, data) {
    return this.currentStateObj().then(state => {
      this._reply(msg, "State", state);
    });
  },

  _onMessageGetStrings(msg, data) {
    this._reply(msg, "Strings", this.searchSuggestionUIStrings);
  },

  _onMessageSearch(msg, data) {
    this.performSearch(msg, data);
  },

  _onMessageSetCurrentEngine(msg, data) {
    Services.search.currentEngine = Services.search.getEngineByName(data);
  },

  _onMessageManageEngines(msg, data) {
    let browserWin = msg.target.ownerGlobal;
    browserWin.openPreferences("paneSearch");
  },

  _onMessageGetSuggestions: Task.async(function* (msg, data) {
    this._ensureDataHasProperties(data, [
      "engineName",
      "searchString",
    ]);
    let {engineName, searchString} = data;
    let suggestions = yield this.getSuggestions(engineName, searchString, msg.target);

    this._reply(msg, "Suggestions", {
      engineName: data.engineName,
      searchString: suggestions.term,
      formHistory: suggestions.local,
      remote: suggestions.remote,
    });
  }),

  _onMessageAddFormHistoryEntry: Task.async(function* (msg, entry) {
    yield this.addFormHistoryEntry(msg, entry);
  }),

  _onMessageRemoveFormHistoryEntry(msg, entry) {
    this.removeFormHistoryEntry(msg, entry);
  },

  _onMessageSpeculativeConnect(msg, engineName) {
    let engine = Services.search.getEngineByName(engineName);
    if (!engine) {
      throw new Error("Unknown engine name: " + engineName);
    }
    if (msg.target.contentWindow) {
      engine.speculativeConnect({
        window: msg.target.contentWindow,
      });
    }
  },

  _onObserve: Task.async(function* (data) {
    if (data === "engine-current") {
      let engine = yield this._currentEngineObj();
      this._broadcast("CurrentEngine", engine);
    } else if (data !== "engine-default") {
      // engine-default is always sent with engine-current and isn't otherwise
      // relevant to content searches.
      let state = yield this.currentStateObj();
      this._broadcast("CurrentState", state);
    }
  }),

  _suggestionDataForBrowser(browser, create = false) {
    let data = this._suggestionMap.get(browser);
    if (!data && create) {
      // Since one SearchSuggestionController instance is meant to be used per
      // autocomplete widget, this means that we assume each xul:browser has at
      // most one such widget.
      data = {
        controller: new SearchSuggestionController(),
      };
      this._suggestionMap.set(browser, data);
    }
    return data;
  },

  _reply(msg, type, data) {
    // We reply asyncly to messages, and by the time we reply the browser we're
    // responding to may have been destroyed.  messageManager is null then.
    if (!Cu.isDeadWrapper(msg.target) && msg.target.messageManager) {
      msg.target.messageManager.sendAsyncMessage(...this._msgArgs(type, data));
    }
  },

  _broadcast(type, data) {
    Cc["@mozilla.org/globalmessagemanager;1"].
      getService(Ci.nsIMessageListenerManager).
      broadcastAsyncMessage(...this._msgArgs(type, data));
  },

  _msgArgs(type, data) {
    return [OUTBOUND_MESSAGE, {
      type,
      data,
    }];
  },

  _currentEngineObj: Task.async(function* () {
    let engine = Services.search.currentEngine;
    let favicon = engine.getIconURLBySize(16, 16);
    let placeholder = this._stringBundle.formatStringFromName(
      "searchWithEngine", [engine.name], 1);
    let obj = {
      name: engine.name,
      placeholder,
      iconBuffer: yield this._arrayBufferFromDataURI(favicon),
    };
    return obj;
  }),

  _arrayBufferFromDataURI(uri) {
    if (!uri) {
      return Promise.resolve(null);
    }
    let deferred = Promise.defer();
    let xhr = Cc["@mozilla.org/xmlextras/xmlhttprequest;1"].
              createInstance(Ci.nsIXMLHttpRequest);
    xhr.open("GET", uri, true);
    xhr.responseType = "arraybuffer";
    xhr.onload = () => {
      deferred.resolve(xhr.response);
    };
    xhr.onerror = xhr.onabort = xhr.ontimeout = () => {
      deferred.resolve(null);
    };
    try {
      // This throws if the URI is erroneously encoded.
      xhr.send();
    } catch (err) {
      return Promise.resolve(null);
    }
    return deferred.promise;
  },

  _ensureDataHasProperties(data, requiredProperties) {
    for (let prop of requiredProperties) {
      if (!(prop in data)) {
        throw new Error("Message data missing required property: " + prop);
      }
    }
  },

  _initService() {
    if (!this._initServicePromise) {
      let deferred = Promise.defer();
      this._initServicePromise = deferred.promise;
      Services.search.init(() => deferred.resolve());
    }
    return this._initServicePromise;
  },
};<|MERGE_RESOLUTION|>--- conflicted
+++ resolved
@@ -254,12 +254,7 @@
       };
       win.openUILinkIn(submission.uri.spec, where, params);
     }
-<<<<<<< HEAD
     return;
-=======
-    win.BrowserSearch.recordSearchInTelemetry(engine, data.healthReportKey,
-                                              { selection: data.selection });
->>>>>>> 245e82a7
   },
 
   getSuggestions: Task.async(function* (engineName, searchString, browser) {
