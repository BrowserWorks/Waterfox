/* This Source Code Form is subject to the terms of the Mozilla Public
 * License, v. 2.0. If a copy of the MPL was not distributed with this
 * file, You can obtain one at http://mozilla.org/MPL/2.0/. */

<<<<<<< HEAD
%include ../../shared/downloads/indicator.inc.css

/*** Status and progress indicator ***/

#downloads-animation-container {
  min-height: 1px;
  min-width: 1px;
  height: 1px;
  margin-bottom: -1px;
  /* Makes the outermost animation container element positioned, so that its
     contents are rendered over the main browser window in the Z order.
     This is required by the animated event notification. */
  position: relative;
  /* The selected tab may overlap #downloads-indicator-notification */
  z-index: 5;
}

/*** Main indicator icon ***/

#downloads-button {
  --downloads-indicator-image: url("chrome://browser/skin/download.svg");
}

#downloads-button[cui-areatype="toolbar"] > #downloads-indicator-anchor > #downloads-indicator-icon {
  background: var(--downloads-indicator-image) center no-repeat;
  -moz-context-properties: fill;
  fill: var(--toolbarbutton-icon-fill);
  width: 16px;
  height: 16px;
  background-size: 16px;
}

toolbar[brighttext] #downloads-button[cui-areatype="toolbar"]:not([attention="success"]) > #downloads-indicator-anchor > #downloads-indicator-icon {
  fill: var(--toolbarbutton-icon-fill-inverted);
}

#downloads-button[attention="warning"] > .toolbarbutton-badge-stack > .toolbarbutton-badge,
#downloads-button[attention="severe"] > .toolbarbutton-badge-stack > .toolbarbutton-badge {
  display: -moz-box;
  height: 8px;
  width: 8px;
  min-width: 0;
  border-radius: 50%;
  /* "!important" is necessary to override the rule in toolbarbutton.css */
  margin-top: -1px !important;
  margin-right: -2px !important;
}

#downloads-button[cui-areatype="toolbar"] > .toolbarbutton-badge-stack > .toolbarbutton-badge {
  height: 7px;
  width: 7px;
}

#downloads-button[attention="severe"] > .toolbarbutton-badge-stack > .toolbarbutton-badge {
  background: #D90000;
}

#downloads-button[attention="warning"] > .toolbarbutton-badge-stack > .toolbarbutton-badge {
  background: #FFBF00;
}

#downloads-button[cui-areatype="toolbar"][attention="severe"] > .toolbarbutton-badge-stack > .toolbarbutton-badge:-moz-window-inactive,
#downloads-button[cui-areatype="toolbar"][attention="warning"] > .toolbarbutton-badge-stack > .toolbarbutton-badge:-moz-window-inactive {
  filter: none;
}

#downloads-button[cui-areatype="toolbar"][attention="success"] > #downloads-indicator-anchor > #downloads-indicator-icon {
  fill: var(--toolbarbutton-icon-fill-attention);
}

#downloads-button[cui-areatype="menu-panel"][attention="success"] {
  list-style-image: url("chrome://browser/skin/downloads/download-glow-menuPanel.png");
  -moz-image-region: auto;
}

/* In the next few rules, we use :not([counter]) as a shortcut that is
   equivalent to -moz-any([progress], [paused]). */

#downloads-button:not([counter]) > #downloads-indicator-anchor > #downloads-indicator-progress-area > #downloads-indicator-counter {
  background: var(--downloads-indicator-image) center no-repeat;
  -moz-context-properties: fill;
  fill: var(--toolbarbutton-icon-fill);
  background-size: 12px;
}

toolbar[brighttext] #downloads-button:not([counter]):not([attention="success"]) > #downloads-indicator-anchor > #downloads-button-progress-area > #downloads-indicator-counter {
  fill: var(--toolbarbutton-icon-fill-inverted);
}

#downloads-button:not([counter])[attention="success"] > #downloads-indicator-anchor > #downloads-indicator-progress-area > #downloads-indicator-counter {
  fill: var(--toolbarbutton-icon-fill-attention);
}

/*** Download notifications ***/

#downloads-indicator-notification {
  opacity: 0;
  background-size: 16px;
  background-position: center;
  background-repeat: no-repeat;
  width: 16px;
  height: 16px;
}

@keyframes downloadsIndicatorNotificationStartRight {
  from { opacity: 0; transform: translate(-128px, 128px) scale(8); }
  20%  { opacity: .85; animation-timing-function: ease-out; }
  to   { opacity: 0; transform: translate(0) scale(1); }
}

@keyframes downloadsIndicatorNotificationStartLeft {
  from { opacity: 0; transform: translate(128px, 128px) scale(8); }
  20%  { opacity: .85; animation-timing-function: ease-out; }
  to   { opacity: 0; transform: translate(0) scale(1); }
}

#downloads-notification-anchor[notification="start"] > #downloads-indicator-notification {
  background-image: url("chrome://browser/skin/downloads/download-notification-start.png");
  animation-name: downloadsIndicatorNotificationStartRight;
  animation-duration: 1s;
}

#downloads-notification-anchor[notification="start"]:-moz-locale-dir(rtl) > #downloads-indicator-notification {
  animation-name: downloadsIndicatorNotificationStartLeft;
}

@keyframes downloadsIndicatorNotificationFinish {
  from { opacity: 0; transform: scale(1); }
  20%  { opacity: .65; animation-timing-function: ease-in; }
  to   { opacity: 0; transform: scale(8); }
}

#downloads-notification-anchor[notification="finish"] > #downloads-indicator-notification {
  background-image: url("chrome://browser/skin/downloads/download-notification-finish.png");
  animation-name: downloadsIndicatorNotificationFinish;
  animation-duration: 1s;
}

/*** Progress bar and text ***/

#downloads-indicator-counter {
  height: 10px;
  margin: 0;
  color: hsl(0,0%,30%);
  text-shadow: 0 1px 0 hsla(0,0%,100%,.5);
  font-size: 10px;
  line-height: 10px;
  text-align: center;
}

toolbar[brighttext] #downloads-indicator-counter {
  color: white;
  text-shadow: 0 0 1px rgba(0,0,0,.7),
               0 1px 1.5px rgba(0,0,0,.5);
}

#downloads-indicator-progress {
  width: 18px;
  height: 6px;
  min-width: 0;
  min-height: 0;
  margin-top: 1px;
  margin-bottom: 2px;
  border-radius: 2px;
  box-shadow: 0 1px 0 hsla(0,0%,100%,.4);
}

#downloads-indicator-progress > .progress-bar {
  -moz-appearance: none;
  min-width: 0;
  min-height: 0;
  /* The background-clip: border-box; and background-image: none; are there to expand the background-color behind the border */
  background-clip: padding-box, border-box;
  background-color: rgb(255, 135, 94);
  background-image: linear-gradient(transparent 1px, rgba(255, 255, 255, 0.4) 1px, rgba(255, 255, 255, 0.4) 2px, transparent 2px), none;
  border: 1px solid;
  border-color: rgba(0,43,86,.6) rgba(0,43,86,.4) rgba(0,43,86,.4);
  border-radius: 2px 0 0 2px;
}

#downloads-indicator-progress > .progress-remainder {
  -moz-appearance: none;
  min-width: 0;
  min-height: 0;
  background-image: linear-gradient(#505050, #575757);
  border: 1px solid;
  border-color: hsla(0,0%,0%,.6) hsla(0,0%,0%,.4) hsla(0,0%,0%,.4);
  border-inline-start: none;
  border-radius: 0 2px 2px 0;
}

#downloads-button[paused] > #downloads-indicator-anchor > #downloads-indicator-progress-area > #downloads-indicator-progress > .progress-bar {
  background-color: rgb(220, 230, 81);
}

#downloads-button[paused] > #downloads-indicator-anchor > #downloads-indicator-progress-area > #downloads-indicator-progress > .progress-remainder {
  background-image: linear-gradient(#4b5000, #515700);
}
=======
%include ../../shared/downloads/indicator.inc.css
>>>>>>> 302bbd3e
<|MERGE_RESOLUTION|>--- conflicted
+++ resolved
@@ -2,205 +2,4 @@
  * License, v. 2.0. If a copy of the MPL was not distributed with this
  * file, You can obtain one at http://mozilla.org/MPL/2.0/. */
 
-<<<<<<< HEAD
-%include ../../shared/downloads/indicator.inc.css
-
-/*** Status and progress indicator ***/
-
-#downloads-animation-container {
-  min-height: 1px;
-  min-width: 1px;
-  height: 1px;
-  margin-bottom: -1px;
-  /* Makes the outermost animation container element positioned, so that its
-     contents are rendered over the main browser window in the Z order.
-     This is required by the animated event notification. */
-  position: relative;
-  /* The selected tab may overlap #downloads-indicator-notification */
-  z-index: 5;
-}
-
-/*** Main indicator icon ***/
-
-#downloads-button {
-  --downloads-indicator-image: url("chrome://browser/skin/download.svg");
-}
-
-#downloads-button[cui-areatype="toolbar"] > #downloads-indicator-anchor > #downloads-indicator-icon {
-  background: var(--downloads-indicator-image) center no-repeat;
-  -moz-context-properties: fill;
-  fill: var(--toolbarbutton-icon-fill);
-  width: 16px;
-  height: 16px;
-  background-size: 16px;
-}
-
-toolbar[brighttext] #downloads-button[cui-areatype="toolbar"]:not([attention="success"]) > #downloads-indicator-anchor > #downloads-indicator-icon {
-  fill: var(--toolbarbutton-icon-fill-inverted);
-}
-
-#downloads-button[attention="warning"] > .toolbarbutton-badge-stack > .toolbarbutton-badge,
-#downloads-button[attention="severe"] > .toolbarbutton-badge-stack > .toolbarbutton-badge {
-  display: -moz-box;
-  height: 8px;
-  width: 8px;
-  min-width: 0;
-  border-radius: 50%;
-  /* "!important" is necessary to override the rule in toolbarbutton.css */
-  margin-top: -1px !important;
-  margin-right: -2px !important;
-}
-
-#downloads-button[cui-areatype="toolbar"] > .toolbarbutton-badge-stack > .toolbarbutton-badge {
-  height: 7px;
-  width: 7px;
-}
-
-#downloads-button[attention="severe"] > .toolbarbutton-badge-stack > .toolbarbutton-badge {
-  background: #D90000;
-}
-
-#downloads-button[attention="warning"] > .toolbarbutton-badge-stack > .toolbarbutton-badge {
-  background: #FFBF00;
-}
-
-#downloads-button[cui-areatype="toolbar"][attention="severe"] > .toolbarbutton-badge-stack > .toolbarbutton-badge:-moz-window-inactive,
-#downloads-button[cui-areatype="toolbar"][attention="warning"] > .toolbarbutton-badge-stack > .toolbarbutton-badge:-moz-window-inactive {
-  filter: none;
-}
-
-#downloads-button[cui-areatype="toolbar"][attention="success"] > #downloads-indicator-anchor > #downloads-indicator-icon {
-  fill: var(--toolbarbutton-icon-fill-attention);
-}
-
-#downloads-button[cui-areatype="menu-panel"][attention="success"] {
-  list-style-image: url("chrome://browser/skin/downloads/download-glow-menuPanel.png");
-  -moz-image-region: auto;
-}
-
-/* In the next few rules, we use :not([counter]) as a shortcut that is
-   equivalent to -moz-any([progress], [paused]). */
-
-#downloads-button:not([counter]) > #downloads-indicator-anchor > #downloads-indicator-progress-area > #downloads-indicator-counter {
-  background: var(--downloads-indicator-image) center no-repeat;
-  -moz-context-properties: fill;
-  fill: var(--toolbarbutton-icon-fill);
-  background-size: 12px;
-}
-
-toolbar[brighttext] #downloads-button:not([counter]):not([attention="success"]) > #downloads-indicator-anchor > #downloads-button-progress-area > #downloads-indicator-counter {
-  fill: var(--toolbarbutton-icon-fill-inverted);
-}
-
-#downloads-button:not([counter])[attention="success"] > #downloads-indicator-anchor > #downloads-indicator-progress-area > #downloads-indicator-counter {
-  fill: var(--toolbarbutton-icon-fill-attention);
-}
-
-/*** Download notifications ***/
-
-#downloads-indicator-notification {
-  opacity: 0;
-  background-size: 16px;
-  background-position: center;
-  background-repeat: no-repeat;
-  width: 16px;
-  height: 16px;
-}
-
-@keyframes downloadsIndicatorNotificationStartRight {
-  from { opacity: 0; transform: translate(-128px, 128px) scale(8); }
-  20%  { opacity: .85; animation-timing-function: ease-out; }
-  to   { opacity: 0; transform: translate(0) scale(1); }
-}
-
-@keyframes downloadsIndicatorNotificationStartLeft {
-  from { opacity: 0; transform: translate(128px, 128px) scale(8); }
-  20%  { opacity: .85; animation-timing-function: ease-out; }
-  to   { opacity: 0; transform: translate(0) scale(1); }
-}
-
-#downloads-notification-anchor[notification="start"] > #downloads-indicator-notification {
-  background-image: url("chrome://browser/skin/downloads/download-notification-start.png");
-  animation-name: downloadsIndicatorNotificationStartRight;
-  animation-duration: 1s;
-}
-
-#downloads-notification-anchor[notification="start"]:-moz-locale-dir(rtl) > #downloads-indicator-notification {
-  animation-name: downloadsIndicatorNotificationStartLeft;
-}
-
-@keyframes downloadsIndicatorNotificationFinish {
-  from { opacity: 0; transform: scale(1); }
-  20%  { opacity: .65; animation-timing-function: ease-in; }
-  to   { opacity: 0; transform: scale(8); }
-}
-
-#downloads-notification-anchor[notification="finish"] > #downloads-indicator-notification {
-  background-image: url("chrome://browser/skin/downloads/download-notification-finish.png");
-  animation-name: downloadsIndicatorNotificationFinish;
-  animation-duration: 1s;
-}
-
-/*** Progress bar and text ***/
-
-#downloads-indicator-counter {
-  height: 10px;
-  margin: 0;
-  color: hsl(0,0%,30%);
-  text-shadow: 0 1px 0 hsla(0,0%,100%,.5);
-  font-size: 10px;
-  line-height: 10px;
-  text-align: center;
-}
-
-toolbar[brighttext] #downloads-indicator-counter {
-  color: white;
-  text-shadow: 0 0 1px rgba(0,0,0,.7),
-               0 1px 1.5px rgba(0,0,0,.5);
-}
-
-#downloads-indicator-progress {
-  width: 18px;
-  height: 6px;
-  min-width: 0;
-  min-height: 0;
-  margin-top: 1px;
-  margin-bottom: 2px;
-  border-radius: 2px;
-  box-shadow: 0 1px 0 hsla(0,0%,100%,.4);
-}
-
-#downloads-indicator-progress > .progress-bar {
-  -moz-appearance: none;
-  min-width: 0;
-  min-height: 0;
-  /* The background-clip: border-box; and background-image: none; are there to expand the background-color behind the border */
-  background-clip: padding-box, border-box;
-  background-color: rgb(255, 135, 94);
-  background-image: linear-gradient(transparent 1px, rgba(255, 255, 255, 0.4) 1px, rgba(255, 255, 255, 0.4) 2px, transparent 2px), none;
-  border: 1px solid;
-  border-color: rgba(0,43,86,.6) rgba(0,43,86,.4) rgba(0,43,86,.4);
-  border-radius: 2px 0 0 2px;
-}
-
-#downloads-indicator-progress > .progress-remainder {
-  -moz-appearance: none;
-  min-width: 0;
-  min-height: 0;
-  background-image: linear-gradient(#505050, #575757);
-  border: 1px solid;
-  border-color: hsla(0,0%,0%,.6) hsla(0,0%,0%,.4) hsla(0,0%,0%,.4);
-  border-inline-start: none;
-  border-radius: 0 2px 2px 0;
-}
-
-#downloads-button[paused] > #downloads-indicator-anchor > #downloads-indicator-progress-area > #downloads-indicator-progress > .progress-bar {
-  background-color: rgb(220, 230, 81);
-}
-
-#downloads-button[paused] > #downloads-indicator-anchor > #downloads-indicator-progress-area > #downloads-indicator-progress > .progress-remainder {
-  background-image: linear-gradient(#4b5000, #515700);
-}
-=======
-%include ../../shared/downloads/indicator.inc.css
->>>>>>> 302bbd3e
+%include ../../shared/downloads/indicator.inc.css