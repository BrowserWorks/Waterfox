/* This Source Code Form is subject to the terms of the Mozilla Public
 * License, v. 2.0. If a copy of the MPL was not distributed with this
 * file, You can obtain one at http://mozilla.org/MPL/2.0/. */

"use strict";

/* import-globals-from ../contentSearchUI.js */

// IndexedDB storage constants.
const DATABASE_NAME = "abouthome";
const DATABASE_VERSION = 1;
var searchText;

// This global tracks if the page has been set up before, to prevent double inits
var gObserver = new MutationObserver(function (mutations) {
  for (let mutation of mutations) {
    // The addition of the restore session button changes our width:
    if (mutation.attributeName == "session") {
      fitToWidth();
    }
  }
});

window.addEventListener("pageshow", function () {
  // Delay search engine setup, cause browser.js::BrowserOnAboutPageLoad runs
  // later and may use asynchronous getters.
  window.gObserver.observe(document.documentElement, { attributes: true });
  window.gObserver.observe(document.getElementById("launcher"), { attributes: true });
  fitToWidth();
  setupSearch();
  window.addEventListener("resize", fitToWidth);

  var event = new CustomEvent("AboutHomeLoad", {bubbles:true});
  document.dispatchEvent(event);
});

window.addEventListener("pagehide", function() {
  window.gObserver.disconnect();
  window.removeEventListener("resize", fitToWidth);
});

window.addEventListener("keypress", ev => {
  if (ev.defaultPrevented) {
    return;
  }

  // don't focus the search-box on keypress if something other than the
  // body or document element has focus - don't want to steal input from other elements
  // Make an exception for <a> and <button> elements (and input[type=button|submit])
  // which don't usefully take keypresses anyway.
  // (except space, which is handled below)
  if (document.activeElement && document.activeElement != document.body &&
      document.activeElement != document.documentElement &&
      !["a", "button"].includes(document.activeElement.localName) &&
      !document.activeElement.matches("input:-moz-any([type=button],[type=submit])")) {
    return;
  }

  let modifiers = ev.ctrlKey + ev.altKey + ev.metaKey;
  // ignore Ctrl/Cmd/Alt, but not Shift
  // also ignore Tab, Insert, PageUp, etc., and Space
  if (modifiers != 0 || ev.charCode == 0 || ev.charCode == 32)
    return;

  searchText.focus();
  // need to send the first keypress outside the search-box manually to it
  searchText.value += ev.key;
});

function onSearchSubmit(aEvent)
{
  gContentSearchController.search(aEvent);
}


var gContentSearchController;

function setupSearch()
{
  // Set submit button label for when CSS background are disabled (e.g.
  // high contrast mode).
  document.getElementById("searchSubmit").value =
    document.body.getAttribute("dir") == "ltr" ? "\u25B6" : "\u25C0";

  // The "autofocus" attribute doesn't focus the form element
  // immediately when the element is first drawn, so the
  // attribute is also used for styling when the page first loads.
  searchText = document.getElementById("searchText");
  searchText.addEventListener("blur", function() {
    searchText.removeAttribute("autofocus");
  }, {once: true});

  if (!gContentSearchController) {
    gContentSearchController =
      new ContentSearchUIController(searchText, searchText.parentNode,
                                    "abouthome", "homepage");
  }
}

<<<<<<< HEAD
=======
/**
 * Inform the test harness that we're done loading the page.
 */
function loadCompleted() {
  var event = new CustomEvent("AboutHomeLoadSnippetsCompleted", {bubbles:true});
  document.dispatchEvent(event);
}

/**
 * Update the local snippets from the remote storage, then show them through
 * showSnippets.
 */
function loadSnippets() {
  if (!gSnippetsMap)
    throw new Error("Snippets map has not properly been initialized");

  // Allow tests to modify the snippets map before using it.
  var event = new CustomEvent("AboutHomeLoadSnippets", {bubbles:true});
  document.dispatchEvent(event);

  // Check cached snippets version.
  let cachedVersion = gSnippetsMap.get("snippets-cached-version") || 0;
  let currentVersion = document.documentElement.getAttribute("snippetsVersion");
  if (cachedVersion < currentVersion) {
    // The cached snippets are old and unsupported, restart from scratch.
    gSnippetsMap.clear();
  }

  // Check last snippets update.
  let lastUpdate = gSnippetsMap.get("snippets-last-update");
  let updateURL = document.documentElement.getAttribute("snippetsURL");
  let shouldUpdate = !lastUpdate ||
                     Date.now() - lastUpdate > SNIPPETS_UPDATE_INTERVAL_MS;
  if (updateURL && shouldUpdate) {
    // Try to update from network.
    let xhr = new XMLHttpRequest();
    xhr.timeout = 5000;
    // Even if fetching should fail we don't want to spam the server, thus
    // set the last update time regardless its results.  Will retry tomorrow.
    gSnippetsMap.set("snippets-last-update", Date.now());
    xhr.onloadend = function() {
      if (xhr.status == 200) {
        gSnippetsMap.set("snippets", xhr.responseText);
        gSnippetsMap.set("snippets-cached-version", currentVersion);
      }
      showSnippets();
      loadCompleted();
    };
    try {
      xhr.open("GET", updateURL, true);
      xhr.send(null);
    } catch (ex) {
      showSnippets();
      loadCompleted();
    }
  } else {
    showSnippets();
    loadCompleted();
  }
}

/**
 * Shows locally cached remote snippets, or default ones when not available.
 *
 * @note: snippets should never invoke showSnippets(), or they may cause
 *        a "too much recursion" exception.
 */
var _snippetsShown = false;
function showSnippets() {
  let snippetsElt = document.getElementById("snippets");

  // Show about:rights notification, if needed.
  let showRights = document.documentElement.getAttribute("showKnowYourRights");
  if (showRights) {
    let rightsElt = document.getElementById("rightsSnippet");
    let anchor = rightsElt.getElementsByTagName("a")[0];
    anchor.href = "about:rights";
    snippetsElt.appendChild(rightsElt);
    rightsElt.removeAttribute("hidden");
    return;
  }

  if (!gSnippetsMap)
    throw new Error("Snippets map has not properly been initialized");
  if (_snippetsShown) {
    // There's something wrong with the remote snippets, just in case fall back
    // to the default snippets.
    showDefaultSnippets();
    throw new Error("showSnippets should never be invoked multiple times");
  }
  _snippetsShown = true;

  let snippets = gSnippetsMap.get("snippets");
  // If there are remotely fetched snippets, try to to show them.
  if (snippets) {
    // Injecting snippets can throw if they're invalid XML.
    try {
      snippetsElt.innerHTML = snippets;
      // Scripts injected by innerHTML are inactive, so we have to relocate them
      // through DOM manipulation to activate their contents.
      Array.forEach(snippetsElt.getElementsByTagName("script"), function(elt) {
        let relocatedScript = document.createElement("script");
        relocatedScript.type = "text/javascript";
        relocatedScript.text = elt.text;
        elt.parentNode.replaceChild(relocatedScript, elt);
      });
      return;
    } catch (ex) {
      // Bad content, continue to show default snippets.
    }
  }

  showDefaultSnippets();
}

/**
 * Clear snippets element contents and show default snippets.
 */
function showDefaultSnippets() {
  // Clear eventual contents...
  let snippetsElt = document.getElementById("snippets");
  snippetsElt.innerHTML = "";

  // ...then show default snippets.
  let defaultSnippetsElt = document.getElementById("defaultSnippets");
  let entries = defaultSnippetsElt.querySelectorAll("span");
  // Choose a random snippet.  Assume there is always at least one.
  let randIndex = Math.floor(Math.random() * entries.length);
  let entry = entries[randIndex];
  // Inject url in the eventual link.
  if (DEFAULT_SNIPPETS_URLS[randIndex]) {
    let links = entry.getElementsByTagName("a");
    // Default snippets can have only one link, otherwise something is messed
    // up in the translation.
    if (links.length == 1) {
      links[0].href = DEFAULT_SNIPPETS_URLS[randIndex];
    }
  }
  // Move the default snippet to the snippets element.
  snippetsElt.appendChild(entry);
}

>>>>>>> 9c902bfa
function fitToWidth() {
  if (document.documentElement.scrollWidth > window.innerWidth) {
    document.body.setAttribute("narrow", "true");
  } else if (document.body.hasAttribute("narrow")) {
    document.body.removeAttribute("narrow");
    fitToWidth();
  }
}<|MERGE_RESOLUTION|>--- conflicted
+++ resolved
@@ -97,151 +97,6 @@
   }
 }
 
-<<<<<<< HEAD
-=======
-/**
- * Inform the test harness that we're done loading the page.
- */
-function loadCompleted() {
-  var event = new CustomEvent("AboutHomeLoadSnippetsCompleted", {bubbles:true});
-  document.dispatchEvent(event);
-}
-
-/**
- * Update the local snippets from the remote storage, then show them through
- * showSnippets.
- */
-function loadSnippets() {
-  if (!gSnippetsMap)
-    throw new Error("Snippets map has not properly been initialized");
-
-  // Allow tests to modify the snippets map before using it.
-  var event = new CustomEvent("AboutHomeLoadSnippets", {bubbles:true});
-  document.dispatchEvent(event);
-
-  // Check cached snippets version.
-  let cachedVersion = gSnippetsMap.get("snippets-cached-version") || 0;
-  let currentVersion = document.documentElement.getAttribute("snippetsVersion");
-  if (cachedVersion < currentVersion) {
-    // The cached snippets are old and unsupported, restart from scratch.
-    gSnippetsMap.clear();
-  }
-
-  // Check last snippets update.
-  let lastUpdate = gSnippetsMap.get("snippets-last-update");
-  let updateURL = document.documentElement.getAttribute("snippetsURL");
-  let shouldUpdate = !lastUpdate ||
-                     Date.now() - lastUpdate > SNIPPETS_UPDATE_INTERVAL_MS;
-  if (updateURL && shouldUpdate) {
-    // Try to update from network.
-    let xhr = new XMLHttpRequest();
-    xhr.timeout = 5000;
-    // Even if fetching should fail we don't want to spam the server, thus
-    // set the last update time regardless its results.  Will retry tomorrow.
-    gSnippetsMap.set("snippets-last-update", Date.now());
-    xhr.onloadend = function() {
-      if (xhr.status == 200) {
-        gSnippetsMap.set("snippets", xhr.responseText);
-        gSnippetsMap.set("snippets-cached-version", currentVersion);
-      }
-      showSnippets();
-      loadCompleted();
-    };
-    try {
-      xhr.open("GET", updateURL, true);
-      xhr.send(null);
-    } catch (ex) {
-      showSnippets();
-      loadCompleted();
-    }
-  } else {
-    showSnippets();
-    loadCompleted();
-  }
-}
-
-/**
- * Shows locally cached remote snippets, or default ones when not available.
- *
- * @note: snippets should never invoke showSnippets(), or they may cause
- *        a "too much recursion" exception.
- */
-var _snippetsShown = false;
-function showSnippets() {
-  let snippetsElt = document.getElementById("snippets");
-
-  // Show about:rights notification, if needed.
-  let showRights = document.documentElement.getAttribute("showKnowYourRights");
-  if (showRights) {
-    let rightsElt = document.getElementById("rightsSnippet");
-    let anchor = rightsElt.getElementsByTagName("a")[0];
-    anchor.href = "about:rights";
-    snippetsElt.appendChild(rightsElt);
-    rightsElt.removeAttribute("hidden");
-    return;
-  }
-
-  if (!gSnippetsMap)
-    throw new Error("Snippets map has not properly been initialized");
-  if (_snippetsShown) {
-    // There's something wrong with the remote snippets, just in case fall back
-    // to the default snippets.
-    showDefaultSnippets();
-    throw new Error("showSnippets should never be invoked multiple times");
-  }
-  _snippetsShown = true;
-
-  let snippets = gSnippetsMap.get("snippets");
-  // If there are remotely fetched snippets, try to to show them.
-  if (snippets) {
-    // Injecting snippets can throw if they're invalid XML.
-    try {
-      snippetsElt.innerHTML = snippets;
-      // Scripts injected by innerHTML are inactive, so we have to relocate them
-      // through DOM manipulation to activate their contents.
-      Array.forEach(snippetsElt.getElementsByTagName("script"), function(elt) {
-        let relocatedScript = document.createElement("script");
-        relocatedScript.type = "text/javascript";
-        relocatedScript.text = elt.text;
-        elt.parentNode.replaceChild(relocatedScript, elt);
-      });
-      return;
-    } catch (ex) {
-      // Bad content, continue to show default snippets.
-    }
-  }
-
-  showDefaultSnippets();
-}
-
-/**
- * Clear snippets element contents and show default snippets.
- */
-function showDefaultSnippets() {
-  // Clear eventual contents...
-  let snippetsElt = document.getElementById("snippets");
-  snippetsElt.innerHTML = "";
-
-  // ...then show default snippets.
-  let defaultSnippetsElt = document.getElementById("defaultSnippets");
-  let entries = defaultSnippetsElt.querySelectorAll("span");
-  // Choose a random snippet.  Assume there is always at least one.
-  let randIndex = Math.floor(Math.random() * entries.length);
-  let entry = entries[randIndex];
-  // Inject url in the eventual link.
-  if (DEFAULT_SNIPPETS_URLS[randIndex]) {
-    let links = entry.getElementsByTagName("a");
-    // Default snippets can have only one link, otherwise something is messed
-    // up in the translation.
-    if (links.length == 1) {
-      links[0].href = DEFAULT_SNIPPETS_URLS[randIndex];
-    }
-  }
-  // Move the default snippet to the snippets element.
-  snippetsElt.appendChild(entry);
-}
-
->>>>>>> 9c902bfa
 function fitToWidth() {
   if (document.documentElement.scrollWidth > window.innerWidth) {
     document.body.setAttribute("narrow", "true");
