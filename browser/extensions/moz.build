--- conflicted
+++ resolved
@@ -8,11 +8,7 @@
     'aushelper',
     'e10srollout',
     'pdfjs',
-<<<<<<< HEAD
-=======
-    'pocket',
     'screenshots',
->>>>>>> 9c902bfa
     'webcompat',
 ]
 
