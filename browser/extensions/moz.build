# -*- Mode: python; indent-tabs-mode: nil; tab-width: 40 -*-
# vim: set filetype=python:
# This Source Code Form is subject to the terms of the Mozilla Public
# License, v. 2.0. If a copy of the MPL was not distributed with this
# file, You can obtain one at http://mozilla.org/MPL/2.0/.

DIRS += [
    'aushelper',
    'e10srollout',
    'pdfjs',
    'webcompat',
]

# Only include the following system add-ons if building Aurora or Nightly
if not CONFIG['RELEASE_OR_BETA']:
    DIRS += [
        'flyweb',
        'formautofill',
<<<<<<< HEAD
    ]

FINAL_TARGET_FILES.features += [
    'langpack-ach@firefox.mozilla.org.xpi',
    'langpack-af@firefox.mozilla.org.xpi',
    'langpack-an@firefox.mozilla.org.xpi',
    'langpack-ar@firefox.mozilla.org.xpi',
    'langpack-as@firefox.mozilla.org.xpi',
    'langpack-ast@firefox.mozilla.org.xpi',
    'langpack-az@firefox.mozilla.org.xpi',
    'langpack-bg@firefox.mozilla.org.xpi',
    'langpack-bn-BD@firefox.mozilla.org.xpi',
    'langpack-bn-IN@firefox.mozilla.org.xpi',
    'langpack-br@firefox.mozilla.org.xpi',
    'langpack-bs@firefox.mozilla.org.xpi',
    'langpack-ca@firefox.mozilla.org.xpi',
    'langpack-cak@firefox.mozilla.org.xpi',
    'langpack-cs@firefox.mozilla.org.xpi',
    'langpack-cy@firefox.mozilla.org.xpi',
    'langpack-da@firefox.mozilla.org.xpi',
    'langpack-de@firefox.mozilla.org.xpi',
    'langpack-dsb@firefox.mozilla.org.xpi',
    'langpack-el@firefox.mozilla.org.xpi',
    'langpack-en-GB@firefox.mozilla.org.xpi',
    'langpack-en-ZA@firefox.mozilla.org.xpi',
    'langpack-eo@firefox.mozilla.org.xpi',
    'langpack-es-AR@firefox.mozilla.org.xpi',
    'langpack-es-CL@firefox.mozilla.org.xpi',
    'langpack-es-ES@firefox.mozilla.org.xpi',
    'langpack-es-MX@firefox.mozilla.org.xpi',
    'langpack-et@firefox.mozilla.org.xpi',
    'langpack-eu@firefox.mozilla.org.xpi',
    'langpack-fa@firefox.mozilla.org.xpi',
    'langpack-ff@firefox.mozilla.org.xpi',
    'langpack-fi@firefox.mozilla.org.xpi',
    'langpack-fr@firefox.mozilla.org.xpi',
    'langpack-fy-NL@firefox.mozilla.org.xpi',
    'langpack-ga-IE@firefox.mozilla.org.xpi',
    'langpack-gd@firefox.mozilla.org.xpi',
    'langpack-gl@firefox.mozilla.org.xpi',
    'langpack-gn@firefox.mozilla.org.xpi',
    'langpack-gu-IN@firefox.mozilla.org.xpi',
    'langpack-he@firefox.mozilla.org.xpi',
    'langpack-hi-IN@firefox.mozilla.org.xpi',
    'langpack-hr@firefox.mozilla.org.xpi',
    'langpack-hsb@firefox.mozilla.org.xpi',
    'langpack-hu@firefox.mozilla.org.xpi',
    'langpack-hy-AM@firefox.mozilla.org.xpi',
    'langpack-id@firefox.mozilla.org.xpi',
    'langpack-is@firefox.mozilla.org.xpi',
    'langpack-it@firefox.mozilla.org.xpi',
    'langpack-ja@firefox.mozilla.org.xpi',
    'langpack-ka@firefox.mozilla.org.xpi',
    'langpack-kab@firefox.mozilla.org.xpi',
    'langpack-kk@firefox.mozilla.org.xpi',
    'langpack-km@firefox.mozilla.org.xpi',
    'langpack-kn@firefox.mozilla.org.xpi',
    'langpack-ko@firefox.mozilla.org.xpi',
    'langpack-lij@firefox.mozilla.org.xpi',
    'langpack-lt@firefox.mozilla.org.xpi',
    'langpack-lv@firefox.mozilla.org.xpi',
    'langpack-mai@firefox.mozilla.org.xpi',
    'langpack-mk@firefox.mozilla.org.xpi',
    'langpack-ml@firefox.mozilla.org.xpi',
    'langpack-mr@firefox.mozilla.org.xpi',
    'langpack-ms@firefox.mozilla.org.xpi',
    'langpack-nb-NO@firefox.mozilla.org.xpi',
    'langpack-nl@firefox.mozilla.org.xpi',
    'langpack-nn-NO@firefox.mozilla.org.xpi',
    'langpack-or@firefox.mozilla.org.xpi',
    'langpack-pa-IN@firefox.mozilla.org.xpi',
    'langpack-pl@firefox.mozilla.org.xpi',
    'langpack-pt-BR@firefox.mozilla.org.xpi',
    'langpack-pt-PT@firefox.mozilla.org.xpi',
    'langpack-rm@firefox.mozilla.org.xpi',
    'langpack-ro@firefox.mozilla.org.xpi',
    'langpack-ru@firefox.mozilla.org.xpi',
    'langpack-si@firefox.mozilla.org.xpi',
    'langpack-sk@firefox.mozilla.org.xpi',
    'langpack-sl@firefox.mozilla.org.xpi',
    'langpack-son@firefox.mozilla.org.xpi',
    'langpack-sq@firefox.mozilla.org.xpi',
    'langpack-sr@firefox.mozilla.org.xpi',
    'langpack-sv-SE@firefox.mozilla.org.xpi',
    'langpack-ta@firefox.mozilla.org.xpi',
    'langpack-te@firefox.mozilla.org.xpi',
    'langpack-th@firefox.mozilla.org.xpi',
    'langpack-tr@firefox.mozilla.org.xpi',
    'langpack-uk@firefox.mozilla.org.xpi',
    'langpack-uz@firefox.mozilla.org.xpi',
    'langpack-vi@firefox.mozilla.org.xpi',
    'langpack-xh@firefox.mozilla.org.xpi',
    'langpack-zh-CN@firefox.mozilla.org.xpi',
    'langpack-zh-TW@firefox.mozilla.org.xpi',
]
=======
        'presentation',
        'shield-recipe-client',
    ]

# Only include mortar system add-ons if we locally enable it
if CONFIG['MOZ_MORTAR']:
    DIRS += [
        'mortar',
    ]

# Nightly-only system add-ons
if CONFIG['NIGHTLY_BUILD']:
    DIRS += [
        'webcompat-reporter',
    ]
>>>>>>> 245e82a7
<|MERGE_RESOLUTION|>--- conflicted
+++ resolved
@@ -16,7 +16,20 @@
     DIRS += [
         'flyweb',
         'formautofill',
-<<<<<<< HEAD
+        'presentation',
+        'shield-recipe-client',
+    ]
+
+# Only include mortar system add-ons if we locally enable it
+if CONFIG['MOZ_MORTAR']:
+    DIRS += [
+        'mortar',
+    ]
+
+# Nightly-only system add-ons
+if CONFIG['NIGHTLY_BUILD']:
+    DIRS += [
+        'webcompat-reporter',
     ]
 
 FINAL_TARGET_FILES.features += [
@@ -111,21 +124,4 @@
     'langpack-xh@firefox.mozilla.org.xpi',
     'langpack-zh-CN@firefox.mozilla.org.xpi',
     'langpack-zh-TW@firefox.mozilla.org.xpi',
-]
-=======
-        'presentation',
-        'shield-recipe-client',
-    ]
-
-# Only include mortar system add-ons if we locally enable it
-if CONFIG['MOZ_MORTAR']:
-    DIRS += [
-        'mortar',
-    ]
-
-# Nightly-only system add-ons
-if CONFIG['NIGHTLY_BUILD']:
-    DIRS += [
-        'webcompat-reporter',
-    ]
->>>>>>> 245e82a7
+]