--- conflicted
+++ resolved
@@ -74,141 +74,6 @@
   text-align: center;
   overflow-x: auto;
   height: 100vh;
-<<<<<<< HEAD
-  background-color: var(--newtab-background-color-1); }
-  .onboardingContainer .screen {
-    display: flex;
-    flex-flow: column nowrap;
-    height: 100%; }
-  .onboardingContainer .brand-logo {
-    background: url("chrome://branding/content/about-logo.svg") top center/112px no-repeat;
-    padding: 112px 0 20px;
-    margin-top: 60px; }
-    .onboardingContainer .brand-logo.cta-top {
-      margin-top: 25px; }
-  .onboardingContainer .welcomeZap span {
-    position: relative;
-    z-index: 1;
-    white-space: nowrap; }
-  .onboardingContainer .welcomeZap .zap::after {
-    display: block;
-    background-repeat: no-repeat;
-    background-size: 100% 100%;
-    content: '';
-    position: absolute;
-    top: calc(100% - 0.15em);
-    width: 100%;
-    height: 0.3em;
-    left: 0;
-    z-index: -1; }
-  .onboardingContainer .welcomeZap .zap.short::after {
-    background-image: url("chrome://activity-stream/content/data/content/assets/short-zap.svg"); }
-  .onboardingContainer .welcomeZap .zap.long::after {
-    background-image: url("chrome://activity-stream/content/data/content/assets/long-zap.svg"); }
-  .onboardingContainer .welcome-text {
-    display: flex;
-    flex-direction: column;
-    justify-content: center;
-    align-items: center;
-    margin-bottom: 20px; }
-    .onboardingContainer .welcome-text h1,
-    .onboardingContainer .welcome-text h2 {
-      width: 860px; }
-      @media (max-width: 866px) {
-        .onboardingContainer .welcome-text h1,
-        .onboardingContainer .welcome-text h2 {
-          width: 530px; } }
-      @media (max-width: 610px) {
-        .onboardingContainer .welcome-text h1,
-        .onboardingContainer .welcome-text h2 {
-          width: 430px; } }
-    .onboardingContainer .welcome-text h1 {
-      font-size: 48px;
-      line-height: 56px;
-      font-weight: bold;
-      margin: 0 6px;
-      color: var(--welcome-header-text-color-1); }
-    .onboardingContainer .welcome-text h2 {
-      font-size: 18px;
-      font-weight: normal;
-      margin: 10px 6px 0;
-      color: var(--grey-subtitle-1);
-      line-height: 28px;
-      max-width: 750px;
-      letter-spacing: -0.01em; }
-    .onboardingContainer .welcome-text img {
-      margin-inline: 2px;
-      width: 20px;
-      height: 20px; }
-  .onboardingContainer .tiles-theme-container {
-    margin: 10px auto; }
-  .onboardingContainer .sr-only {
-    opacity: 0;
-    overflow: hidden;
-    position: absolute; }
-    .onboardingContainer .sr-only.input {
-      height: 1px;
-      width: 1px; }
-  .onboardingContainer .tiles-theme-section {
-    border: 0;
-    display: flex;
-    flex-wrap: wrap;
-    gap: 21px;
-    justify-content: space-evenly; }
-    .onboardingContainer .tiles-theme-section:hover, .onboardingContainer .tiles-theme-section:active, .onboardingContainer .tiles-theme-section:focus-within {
-      outline: 1px #0090ED solid;
-      border-radius: 10px; }
-    .onboardingContainer .tiles-theme-section .theme {
-      display: flex;
-      flex-direction: column;
-      padding: 0;
-      width: 180px;
-      height: 145px;
-      color: #000;
-      background-color: #FFF;
-      box-shadow: 0 1px 4px 0 rgba(12, 12, 13, 0.4);
-      border-radius: 4px;
-      cursor: pointer;
-      z-index: 0; }
-      .onboardingContainer .tiles-theme-section .theme .icon {
-        background-size: cover;
-        border-top-left-radius: 4px;
-        border-top-right-radius: 4px;
-        height: 91px;
-        z-index: -1; }
-        .onboardingContainer .tiles-theme-section .theme .icon:dir(rtl) {
-          transform: scaleX(-1); }
-        .onboardingContainer .tiles-theme-section .theme .icon.light {
-          background-image: url("chrome://mozapps/content/extensions/firefox-compact-light.svg"); }
-        .onboardingContainer .tiles-theme-section .theme .icon.dark {
-          background-image: url("chrome://mozapps/content/extensions/firefox-compact-dark.svg"); }
-        .onboardingContainer .tiles-theme-section .theme .icon.automatic {
-          background-image: url("chrome://mozapps/content/extensions/default-theme.svg"); }
-        .onboardingContainer .tiles-theme-section .theme .icon.alpenglow {
-          background-image: url("chrome://mozapps/content/extensions/firefox-alpenglow.svg"); }
-        .onboardingContainer .tiles-theme-section .theme .icon.lepton {
-          background-image: url("chrome://mozapps/content/extensions/firefox-compact-light.svg"); }
-      .onboardingContainer .tiles-theme-section .theme .text {
-        display: flex;
-        font-size: 14px;
-        font-weight: bold;
-        line-height: 22px;
-        margin-inline-start: 12px;
-        margin-top: 9px; }
-      .onboardingContainer .tiles-theme-section .theme.selected {
-        outline: 4px solid #0090ED;
-        outline-offset: -4px; }
-      .onboardingContainer .tiles-theme-section .theme:focus, .onboardingContainer .tiles-theme-section .theme:active {
-        outline: 4px solid #0090ED;
-        outline-offset: -4px; }
-  .onboardingContainer .tiles-container {
-    margin: 10px auto; }
-    .onboardingContainer .tiles-container.info {
-      padding: 6px 12px 12px; }
-      .onboardingContainer .tiles-container.info:hover, .onboardingContainer .tiles-container.info:focus {
-        background-color: rgba(217, 217, 227, 0.3);
-        border-radius: 4px; }
-=======
   background-color: var(--newtab-background-color-1);
 }
 .onboardingContainer .screen {
@@ -381,7 +246,6 @@
   grid-template-columns: repeat(5, auto);
 }
 @media (max-width: 610px) {
->>>>>>> 050b8636
   .onboardingContainer .tiles-topsites-section {
     grid-template-columns: repeat(3, auto);
   }
@@ -576,426 +440,6 @@
 }
 @media (prefers-reduced-motion: no-preference) {
   .onboardingContainer.proton {
-<<<<<<< HEAD
-    background: radial-gradient(79.33% 221.6% at 7.58% 89.55%, #15141A 0%, rgba(21, 20, 26, 0) 54.36%, rgba(21, 20, 26, 0.63) 100%) center/cover no-repeat fixed;
-    background-color: #212121;
-    --transition: 0.6s opacity, 0.6s scale, 0.6s rotate, 0.6s translate; }
-    @media (prefers-reduced-motion: no-preference) {
-      .onboardingContainer.proton {
-        --translate: 30px;
-        --rotate: 20deg;
-        --scale: 0.4; }
-        .onboardingContainer.proton:dir(rtl) {
-          --scale: -0.4 0.4; } }
-    @media (prefers-reduced-motion: reduce) {
-      .onboardingContainer.proton {
-        --translate: 0;
-        --rotate: 0deg;
-        --scale: 1; }
-        .onboardingContainer.proton:dir(rtl) {
-          --scale: -1 1; } }
-    .onboardingContainer.proton:dir(rtl) {
-      transform: rotateY(180deg); }
-    .onboardingContainer.proton .screen {
-      position: relative;
-      flex-flow: row nowrap;
-      height: 100%;
-      min-height: 500px;
-      overflow: hidden; }
-      .onboardingContainer.proton .screen:dir(rtl) {
-        transform: rotateY(180deg); }
-    .onboardingContainer.proton .section-main {
-      display: flex;
-      flex-direction: column;
-      justify-content: center; }
-    .onboardingContainer.proton .main-content {
-      background-color: var(--in-content-page-background);
-      border-radius: 20px;
-      display: flex;
-      flex-direction: column;
-      height: 100%;
-      padding: 0;
-      transition: var(--transition);
-      z-index: 1; }
-    .onboardingContainer.proton .welcome-text {
-      margin-bottom: auto;
-      transition: var(--transition); }
-      .onboardingContainer.proton .welcome-text h1,
-      .onboardingContainer.proton .welcome-text h2 {
-        color: var(--in-content-page-color);
-        width: 376px; }
-      .onboardingContainer.proton .welcome-text h1 {
-        font-size: 24px;
-        line-height: 36px;
-        font-weight: 600;
-        letter-spacing: -0.02em;
-        outline: none; }
-      .onboardingContainer.proton .welcome-text h2 {
-        font-size: 16px;
-        line-height: 24px; }
-    .onboardingContainer.proton .brand-logo {
-      background: url("chrome://branding/content/about-logo.svg") top center/80px no-repeat;
-      padding: 80px 0 10px;
-      transition: var(--transition); }
-    .onboardingContainer.proton .primary {
-      font-size: 13px;
-      line-height: 16px;
-      padding: 11px 15px;
-      transition: var(--transition); }
-    .onboardingContainer.proton .secondary-cta {
-      transition: var(--transition); }
-    .onboardingContainer.proton .secondary {
-      background: none;
-      color: var(--in-content-link-color);
-      font-size: 14px;
-      font-weight: normal;
-      line-height: 20px; }
-      @media (forced-colors: active) {
-        .onboardingContainer.proton .secondary:hover {
-          background-color: var(--in-content-button-background-hover);
-          color: var(--in-content-button-text-color-hover);
-          text-decoration: none; } }
-    .onboardingContainer.proton .secondary-cta.top {
-      position: absolute;
-      top: 10px;
-      inset-inline-end: 20px;
-      z-index: 2; }
-      .onboardingContainer.proton .secondary-cta.top button {
-        color: #FFF; }
-        .onboardingContainer.proton .secondary-cta.top button:hover {
-          background-color: #5B5B66;
-          color: #E0E0E6; }
-    .onboardingContainer.proton .steps {
-      margin-top: 0;
-      padding-block: 16px 0;
-      transition: var(--transition); }
-      .onboardingContainer.proton .steps .indicator {
-        width: 0;
-        height: 0;
-        border: 3px solid var(--checkbox-border-color);
-        background-color: initial;
-        opacity: initial; }
-        .onboardingContainer.proton .steps .indicator.current {
-          border-color: var(--checkbox-checked-bgcolor); }
-    .onboardingContainer.proton .tiles-theme-container {
-      margin: auto 0; }
-    .onboardingContainer.proton .tiles-theme-section {
-      gap: 5px;
-      margin-inline: 10px;
-      padding: 10px;
-      transition: var(--transition); }
-      .onboardingContainer.proton .tiles-theme-section:hover, .onboardingContainer.proton .tiles-theme-section:active, .onboardingContainer.proton .tiles-theme-section:focus-within {
-        outline-color: var(--in-content-primary-button-background); }
-    .onboardingContainer.proton .theme {
-      align-items: center;
-      flex: 1;
-      min-width: 50px;
-      height: initial;
-      background-color: inherit;
-      box-shadow: none; }
-      .onboardingContainer.proton .theme:focus, .onboardingContainer.proton .theme:active {
-        outline: initial;
-        outline-offset: initial; }
-      .onboardingContainer.proton .theme .text {
-        color: var(--in-content-page-color);
-        font-weight: normal;
-        line-height: 20px;
-        margin-inline-start: 0; }
-      .onboardingContainer.proton .theme .icon {
-        width: 40px;
-        height: 40px;
-        border-radius: 40px;
-        outline: 1px solid var(--in-content-border-color);
-        outline-offset: -0.5px; }
-        .onboardingContainer.proton .theme .icon:focus, .onboardingContainer.proton .theme .icon:active, .onboardingContainer.proton .theme .icon.selected {
-          outline: 2px solid var(--in-content-primary-button-background); }
-        .onboardingContainer.proton .theme .icon.light {
-          background-image: url("resource://builtin-themes/light/icon.svg"); }
-        .onboardingContainer.proton .theme .icon.dark {
-          background-image: url("resource://builtin-themes/dark/icon.svg"); }
-        .onboardingContainer.proton .theme .icon.alpenglow {
-          background-image: url("resource://builtin-themes/alpenglow/icon.svg"); }
-        .onboardingContainer.proton .theme .icon.lepton {
-          background-image: url("resource://builtin-themes/light/icon.svg"); }
-        .onboardingContainer.proton .theme .icon.automatic {
-          background-image: url("resource://default-theme/icon.svg"); }
-    .onboardingContainer.proton .message-text,
-    .onboardingContainer.proton .attrib-text {
-      transition: var(--transition); }
-    .onboardingContainer.proton .noodle {
-      display: block;
-      background-repeat: no-repeat;
-      background-size: 100% 100%;
-      position: absolute;
-      transition: var(--transition); }
-      .onboardingContainer.proton .noodle:dir(rtl) {
-        scale: -1 1; }
-    .onboardingContainer.proton .outline-L {
-      background-image: url("chrome://activity-stream/content/data/content/assets/noodle-outline-L.svg"); }
-    .onboardingContainer.proton .solid-L {
-      background-image: url("chrome://activity-stream/content/data/content/assets/noodle-solid-L.svg");
-      -moz-context-properties: fill;
-      fill: var(--in-content-page-background); }
-    .onboardingContainer.proton .purple-C {
-      background-image: url("chrome://activity-stream/content/data/content/assets/noodle-C.svg");
-      -moz-context-properties: fill;
-      fill: #F6429A; }
-    .onboardingContainer.proton .orange-L {
-      background-image: url("chrome://activity-stream/content/data/content/assets/noodle-solid-L.svg");
-      -moz-context-properties: fill;
-      fill: #FFA437; }
-    .onboardingContainer.proton .screen-0 {
-      min-width: 700px; }
-      .onboardingContainer.proton .screen-0 .section-left {
-        display: flex;
-        flex-direction: column;
-        margin-inline-start: 6vw; }
-        .onboardingContainer.proton .screen-0 .section-left .message-text {
-          flex-grow: 1;
-          display: flex;
-          flex-direction: column;
-          justify-content: center; }
-          .onboardingContainer.proton .screen-0 .section-left .message-text .spacer-top {
-            flex: 2; }
-          .onboardingContainer.proton .screen-0 .section-left .message-text .spacer-bottom {
-            flex: 1; }
-          .onboardingContainer.proton .screen-0 .section-left .message-text h1 {
-            color: #FFF;
-            font-weight: bold;
-            font-size: clamp(48px, 7vw, 104px);
-            line-height: 1em;
-            margin: 0 6px;
-            max-width: 5em;
-            text-align: initial;
-            white-space: pre-wrap; }
-        .onboardingContainer.proton .screen-0 .section-left .attrib-text {
-          height: 18px;
-          margin-bottom: 25px;
-          text-align: initial;
-          font-size: 12px;
-          line-height: 18px;
-          color: #F9F9FB;
-          text-shadow: 0 0 7px rgba(0, 0, 0, 0.6);
-          transition-delay: 0.5s; }
-      .onboardingContainer.proton .screen-0 .section-main {
-        flex-shrink: 0;
-        width: 490px;
-        z-index: 1; }
-        .onboardingContainer.proton .screen-0 .section-main .main-content {
-          background: transparent;
-          display: block;
-          position: absolute;
-          height: 350px;
-          bottom: -60px;
-          inset-inline-end: 80px;
-          transition: var(--transition); }
-        .onboardingContainer.proton .screen-0 .section-main .brand-logo {
-          margin-top: 0;
-          transition-delay: 1.2s; }
-        .onboardingContainer.proton .screen-0 .section-main .welcome-text {
-          margin-bottom: 5px;
-          transition-delay: 1.2s; }
-          .onboardingContainer.proton .screen-0 .section-main .welcome-text h1 {
-            width: 283px; }
-        .onboardingContainer.proton .screen-0 .section-main .primary,
-        .onboardingContainer.proton .screen-0 .section-main .secondary-cta:not(.top) {
-          transition-delay: 1.7s; }
-        .onboardingContainer.proton .screen-0 .section-main .secondary-cta.top {
-          transition-delay: 0.5s; }
-      .onboardingContainer.proton .screen-0 .solid-L {
-        width: 1300px;
-        height: 1050px;
-        bottom: -390px;
-        inset-inline-end: -640px;
-        transform: rotate(-80deg);
-        transition-delay: 0.5s; }
-      .onboardingContainer.proton .screen-0 .orange-L {
-        width: 466px;
-        height: 356px;
-        bottom: 270px;
-        inset-inline-end: -245px;
-        transition-delay: 0.8s; }
-      .onboardingContainer.proton .screen-0 .purple-C {
-        width: 467px;
-        height: 382px;
-        bottom: -100px;
-        inset-inline-end: 125px;
-        transform: rotate(-75deg);
-        transition-delay: 0.8s; }
-    .onboardingContainer.proton .screen-1 {
-      background-color: rgba(21, 20, 26, 0.5); }
-      .onboardingContainer.proton .screen-1 .section-main {
-        z-index: 1;
-        width: 504px;
-        height: 503px;
-        margin: auto; }
-        @media (max-width: 866px) {
-          .onboardingContainer.proton .screen-1 .section-main {
-            width: 450px;
-            height: auto; } }
-        @media (max-width: 610px) {
-          .onboardingContainer.proton .screen-1 .section-main {
-            width: 420px;
-            height: auto; } }
-      .onboardingContainer.proton .screen-1 .outline-L {
-        width: 87px;
-        height: 80px;
-        transform: rotate(10deg) translate(-30%, 200%);
-        transition-delay: 0.4s;
-        z-index: 2; }
-      .onboardingContainer.proton .screen-1 .orange-L {
-        width: 448px;
-        height: 568px;
-        transform: rotate(-155deg) translate(12%, -21%);
-        transition-delay: 0.2s; }
-      .onboardingContainer.proton .screen-1 .purple-C {
-        width: 294px;
-        height: 254px;
-        transform: translate(-20%, -62%); }
-      .onboardingContainer.proton .screen-1 .yellow-circle {
-        width: 165px;
-        height: 165px;
-        border-radius: 50%;
-        transform: translate(230%, -5%);
-        background: #952BB9;
-        transition-delay: -0.2s; }
-        @media (max-width: 866px) {
-          .onboardingContainer.proton .screen-1 .yellow-circle {
-            transform: translate(205%, -5%); } }
-        @media (max-width: 610px) {
-          .onboardingContainer.proton .screen-1 .yellow-circle {
-            transform: translate(185%, -5%); } }
-    .onboardingContainer.proton .dialog-initial .brand-logo {
-      transition-delay: 0.6s; }
-    .onboardingContainer.proton .dialog-initial .welcome-text {
-      transition-delay: 0.8s; }
-    .onboardingContainer.proton .dialog-initial .tiles-theme-section {
-      transition-delay: 0.9s; }
-    .onboardingContainer.proton .dialog-initial .primary,
-    .onboardingContainer.proton .dialog-initial .secondary-cta,
-    .onboardingContainer.proton .dialog-initial .steps {
-      transition-delay: 1s; }
-    .onboardingContainer.proton .screen:not(.dialog-initial):not(.screen-0) .tiles-theme-section {
-      transition-delay: 0.2s; }
-    .onboardingContainer.proton .screen:not(.dialog-initial):not(.screen-0) .primary,
-    .onboardingContainer.proton .screen:not(.dialog-initial):not(.screen-0) .secondary-cta {
-      transition-delay: 0.4s; }
-    .onboardingContainer.proton .screen-2 {
-      background-color: rgba(21, 20, 26, 0.5); }
-      .onboardingContainer.proton .screen-2 .section-main {
-        z-index: 1;
-        width: 504px;
-        height: 503px;
-        margin: auto; }
-        @media (max-width: 866px) {
-          .onboardingContainer.proton .screen-2 .section-main {
-            width: 450px;
-            height: auto; } }
-        @media (max-width: 610px) {
-          .onboardingContainer.proton .screen-2 .section-main {
-            width: 420px;
-            height: auto; } }
-      .onboardingContainer.proton .screen-2 .outline-L {
-        width: 87px;
-        height: 80px;
-        transform: rotate(250deg) translate(-420%, 425%);
-        transition-delay: 0.2s;
-        z-index: 2; }
-        @media (max-width: 866px) {
-          .onboardingContainer.proton .screen-2 .outline-L {
-            transform: rotate(250deg) translate(-400%, 280%); } }
-      .onboardingContainer.proton .screen-2 .orange-L {
-        height: 800px;
-        width: 660px;
-        transform: rotate(35deg) translate(-10%, -7%);
-        transition-delay: -0.4s; }
-        @media (max-width: 866px) {
-          .onboardingContainer.proton .screen-2 .orange-L {
-            height: 740px;
-            width: 600px; } }
-      .onboardingContainer.proton .screen-2 .purple-C {
-        width: 392px;
-        height: 394px;
-        transform: rotate(260deg) translate(-34%, -35%);
-        transition-delay: -0.2s;
-        fill: #952BB9; }
-      .onboardingContainer.proton .screen-2 .yellow-circle {
-        width: 165px;
-        height: 165px;
-        border-radius: 50%;
-        transform: translate(160%, 130%);
-        background: #FF4AA2; }
-    .onboardingContainer.proton.transition-in .noodle {
-      opacity: 0;
-      rotate: var(--rotate);
-      scale: var(--scale); }
-    .onboardingContainer.proton.transition-in .screen-0 .brand-logo,
-    .onboardingContainer.proton.transition-in .screen-0 .welcome-text,
-    .onboardingContainer.proton.transition-in .screen-0 .primary,
-    .onboardingContainer.proton.transition-in .screen-0 .secondary-cta:not(.top),
-    .onboardingContainer.proton.transition-in .screen-0 .message-text {
-      opacity: 0;
-      translate: 0 var(--translate); }
-    .onboardingContainer.proton.transition-in .screen-0 .attrib-text,
-    .onboardingContainer.proton.transition-in .screen-0 .secondary-cta.top {
-      opacity: 0; }
-    .onboardingContainer.proton.transition-in .dialog-initial .main-content {
-      translate: 0 calc(-2 * var(--translate)); }
-    .onboardingContainer.proton.transition-in .dialog-initial .brand-logo,
-    .onboardingContainer.proton.transition-in .dialog-initial .steps {
-      opacity: 0;
-      translate: 0 calc(-1 * var(--translate)); }
-    .onboardingContainer.proton.transition-in .screen:not(.dialog-initial):not(.screen-0) .steps {
-      opacity: 0.2; }
-    .onboardingContainer.proton.transition-in .screen:not(.screen-0) .welcome-text,
-    .onboardingContainer.proton.transition-in .screen:not(.screen-0) .tiles-theme-section,
-    .onboardingContainer.proton.transition-in .screen:not(.screen-0) .primary,
-    .onboardingContainer.proton.transition-in .screen:not(.screen-0) .secondary-cta:not(.top) {
-      opacity: 0;
-      translate: 0 calc(-1 * var(--translate)); }
-    .onboardingContainer.proton.transition-out .noodle {
-      opacity: 0;
-      rotate: var(--rotate);
-      scale: var(--scale);
-      transition-delay: 0.2s; }
-    .onboardingContainer.proton.transition-out .screen-0 .message-text {
-      opacity: 0;
-      translate: 0 var(--translate); }
-    .onboardingContainer.proton.transition-out .screen-0 .main-content {
-      opacity: 0;
-      translate: 0 var(--translate);
-      transition-delay: 0.2s; }
-    .onboardingContainer.proton.transition-out .screen-0 .solid-L {
-      transition-delay: 0.4s; }
-    .onboardingContainer.proton.transition-out .screen-0 .attrib-text,
-    .onboardingContainer.proton.transition-out .screen-0 .secondary-cta.top {
-      opacity: 0;
-      transition-delay: 0.2s; }
-    .onboardingContainer.proton.transition-out .screen:not(.dialog-last):not(.screen-0) .main-content {
-      overflow: hidden; }
-    .onboardingContainer.proton.transition-out .screen:not(.dialog-last):not(.screen-0) .welcome-text {
-      opacity: 0;
-      translate: 0 var(--translate);
-      transition-delay: 0.1s; }
-    .onboardingContainer.proton.transition-out .screen:not(.dialog-last):not(.screen-0) .tiles-theme-section {
-      opacity: 0;
-      translate: 0 var(--translate);
-      transition-delay: 0.2s; }
-    .onboardingContainer.proton.transition-out .screen:not(.dialog-last):not(.screen-0) .primary,
-    .onboardingContainer.proton.transition-out .screen:not(.dialog-last):not(.screen-0) .secondary-cta:not(.top) {
-      opacity: 0;
-      translate: 0 var(--translate);
-      transition-delay: 0.3s; }
-    .onboardingContainer.proton.transition-out .screen:not(.dialog-last):not(.screen-0) .steps {
-      opacity: 0.2;
-      transition-delay: 0.5s; }
-    .onboardingContainer.proton.transition-out .dialog-last .noodle {
-      transition-delay: 0s; }
-    .onboardingContainer.proton.transition-out .dialog-last .main-content {
-      opacity: 0;
-      translate: 0 calc(2 * var(--translate));
-      transition-delay: 0.4s; }
-=======
     --translate: 30px;
     --rotate: 20deg;
     --scale: 0.4;
@@ -1536,5 +980,4 @@
   opacity: 0;
   translate: 0 calc(2 * var(--translate));
   transition-delay: 0.4s;
-}
->>>>>>> 050b8636
+}