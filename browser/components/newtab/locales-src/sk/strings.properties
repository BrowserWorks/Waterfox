--- conflicted
+++ resolved
@@ -92,14 +92,9 @@
 prefs_home_header=Obsah domovskej stránky Waterfoxu
 prefs_home_description=Vyberte si obsah, ktorý chcete mať na domovskej stránke svojho Waterfoxu.
 
-<<<<<<< HEAD
 prefs_content_discovery_header=Domovská stránka Waterfoxu
+
 prefs_content_discovery_description=Odporúčanie obsahu na domovskej stránke Waterfoxu vám umožňuje objaviť vysokokvalitné a relevantné články z celého internetu.
-=======
-prefs_content_discovery_header=Domovská stránka Firefoxu
-
-prefs_content_discovery_description=Odporúčanie obsahu na domovskej stránke Firefoxu vám umožňuje objaviť vysokokvalitné a relevantné články z celého internetu.
->>>>>>> 99acdae6
 prefs_content_discovery_button=Vypnúť odporúčanie obsahu
 
 # LOCALIZATION NOTE (prefs_section_rows_option): This is a semi-colon list of
@@ -167,11 +162,7 @@
 
 # LOCALIZATION NOTE (manual_migration_explanation2): This message is shown to encourage users to
 # import their browser profile from another browser they might be using.
-<<<<<<< HEAD
-manual_migration_explanation2=Vyskúšajte Waterfox so záložkami, históriou prehliadania a heslami s iných prehliadačov.
-=======
-manual_migration_explanation2=Vyskúšajte Firefox so záložkami, históriou prehliadania a heslami z iných prehliadačov.
->>>>>>> 99acdae6
+manual_migration_explanation2=Vyskúšajte Waterfox so záložkami, históriou prehliadania a heslami z iných prehliadačov.
 # LOCALIZATION NOTE (manual_migration_cancel_button): This message is shown on a button that cancels the
 # process of importing another browser’s profile into Waterfox.
 manual_migration_cancel_button=Nie, ďakujem
