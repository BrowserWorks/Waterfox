--- conflicted
+++ resolved
@@ -3,987 +3,9 @@
     "searchDefault": "Bing",
     "searchOrder": ["Bing", "Google"],
     "visibleDefaultEngines": [
-      "google-en", "qwant", "bing", "ddg", "wikipedia"
+      "google-b-d", "qwant", "bing", "ddg", "wikipedia"
     ]
   },
-<<<<<<< HEAD
   "regionOverrides": {},
   "locales": {}
-=======
-  "regionOverrides": {
-    "US": {
-      "google-b-d": "google-b-1-d"
-    },
-    "CA": {
-      "ebay": "ebay-ca",
-      "ebay-fr": "ebay-ca",
-      "amazondotcom": "amazon-ca",
-      "amazon-france": "amazon-ca"
-    },
-    "AT": {
-      "ebay-de": "ebay-at"
-    },
-    "AU": {
-      "ebay": "ebay-au",
-      "ebay-uk": "ebay-au",
-      "amazondotcom": "amazon-au",
-      "amazon-en-GB": "amazon-au"
-    },
-    "BE": {
-      "ebay": "ebay-be",
-      "ebay-nl": "ebay-be",
-      "ebay-fr": "ebay-be"
-    },
-    "CH": {
-      "ebay": "ebay-ch",
-      "ebay-de": "ebay-ch",
-      "ebay-fr": "ebay-ch"
-    },
-    "FR": {
-      "amazondotcom": "amazon-france"
-    },
-    "IE": {
-      "ebay": "ebay-ie",
-      "ebay-uk": "ebay-ie"
-    },
-    "NL": {
-      "ebay": "ebay-nl"
-    },
-    "GB": {
-      "ebay": "ebay-uk",
-      "amazondotcom": "amazon-en-GB"
-    }
-  },
-  "locales": {
-    "en-US": {
-      "default": {
-        "visibleDefaultEngines": [
-          "google-b-d", "amazondotcom", "bing", "ddg", "ebay", "twitter", "wikipedia"
-        ]
-      },
-      "KZ": {
-        "visibleDefaultEngines": [
-          "amazondotcom", "bing", "google", "twitter", "wikipedia", "ddg", "yandex-en"
-        ],
-        "searchDefault": "Yandex"
-      },
-      "BY": {
-        "visibleDefaultEngines": [
-          "amazondotcom", "bing", "google", "twitter", "wikipedia", "ddg", "yandex-en"
-        ],
-        "searchDefault": "Yandex"
-      },
-      "RU": {
-        "visibleDefaultEngines": [
-          "amazondotcom", "bing", "google", "twitter", "wikipedia", "ddg", "yandex-en"
-        ],
-        "searchDefault": "Yandex"
-      },
-      "TR": {
-        "visibleDefaultEngines": [
-          "amazondotcom", "bing", "google", "twitter", "wikipedia", "ddg", "yandex-en"
-        ],
-        "searchDefault": "Yandex"
-      },
-      "experimental-hidden": {
-        "visibleDefaultEngines": [
-          "amazon-ca", "amazon-au", "yandex-en", "google", "google-b-1-e", "google-b-e"
-        ]
-      }
-    },
-    "ach": {
-      "default": {
-        "visibleDefaultEngines": [
-          "google-b-d", "bing", "amazondotcom", "ddg", "twitter", "wikipedia"
-        ]
-      }
-    },
-    "af": {
-      "default": {
-        "visibleDefaultEngines": [
-          "google-b-d", "bing", "amazondotcom", "ddg", "wikipedia-af"
-        ]
-      }
-    },
-    "an": {
-      "default": {
-        "visibleDefaultEngines": [
-          "google-b-d", "bing", "ebay-es", "wikipedia-an", "ddg", "twitter"
-        ]
-      }
-    },
-    "ar": {
-      "default": {
-        "visibleDefaultEngines": [
-          "google-b-d", "bing", "amazondotcom", "ddg", "wikipedia-ar"
-        ]
-      }
-    },
-    "as": {
-      "default": {
-        "visibleDefaultEngines": [
-          "google-b-d", "amazon-in", "ddg", "wikipedia-as"
-        ]
-      }
-    },
-    "ast": {
-      "default": {
-        "visibleDefaultEngines": [
-          "google-b-d", "bing", "ddg", "ebay-es", "wikipedia-ast"
-        ]
-      }
-    },
-    "az": {
-      "default": {
-        "visibleDefaultEngines": [
-          "google-b-d", "amazondotcom", "azerdict", "bing", "ddg", "wikipedia-az", "yandex-az"
-        ]
-      }
-    },
-    "be": {
-      "default": {
-        "visibleDefaultEngines": [
-          "yandex-by", "google-b-d", "ddg", "wikipedia-be", "wikipedia-be-tarask"
-        ]
-      },
-      "BY": {
-        "searchDefault": "Яндекс"
-      },
-      "KZ": {
-        "searchDefault": "Яндекс"
-      },
-      "RU": {
-        "searchDefault": "Яндекс"
-      },
-      "TR": {
-        "searchDefault": "Яндекс"
-      }
-    },
-    "bg": {
-      "default": {
-        "visibleDefaultEngines": [
-          "google-b-d", "amazondotcom", "ddg", "pazaruvaj", "wikipedia-bg"
-        ]
-      }
-    },
-    "bn": {
-      "default": {
-        "visibleDefaultEngines": [
-          "google-b-d", "amazon-in", "bing", "ddg", "wikipedia-bn"
-        ]
-      }
-    },
-    "bn-BD": {
-      "default": {
-        "visibleDefaultEngines": [
-          "google-b-d", "bing", "ddg", "wikipedia-bn"
-        ]
-      }
-    },
-    "bn-IN": {
-      "default": {
-        "visibleDefaultEngines": [
-          "google-b-d", "amazon-in", "bing", "ddg", "wikipedia-bn"
-        ]
-      }
-    },
-    "br": {
-      "default": {
-        "visibleDefaultEngines": [
-          "google-b-d", "amazon-france", "ddg", "ebay-fr", "freelang", "wikipedia-br"
-        ]
-      }
-    },
-    "bs": {
-      "default": {
-        "visibleDefaultEngines": [
-          "google-b-d", "ddg", "olx", "twitter", "wikipedia-bs"
-        ]
-      }
-    },
-    "ca": {
-      "default": {
-        "visibleDefaultEngines": [
-          "google-b-d", "bing", "diec2", "ddg", "ebay-es", "twitter", "wikipedia-ca"
-        ]
-      }
-    },
-    "cak": {
-      "default": {
-        "visibleDefaultEngines": [
-          "google-b-d", "bing", "amazondotcom", "ddg", "wikipedia-es"
-        ]
-      }
-    },
-    "crh": {
-      "default": {
-        "visibleDefaultEngines": [
-          "google-b-d", "ddg", "twitter", "wikipedia-crh"
-        ]
-      }
-    },
-    "cs": {
-      "default": {
-        "searchOrder": ["Google", "Seznam"],
-        "visibleDefaultEngines": [
-          "google-b-d", "seznam-cz", "ddg", "heureka-cz", "mapy-cz", "wikipedia-cz"
-        ]
-      }
-    },
-    "cy": {
-      "default": {
-        "visibleDefaultEngines": [
-          "google-b-d", "amazon-en-GB", "ddg", "ebay-uk", "palasprint", "wikipedia-cy"
-        ]
-      }
-    },
-    "da": {
-      "default": {
-        "visibleDefaultEngines": [
-          "google-b-d", "bing", "amazon-en-GB", "ddg", "wikipedia-da"
-        ]
-      }
-    },
-    "de": {
-      "default": {
-        "visibleDefaultEngines": [
-          "google-b-d", "amazon-de", "bing", "ddg", "ebay-de", "ecosia", "leo_ende_de", "wikipedia-de"
-        ]
-      }
-    },
-    "dsb": {
-      "default": {
-        "visibleDefaultEngines": [
-          "google-b-d", "bing", "amazon-de", "ddg", "ebay-de", "leo_ende_de", "wikipedia-dsb"
-        ]
-      }
-    },
-    "el": {
-      "default": {
-        "visibleDefaultEngines": [
-          "google-b-d", "amazon-en-GB", "bing", "ddg", "wikipedia-el"
-        ]
-      }
-    },
-    "en-CA": {
-      "default": {
-        "visibleDefaultEngines": [
-          "google-b-d", "amazon-ca", "bing", "ddg", "ebay-ca", "twitter", "wikipedia"
-        ]
-      },
-      "KZ": {
-        "visibleDefaultEngines": [
-          "yandex-en", "google-b-d", "amazon-ca", "bing", "ddg", "ebay-ca", "twitter", "wikipedia"
-        ],
-        "searchDefault": "Yandex"
-      },
-      "BY": {
-        "visibleDefaultEngines": [
-          "yandex-en", "google-b-d", "amazon-ca", "bing", "ddg", "ebay-ca", "twitter", "wikipedia"
-        ],
-        "searchDefault": "Yandex"
-      },
-      "RU": {
-        "visibleDefaultEngines": [
-          "yandex-en", "google-b-d", "amazon-ca", "bing", "ddg", "ebay-ca", "twitter", "wikipedia"
-        ],
-        "searchDefault": "Yandex"
-      },
-      "TR": {
-        "visibleDefaultEngines": [
-          "yandex-en", "google-b-d", "amazon-ca", "bing", "ddg", "ebay-ca", "twitter", "wikipedia"
-        ],
-        "searchDefault": "Yandex"
-      },
-      "experimental-hidden": {
-        "visibleDefaultEngines": [
-          "amazon-ca", "amazon-au", "yandex-en", "google", "google-b-1-e", "google-b-e"
-        ]
-      }
-    },
-    "en-GB": {
-      "default": {
-        "visibleDefaultEngines": [
-          "google-b-d", "bing", "amazon-en-GB", "chambers-en-GB", "ddg", "ebay-uk", "twitter", "wikipedia"
-        ]
-      },
-      "KZ": {
-        "visibleDefaultEngines": [
-          "yandex-en", "google-b-d", "bing", "amazon-en-GB", "chambers-en-GB", "ddg", "ebay-uk", "twitter", "wikipedia"
-        ],
-        "searchDefault": "Yandex"
-      },
-      "BY": {
-        "visibleDefaultEngines": [
-          "yandex-en", "google-b-d", "bing", "amazon-en-GB", "chambers-en-GB", "ddg", "ebay-uk", "twitter", "wikipedia"
-        ],
-        "searchDefault": "Yandex"
-      },
-      "RU": {
-        "visibleDefaultEngines": [
-          "yandex-en", "google-b-d", "bing", "amazon-en-GB", "chambers-en-GB", "ddg", "ebay-uk", "twitter", "wikipedia"
-        ],
-        "searchDefault": "Yandex"
-      },
-      "TR": {
-        "visibleDefaultEngines": [
-          "yandex-en", "google-b-d", "bing", "amazon-en-GB", "chambers-en-GB", "ddg", "ebay-uk", "twitter", "wikipedia"
-        ],
-        "searchDefault": "Yandex"
-      },
-      "experimental-hidden": {
-        "visibleDefaultEngines": [
-          "yandex-en"
-        ]
-      }
-    },
-    "en-ZA": {
-      "default": {
-        "visibleDefaultEngines": [
-          "google-b-d", "bing", "amazondotcom", "ddg", "twitter", "wikipedia"
-        ]
-      },
-      "KZ": {
-        "visibleDefaultEngines": [
-          "yandex-en", "google-b-d", "bing", "amazondotcom", "ddg", "twitter", "wikipedia"
-        ],
-        "searchDefault": "Yandex"
-      },
-      "BY": {
-        "visibleDefaultEngines": [
-          "yandex-en", "google-b-d", "bing", "amazondotcom", "ddg", "twitter", "wikipedia"
-        ],
-        "searchDefault": "Yandex"
-      },
-      "RU": {
-        "visibleDefaultEngines": [
-          "yandex-en", "google-b-d", "bing", "amazondotcom", "ddg", "twitter", "wikipedia"
-        ],
-        "searchDefault": "Yandex"
-      },
-      "TR": {
-        "visibleDefaultEngines": [
-          "yandex-en", "google-b-d", "bing", "amazondotcom", "ddg", "twitter", "wikipedia"
-        ],
-        "searchDefault": "Yandex"
-      }
-    },
-    "eo": {
-      "default": {
-        "visibleDefaultEngines": [
-          "google-b-d", "bing", "amazondotcom", "ddg", "wikipedia-eo"
-        ]
-      }
-    },
-    "es-AR": {
-      "default": {
-        "visibleDefaultEngines": [
-          "google-b-d", "amazondotcom", "drae", "ddg", "mercadolibre-ar", "wikipedia-es"
-        ]
-      }
-    },
-    "es-CL": {
-      "default": {
-        "visibleDefaultEngines": [
-          "google-b-d", "bing", "drae", "ddg", "mercadolibre-cl", "wikipedia-es"
-        ]
-      }
-    },
-    "es-ES": {
-      "default": {
-        "visibleDefaultEngines": [
-          "google-b-d", "bing", "drae", "ddg", "ebay-es", "twitter", "wikipedia-es"
-        ]
-      }
-    },
-    "es-MX": {
-      "default": {
-        "visibleDefaultEngines": [
-          "google-b-d", "bing", "ddg", "mercadolibre-mx", "wikipedia-es"
-        ]
-      },
-      "experimental-hidden": {
-        "visibleDefaultEngines": [
-          "amazon-mx"
-        ]
-      }
-    },
-    "et": {
-      "default": {
-        "visibleDefaultEngines": [
-          "google-b-d", "neti-ee", "ddg", "osta-ee", "wikipedia-et", "eki-ee"
-        ]
-      }
-    },
-    "eu": {
-      "default": {
-        "visibleDefaultEngines": [
-          "google-b-d", "bing", "amazon-en-GB", "ddg", "ebay-es", "wikipedia-eu"
-        ]
-      }
-    },
-    "fa": {
-      "default": {
-        "visibleDefaultEngines": [
-          "google-b-d", "amazondotcom", "bing", "ddg", "wikipedia-fa"
-        ]
-      }
-    },
-    "ff": {
-      "default": {
-        "visibleDefaultEngines": [
-          "google-b-d", "bing", "amazon-france", "ddg", "wikipedia-fr"
-        ]
-      }
-    },
-    "fi": {
-      "default": {
-        "visibleDefaultEngines": [
-          "google-b-d", "bing", "ddg", "wikipedia-fi"
-        ]
-      }
-    },
-    "fr": {
-      "default": {
-        "visibleDefaultEngines": [
-          "google-b-d", "bing", "amazon-france", "ddg", "ebay-fr", "qwant", "wikipedia-fr"
-        ]
-      }
-    },
-    "fy-NL": {
-      "default": {
-        "visibleDefaultEngines": [
-          "google-b-d", "bing", "bolcom-fy-NL", "ddg", "ebay-nl", "marktplaats-fy-NL", "wikipedia-fy-NL"
-        ]
-      },
-      "experimental-hidden": {
-        "visibleDefaultEngines": [
-          "amazon-nl"
-        ]
-      }
-    },
-    "ga-IE": {
-      "default": {
-        "visibleDefaultEngines": [
-          "google-b-d", "amazon-en-GB", "ddg", "ebay-ie", "tearma", "twitter", "wikipedia-ga-IE"
-        ]
-      }
-    },
-    "gd": {
-      "default": {
-        "visibleDefaultEngines": [
-          "google-b-d", "amazon-en-GB", "bbc-alba", "ddg", "ebay-uk", "faclair-beag", "wikipedia-gd"
-        ]
-      }
-    },
-    "gl": {
-      "default": {
-        "visibleDefaultEngines": [
-          "google-b-d", "amazon-en-GB", "ddg", "ebay-es", "wikipedia-gl"
-        ]
-      }
-    },
-    "gn": {
-      "default": {
-        "visibleDefaultEngines": [
-          "google-b-d", "bing", "amazondotcom", "ddg", "twitter", "wikipedia-gn"
-        ]
-      }
-    },
-    "gu-IN": {
-      "default": {
-        "visibleDefaultEngines": [
-          "google-b-d", "bing", "amazon-in", "ddg", "wikipedia-gu"
-        ]
-      }
-    },
-    "he": {
-      "default": {
-        "visibleDefaultEngines": [
-          "google-b-d", "ddg", "wikipedia-he", "morfix-dic"
-        ]
-      }
-    },
-    "hi-IN": {
-      "default": {
-        "visibleDefaultEngines": [
-          "google-b-d", "bing", "ddg", "wikipedia-hi"
-        ]
-      }
-    },
-    "hr": {
-      "default": {
-        "visibleDefaultEngines": [
-          "google-b-d", "amazon-en-GB", "bing", "ddg", "eudict", "twitter", "wikipedia-hr"
-        ]
-      }
-    },
-    "hsb": {
-      "default": {
-        "visibleDefaultEngines": [
-          "google-b-d", "bing", "amazon-de", "ddg", "ebay-de", "leo_ende_de", "wikipedia-hsb"
-        ]
-      }
-    },
-    "hu": {
-      "default": {
-        "visibleDefaultEngines": [
-          "google-b-d", "ddg", "vatera", "wikipedia-hu"
-        ]
-      }
-    },
-    "hy-AM": {
-      "default": {
-        "visibleDefaultEngines": [
-          "google-b-d", "amazondotcom", "ddg", "list-am", "wikipedia-hy"
-        ]
-      }
-    },
-    "ia": {
-      "default": {
-        "visibleDefaultEngines": [
-          "google-b-d", "bing", "amazondotcom", "ddg", "twitter", "wikipedia-ia"
-        ]
-      }
-    },
-    "id": {
-      "default": {
-        "visibleDefaultEngines": [
-          "google-b-d", "ddg", "wikipedia-id"
-        ]
-      }
-    },
-    "is": {
-      "default": {
-        "visibleDefaultEngines": [
-          "google-b-d", "bing", "amazondotcom", "ddg", "wikipedia-is"
-        ]
-      }
-    },
-    "it": {
-      "default": {
-        "visibleDefaultEngines": [
-          "google-b-d", "bing", "amazon-it", "ddg", "ebay-it", "wikipedia-it"
-        ]
-      }
-    },
-    "ja-JP-macos": {
-      "default": {
-        "searchOrder": ["Google", "Yahoo! JAPAN", "Bing", "Amazon.co.jp", "楽天市場", "ヤフオク!", "教えて！goo", "Twitter", "Wikipedia (ja)"],
-        "visibleDefaultEngines": [
-          "google-b-d", "yahoo-jp", "bing", "amazon-jp", "rakuten", "yahoo-jp-auctions", "oshiete-goo", "twitter-ja", "wikipedia-ja", "ddg"
-        ]
-      }
-    },
-    "ja": {
-      "default": {
-        "searchOrder": ["Google", "Yahoo! JAPAN", "Bing", "Amazon.co.jp", "楽天市場", "ヤフオク!", "教えて！goo", "Twitter", "Wikipedia (ja)"],
-        "visibleDefaultEngines": [
-          "google-b-d", "yahoo-jp", "bing", "amazon-jp", "rakuten", "yahoo-jp-auctions", "oshiete-goo", "twitter-ja", "wikipedia-ja", "ddg"
-        ]
-      }
-    },
-    "ka": {
-      "default": {
-        "visibleDefaultEngines": [
-          "google-b-d", "bing", "amazondotcom", "ddg", "twitter", "wikipedia-ka"
-        ]
-      }
-    },
-    "kab": {
-      "default": {
-        "visibleDefaultEngines": [
-          "google-b-d", "bing", "ddg", "wikipedia-kab"
-        ]
-      }
-    },
-    "kk": {
-      "default": {
-        "visibleDefaultEngines": [
-          "yandex-kk", "google-b-d", "ddg", "flip", "twitter", "wikipedia-kk"
-        ]
-      },
-      "KZ": {
-        "searchDefault": "Яндекс"
-      },
-      "BY": {
-        "searchDefault": "Яндекс"
-      },
-      "RU": {
-        "searchDefault": "Яндекс"
-      },
-      "TR": {
-        "searchDefault": "Яндекс"
-      }
-    },
-    "km": {
-      "default": {
-        "visibleDefaultEngines": [
-          "google-b-d", "bing", "amazondotcom", "ddg", "twitter", "wikipedia-km"
-        ]
-      }
-    },
-    "kn": {
-      "default": {
-        "visibleDefaultEngines": [
-          "google-b-d", "bing", "amazon-in", "ddg", "kannadastore", "wikipedia-kn"
-        ]
-      }
-    },
-    "ko": {
-      "default": {
-        "visibleDefaultEngines": [
-          "google-b-d", "ddg", "naver-kr", "daum-kr", "wikipedia-kr"
-        ]
-      }
-    },
-    "lij": {
-      "default": {
-        "visibleDefaultEngines": [
-          "google-b-d", "bing", "amazon-it", "ddg", "ebay-it", "wikipedia-lij"
-        ]
-      }
-    },
-    "lo": {
-      "default": {
-        "visibleDefaultEngines": [
-          "google-b-d", "bing", "ddg", "wikipedia-lo", "twitter"
-        ]
-      }
-    },
-    "lt": {
-      "default": {
-        "visibleDefaultEngines": [
-          "google-b-d", "wikipedia-lt", "bing", "amazondotcom", "ddg", "twitter"
-        ]
-      }
-    },
-    "ltg": {
-      "default": {
-        "visibleDefaultEngines": [
-          "google-b-d", "ddg", "salidzinilv", "sslv", "wikipedia-ltg"
-        ]
-      }
-    },
-    "lv": {
-      "default": {
-        "visibleDefaultEngines": [
-          "google-b-d", "ddg", "salidzinilv", "sslv", "wikipedia-lv"
-        ]
-      }
-    },
-    "mai": {
-      "default": {
-        "visibleDefaultEngines": [
-          "google-b-d", "bing", "amazon-in", "ddg", "twitter", "wikipedia-hi"
-        ]
-      }
-    },
-    "mk": {
-      "default": {
-        "visibleDefaultEngines": [
-          "google-b-d", "bing", "amazondotcom", "ddg", "wikipedia-mk"
-        ]
-      }
-    },
-    "ml": {
-      "default": {
-        "visibleDefaultEngines": [
-          "google-b-d", "bing", "amazon-in", "ddg", "wikipedia", "wikipedia-ml"
-        ]
-      }
-    },
-    "mr": {
-      "default": {
-        "visibleDefaultEngines": [
-          "google-b-d", "amazon-in", "ddg", "wikipedia-mr"
-        ]
-      }
-    },
-    "ms": {
-      "default": {
-        "visibleDefaultEngines": [
-          "google-b-d", "bing", "amazondotcom", "ddg", "twitter", "wikipedia-ms"
-        ]
-      }
-    },
-    "my": {
-      "default": {
-        "visibleDefaultEngines": [
-          "google-b-d", "bing", "amazondotcom", "ddg", "twitter", "wikipedia-my"
-        ]
-      }
-    },
-    "nb-NO": {
-      "default": {
-        "visibleDefaultEngines": [
-          "google-b-d", "amazon-en-GB", "bing", "ddg", "gulesider-NO", "bok-NO", "qxl-NO", "wikipedia-NO"
-        ]
-      }
-    },
-    "ne-NP": {
-      "default": {
-        "visibleDefaultEngines": [
-          "google-b-d", "bing", "ddg", "twitter", "wikipedia-ne"
-        ]
-      }
-    },
-    "nl": {
-      "default": {
-        "visibleDefaultEngines": [
-          "google-b-d", "bing", "bolcom-nl", "ddg", "ebay-nl", "marktplaats-nl", "wikipedia-nl"
-        ]
-      },
-      "experimental-hidden": {
-        "visibleDefaultEngines": [
-          "amazon-nl"
-        ]
-      }
-    },
-    "nn-NO": {
-      "default": {
-        "visibleDefaultEngines": [
-          "google-b-d", "bing", "amazon-en-GB", "ddg", "gulesider-NO", "bok-NO", "qxl-NO", "wikipedia-NN"
-        ]
-      }
-    },
-    "oc": {
-      "default": {
-        "visibleDefaultEngines": [
-          "google-b-d", "bing", "ddg", "twitter", "wikipedia-oc", "wiktionary-oc"
-        ]
-      }
-    },
-    "or": {
-      "default": {
-        "visibleDefaultEngines": [
-          "google-b-d", "bing", "amazon-in", "ddg", "wikipedia-or"
-        ]
-      }
-    },
-    "pa-IN": {
-      "default": {
-        "visibleDefaultEngines": [
-          "google-b-d", "bing", "amazon-in", "ddg", "wikipedia-pa"
-        ]
-      }
-    },
-    "pl": {
-      "default": {
-        "visibleDefaultEngines": [
-          "google-b-d", "allegro-pl", "ddg", "pwn-pl", "wikipedia-pl", "wolnelektury-pl"
-        ]
-      }
-    },
-    "pt-BR": {
-      "default": {
-        "visibleDefaultEngines": [
-          "google-b-d", "bing", "ddg", "mercadolivre", "twitter", "wikipedia-pt"
-        ]
-      }
-    },
-    "pt-PT": {
-      "default": {
-        "visibleDefaultEngines": [
-          "google-b-d", "amazon-en-GB", "ddg", "priberam", "wikipedia-pt"
-        ]
-      }
-    },
-    "rm": {
-      "default": {
-        "visibleDefaultEngines": [
-          "google-b-d", "bing", "ddg", "ebay-ch", "leo_ende_de", "wikipedia-rm"
-        ]
-      }
-    },
-    "ro": {
-      "default": {
-        "visibleDefaultEngines": [
-          "google-b-d", "bing", "amazondotcom", "ddg", "wikipedia-ro"
-        ]
-      }
-    },
-    "ru": {
-      "default": {
-        "visibleDefaultEngines": [
-          "yandex-ru", "google-b-d", "ddg", "ozonru", "priceru", "wikipedia-ru", "mailru"
-        ]
-      },
-      "RU": {
-        "searchDefault": "Яндекс"
-      },
-      "BY": {
-        "searchDefault": "Яндекс"
-      },
-      "KZ": {
-        "searchDefault": "Яндекс"
-      },
-      "TR": {
-        "searchDefault": "Яндекс"
-      }
-    },
-    "si": {
-      "default": {
-        "visibleDefaultEngines": [
-          "google-b-d", "amazondotcom", "ddg", "wikipedia-si"
-        ]
-      }
-    },
-    "sk": {
-      "default": {
-        "visibleDefaultEngines": [
-          "google-b-d", "azet-sk", "atlas-sk", "ddg", "wikipedia-sk", "zoznam-sk"
-        ]
-      }
-    },
-    "sl": {
-      "default": {
-        "visibleDefaultEngines": [
-          "google-b-d", "ceneji", "ddg", "najdi-si", "odpiralni", "twitter", "wikipedia-sl"
-        ]
-      }
-    },
-    "son": {
-      "default": {
-        "visibleDefaultEngines": [
-          "google-b-d", "bing", "amazon-france", "ddg", "wikipedia-fr"
-        ]
-      }
-    },
-    "sq": {
-      "default": {
-        "visibleDefaultEngines": [
-          "google-b-d", "bing", "amazon-en-GB", "ddg", "wikipedia-sq"
-        ]
-      }
-    },
-    "sr": {
-      "default": {
-        "visibleDefaultEngines": [
-          "google-b-d", "amazon-en-GB", "bing", "ddg", "wikipedia-sr", "pogodak"
-        ]
-      }
-    },
-    "sv-SE": {
-      "default": {
-        "visibleDefaultEngines": [
-          "google-b-d", "bing", "allaannonser-sv-SE", "ddg", "prisjakt-sv-SE", "tyda-sv-SE", "wikipedia-sv-SE"
-        ]
-      }
-    },
-    "ta": {
-      "default": {
-        "visibleDefaultEngines": [
-          "google-b-d", "amazon-in", "ddg", "wikipedia-ta"
-        ]
-      }
-    },
-    "te": {
-      "default": {
-        "visibleDefaultEngines": [
-          "google-b-d", "amazon-in", "ddg", "wikipedia-te", "wiktionary-te"
-        ]
-      }
-    },
-    "th": {
-      "default": {
-        "visibleDefaultEngines": [
-          "google-b-d", "amazondotcom", "bing", "ddg", "longdo", "wikipedia-th"
-        ]
-      }
-    },
-    "tl": {
-      "default": {
-        "visibleDefaultEngines": [
-          "google-b-d", "bing", "amazondotcom", "ddg", "twitter", "wikipedia-tl"
-        ]
-      }
-    },
-    "tr": {
-      "default": {
-        "visibleDefaultEngines": [
-          "yandex-tr", "google-b-d", "ddg", "twitter", "wikipedia-tr"
-        ]
-      },
-      "TR": {
-        "searchDefault": "Yandex"
-      },
-      "BY": {
-        "searchDefault": "Yandex"
-      },
-      "KZ": {
-        "searchDefault": "Yandex"
-      },
-      "RU": {
-        "searchDefault": "Yandex"
-      }
-    },
-    "trs": {
-      "default": {
-        "visibleDefaultEngines": [
-          "google-b-d", "bing", "amazondotcom", "ddg", "wikipedia-es"
-        ]
-      }
-    },
-    "uk": {
-      "default": {
-        "visibleDefaultEngines": [
-          "google-b-d", "bing", "ddg", "wikipedia-uk", "hotline-ua"
-        ]
-      }
-    },
-    "ur": {
-      "default": {
-        "visibleDefaultEngines": [
-          "google-b-d", "bing", "amazon-in", "ddg", "twitter", "wikipedia-ur"
-        ]
-      }
-    },
-    "uz": {
-      "default": {
-        "visibleDefaultEngines": [
-          "google-b-d", "bing", "amazondotcom", "ddg", "twitter", "wikipedia-uz"
-        ]
-      }
-    },
-    "vi": {
-      "default": {
-        "visibleDefaultEngines": [
-          "google-b-d", "coccoc", "ddg", "wikipedia-vi"
-        ]
-      }
-    },
-    "wo": {
-      "default": {
-        "visibleDefaultEngines": [
-          "google-b-d", "bing", "amazon-france", "ddg", "ebay-fr", "twitter", "wikipedia-wo"
-        ]
-      }
-    },
-    "xh": {
-      "default": {
-        "visibleDefaultEngines": [
-          "google-b-d", "bing", "ddg", "wikipedia"
-        ]
-      }
-    },
-    "zh-CN": {
-      "default": {
-        "visibleDefaultEngines": [
-          "baidu", "google-b-d", "bing", "ddg", "wikipedia-zh-CN", "amazondotcn"
-        ]
-      },
-      "CN": {
-        "searchDefault": "百度"
-      }
-    },
-    "zh-TW": {
-      "default": {
-        "visibleDefaultEngines": [
-          "google-b-d", "ddg", "readmoo", "wikipedia-zh-TW"
-        ]
-      }
-    }
-  }
->>>>>>> f8c6eed3
 }