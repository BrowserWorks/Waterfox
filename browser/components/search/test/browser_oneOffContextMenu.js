"use strict";

const TEST_ENGINE_NAME = "Foo";
const TEST_ENGINE_BASENAME = "testEngine.xml";

const searchbar = document.getElementById("searchbar");
const searchPopup = document.getElementById("PopupSearchAutoComplete");
const searchIcon = document.getAnonymousElementByAttribute(
  searchbar, "anonid", "searchbar-search-button"
);
const oneOffBinding = document.getAnonymousElementByAttribute(
  searchPopup, "anonid", "search-one-off-buttons"
);
const contextMenu = document.getAnonymousElementByAttribute(
  oneOffBinding, "anonid", "search-one-offs-context-menu"
);
const oneOffButtons = document.getAnonymousElementByAttribute(
  oneOffBinding, "anonid", "search-panel-one-offs"
);
const searchInNewTabMenuItem = document.getAnonymousElementByAttribute(
  oneOffBinding, "anonid", "search-one-offs-context-open-in-new-tab"
);

add_task(async function init() {
  await promiseNewEngine(TEST_ENGINE_BASENAME, {
    setAsCurrent: false,
  });
});

<<<<<<< HEAD
add_task(function* extendedTelemetryDisabled() {
  yield SpecialPowers.pushPrefEnv({set: [["toolkit.telemetry.enabled", false]]});
  yield doTest();
});

add_task(function* extendedTelemetryEnabled() {
  yield SpecialPowers.pushPrefEnv({set: [["toolkit.telemetry.enabled", true]]});
  yield doTest();
=======
add_task(async function extendedTelemetryDisabled() {
  await SpecialPowers.pushPrefEnv({set: [["toolkit.telemetry.enabled", false]]});
  await doTest();
  checkTelemetry("other");
});

add_task(async function extendedTelemetryEnabled() {
  await SpecialPowers.pushPrefEnv({set: [["toolkit.telemetry.enabled", true]]});
  await doTest();
  checkTelemetry("other-" + TEST_ENGINE_NAME);
>>>>>>> 728b71ce
});

async function doTest() {
  // Open the popup.
  let promise = promiseEvent(searchPopup, "popupshown");
  info("Opening search panel");
  EventUtils.synthesizeMouseAtCenter(searchIcon, {});
  await promise;

  // Get the one-off button for the test engine.
  let oneOffButton;
  for (let node of oneOffButtons.childNodes) {
    if (node.engine && node.engine.name == TEST_ENGINE_NAME) {
      oneOffButton = node;
      break;
    }
  }
  Assert.notEqual(oneOffButton, undefined,
                  "One-off for test engine should exist");

  // Open the context menu on the one-off.
  promise = BrowserTestUtils.waitForEvent(contextMenu, "popupshown");
  EventUtils.synthesizeMouseAtCenter(oneOffButton, {
    type: "contextmenu",
    button: 2,
  });
  await promise;

  // Click the Search in New Tab menu item.
  promise = BrowserTestUtils.waitForNewTab(gBrowser);
  EventUtils.synthesizeMouseAtCenter(searchInNewTabMenuItem, {});
  let tab = await promise;

  // By default the search will open in the background and the popup will stay open:
  promise = promiseEvent(searchPopup, "popuphidden");
  info("Closing search panel");
  EventUtils.synthesizeKey("VK_ESCAPE", {});
  await promise;

  // Check the loaded tab.
  Assert.equal(tab.linkedBrowser.currentURI.spec,
               "http://mochi.test:8888/browser/browser/components/search/test/",
               "Expected search tab should have loaded");

  await BrowserTestUtils.removeTab(tab);

  // Move the cursor out of the panel area to avoid messing with other tests.
<<<<<<< HEAD
  yield EventUtils.synthesizeNativeMouseMove(searchbar);
=======
  await EventUtils.synthesizeNativeMouseMove(searchbar);
}

function checkTelemetry(expectedEngineName) {
  let propertyPath = [
    "countableEvents",
    "__DEFAULT__",
    "search-oneoff",
    expectedEngineName + ".oneoff-context-searchbar",
    "unknown",
    "tab-background",
  ];
  let telem = BrowserUITelemetry.getToolbarMeasures();
  for (let prop of propertyPath) {
    Assert.ok(prop in telem, "Property " + prop + " should be in the telemetry");
    telem = telem[prop];
  }
  Assert.equal(telem, 1, "Click count");
>>>>>>> 728b71ce
}<|MERGE_RESOLUTION|>--- conflicted
+++ resolved
@@ -27,16 +27,6 @@
   });
 });
 
-<<<<<<< HEAD
-add_task(function* extendedTelemetryDisabled() {
-  yield SpecialPowers.pushPrefEnv({set: [["toolkit.telemetry.enabled", false]]});
-  yield doTest();
-});
-
-add_task(function* extendedTelemetryEnabled() {
-  yield SpecialPowers.pushPrefEnv({set: [["toolkit.telemetry.enabled", true]]});
-  yield doTest();
-=======
 add_task(async function extendedTelemetryDisabled() {
   await SpecialPowers.pushPrefEnv({set: [["toolkit.telemetry.enabled", false]]});
   await doTest();
@@ -47,7 +37,6 @@
   await SpecialPowers.pushPrefEnv({set: [["toolkit.telemetry.enabled", true]]});
   await doTest();
   checkTelemetry("other-" + TEST_ENGINE_NAME);
->>>>>>> 728b71ce
 });
 
 async function doTest() {
@@ -95,26 +84,5 @@
   await BrowserTestUtils.removeTab(tab);
 
   // Move the cursor out of the panel area to avoid messing with other tests.
-<<<<<<< HEAD
-  yield EventUtils.synthesizeNativeMouseMove(searchbar);
-=======
   await EventUtils.synthesizeNativeMouseMove(searchbar);
-}
-
-function checkTelemetry(expectedEngineName) {
-  let propertyPath = [
-    "countableEvents",
-    "__DEFAULT__",
-    "search-oneoff",
-    expectedEngineName + ".oneoff-context-searchbar",
-    "unknown",
-    "tab-background",
-  ];
-  let telem = BrowserUITelemetry.getToolbarMeasures();
-  for (let prop of propertyPath) {
-    Assert.ok(prop in telem, "Property " + prop + " should be in the telemetry");
-    telem = telem[prop];
-  }
-  Assert.equal(telem, 1, "Click count");
->>>>>>> 728b71ce
 }