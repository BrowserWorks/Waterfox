/* This Source Code Form is subject to the terms of the Mozilla Public
 * License, v. 2.0. If a copy of the MPL was not distributed with this file,
 * You can obtain one at http://mozilla.org/MPL/2.0/. */

/* import-globals-from preferences.js */

var { Weave } = ChromeUtils.import("resource://services-sync/main.js");
var { FxAccounts, fxAccounts } = ChromeUtils.import(
  "resource://gre/modules/FxAccounts.jsm"
);
var { Services } = ChromeUtils.import("resource://gre/modules/Services.jsm");

XPCOMUtils.defineLazyGetter(this, "FxAccountsCommon", function() {
  return ChromeUtils.import("resource://gre/modules/FxAccountsCommon.js", {});
});

XPCOMUtils.defineLazyModuleGetters(this, {
  SyncDisconnect: "resource://services-sync/SyncDisconnect.jsm",
  UIState: "resource://services-sync/UIState.jsm",
});

const FXA_PAGE_LOGGED_OUT = 0;
const FXA_PAGE_LOGGED_IN = 1;

// Indexes into the "login status" deck.
// We are in a successful verified state - everything should work!
const FXA_LOGIN_VERIFIED = 0;
// We have logged in to an unverified account.
const FXA_LOGIN_UNVERIFIED = 1;
// We are logged in locally, but the server rejected our credentials.
const FXA_LOGIN_FAILED = 2;

Preferences.addAll([
  { id: "engine.addons", name: "services.sync.engine.addons", type: "bool" },
  {
    id: "engine.bookmarks",
    name: "services.sync.engine.bookmarks",
    type: "bool",
  },
  { id: "engine.history", name: "services.sync.engine.history", type: "bool" },
  { id: "engine.tabs", name: "services.sync.engine.tabs", type: "bool" },
  { id: "engine.prefs", name: "services.sync.engine.prefs", type: "bool" },
  {
    id: "engine.passwords",
    name: "services.sync.engine.passwords",
    type: "bool",
  },
  {
    id: "engine.addresses",
    name: "services.sync.engine.addresses",
    type: "bool",
  },
  {
    id: "engine.creditcards",
    name: "services.sync.engine.creditcards",
    type: "bool",
  },
]);

var gSyncPane = {
  get page() {
    return document.getElementById("weavePrefsDeck").selectedIndex;
  },

  set page(val) {
    document.getElementById("weavePrefsDeck").selectedIndex = val;
  },

  init() {
    this._setupEventListeners();
    this._adjustForPrefs();

    document
      .getElementById("weavePrefsDeck")
      .removeAttribute("data-hidden-from-search");

    // If the Service hasn't finished initializing, wait for it.
    let xps = Cc["@mozilla.org/weave/service;1"].getService(Ci.nsISupports)
      .wrappedJSObject;

    if (xps.ready) {
      this._init();
      return;
    }

    // it may take some time before we can determine what provider to use
    // and the state of that provider, so show the "please wait" page.
    this._showLoadPage(xps);

    let onUnload = function() {
      window.removeEventListener("unload", onUnload);
      try {
        Services.obs.removeObserver(onReady, "weave:service:ready");
      } catch (e) {}
    };

    let onReady = () => {
      Services.obs.removeObserver(onReady, "weave:service:ready");
      window.removeEventListener("unload", onUnload);
      this._init();
    };

    Services.obs.addObserver(onReady, "weave:service:ready");
    window.addEventListener("unload", onUnload);

    xps.ensureLoaded();
  },

  // make whatever tweaks we need based on preferences.
  _adjustForPrefs() {
    // These 2 engines are unique in that there are prefs that make the
    // entire engine unavailable (which is distinct from "disabled").
    let enginePrefs = [
      ["services.sync.engine.addresses.available", "engine.addresses"],
      ["services.sync.engine.creditcards.available", "engine.creditcards"],
    ];
    let numHidden = 0;
    for (let [availablePref, prefName] of enginePrefs) {
      if (!Services.prefs.getBoolPref(availablePref)) {
        let checkbox = document.querySelector(
          '[preference="' + prefName + '"]'
        );
        checkbox.hidden = true;
        numHidden += 1;
      }
    }
    // If we hid both, the list of prefs is unbalanced, so move "history" to
    // the second column. (If we only moved one, it's still unbalanced, but
    // there's an odd number of engines so that can't be avoided)
    if (numHidden == 2) {
      let history = document.querySelector('[preference="engine.history"]');
      let addons = document.querySelector('[preference="engine.addons"]');
      addons.parentNode.insertBefore(history, addons);
    }
  },

  _showLoadPage(xps) {
    let username = Services.prefs.getCharPref("services.sync.username", "");
    if (!username) {
      this.page = FXA_PAGE_LOGGED_OUT;
      return;
    }

    // Use cached values while we wait for the up-to-date values
    let cachedComputerName = Services.prefs.getCharPref(
      "services.sync.client.name",
      ""
    );
    document.getElementById("fxaEmailAddress").textContent = username;
    this._populateComputerName(cachedComputerName);
    this.page = FXA_PAGE_LOGGED_IN;
  },

  _init() {
    // Add the observers now and remove them on unload
    // XXXzpao This should use Services.obs.* but Weave's Obs does nice handling
    //        of `this`. Fix in a followup. (bug 583347)
    Weave.Svc.Obs.add(UIState.ON_UPDATE, this.updateWeavePrefs, this);

    window.addEventListener("unload", () => {
      Weave.Svc.Obs.remove(UIState.ON_UPDATE, this.updateWeavePrefs, this);
    });

    XPCOMUtils.defineLazyGetter(this, "_accountsStringBundle", () => {
      return Services.strings.createBundle(
        "chrome://browser/locale/accounts.properties"
      );
    });

<<<<<<< HEAD
    // // Links for mobile devices before the user is logged in.
    // let url = Services.prefs.getCharPref("identity.mobilepromo.android") + "sync-preferences";
    // document.getElementById("fxaMobilePromo-android").setAttribute("href", url);
    // url = Services.prefs.getCharPref("identity.mobilepromo.ios") + "sync-preferences";
    // document.getElementById("fxaMobilePromo-ios").setAttribute("href", url);

    // // Links for mobile devices shown after the user is logged in.
    // FxAccounts.config.promiseConnectDeviceURI(this._getEntryPoint()).then(connectURI => {
    //   document.getElementById("connect-another-device").setAttribute("href", connectURI);
    // });

    // FxAccounts.config.promiseManageDevicesURI(this._getEntryPoint()).then(manageURI => {
    //   document.getElementById("manage-devices").setAttribute("href", manageURI);
    // });

    // document.getElementById("tosPP-small-ToS").setAttribute("href", Weave.Svc.Prefs.get("fxa.termsURL"));
    // document.getElementById("tosPP-small-PP").setAttribute("href", Weave.Svc.Prefs.get("fxa.privacyURL"));

    // FxAccounts.config.promiseSignUpURI(this._getEntryPoint()).then(signUpURI => {
    //   document.getElementById("noFxaSignUp").setAttribute("href", signUpURI);
    // });
=======
    // Links for mobile devices before the user is logged in.
    let url =
      Services.prefs.getCharPref("identity.mobilepromo.android") +
      "sync-preferences";
    document.getElementById("fxaMobilePromo-android").setAttribute("href", url);
    url =
      Services.prefs.getCharPref("identity.mobilepromo.ios") +
      "sync-preferences";
    document.getElementById("fxaMobilePromo-ios").setAttribute("href", url);

    // Links for mobile devices shown after the user is logged in.
    FxAccounts.config
      .promiseConnectDeviceURI(this._getEntryPoint())
      .then(connectURI => {
        document
          .getElementById("connect-another-device")
          .setAttribute("href", connectURI);
      });

    FxAccounts.config
      .promiseManageDevicesURI(this._getEntryPoint())
      .then(manageURI => {
        document
          .getElementById("manage-devices")
          .setAttribute("href", manageURI);
      });

    document
      .getElementById("tosPP-small-ToS")
      .setAttribute("href", Weave.Svc.Prefs.get("fxa.termsURL"));
    document
      .getElementById("tosPP-small-PP")
      .setAttribute("href", Weave.Svc.Prefs.get("fxa.privacyURL"));

    FxAccounts.config
      .promiseSignUpURI(this._getEntryPoint())
      .then(signUpURI => {
        document.getElementById("noFxaSignUp").setAttribute("href", signUpURI);
      });
>>>>>>> 4f5d7318

    this.updateWeavePrefs();

    // Notify observers that the UI is now ready
    Services.obs.notifyObservers(window, "sync-pane-loaded");

    // document.location.search is empty, so we simply match on `action=pair`.
    if (
      location.href.includes("action=pair") &&
      location.hash == "#sync" &&
      UIState.get().status == UIState.STATUS_SIGNED_IN
    ) {
      gSyncPane.pairAnotherDevice();
    }
  },

  _toggleComputerNameControls(editMode) {
    let textbox = document.getElementById("fxaSyncComputerName");
    textbox.disabled = !editMode;
    document.getElementById("fxaChangeDeviceName").hidden = editMode;
    document.getElementById("fxaCancelChangeDeviceName").hidden = !editMode;
    document.getElementById("fxaSaveChangeDeviceName").hidden = !editMode;
  },

  _focusComputerNameTextbox() {
    let textbox = document.getElementById("fxaSyncComputerName");
    let valLength = textbox.value.length;
    textbox.focus();
    textbox.setSelectionRange(valLength, valLength);
  },

  _blurComputerNameTextbox() {
    document.getElementById("fxaSyncComputerName").blur();
  },

  _focusAfterComputerNameTextbox() {
    // Focus the most appropriate element that's *not* the "computer name" box.
    Services.focus.moveFocus(
      window,
      document.getElementById("fxaSyncComputerName"),
      Services.focus.MOVEFOCUS_FORWARD,
      0
    );
  },

  _updateComputerNameValue(save) {
    if (save) {
      let textbox = document.getElementById("fxaSyncComputerName");
      Weave.Service.clientsEngine.localName = textbox.value;
    }
    this._populateComputerName(Weave.Service.clientsEngine.localName);
  },

  _setupEventListeners() {
    function setEventListener(aId, aEventType, aCallback) {
      document
        .getElementById(aId)
        .addEventListener(aEventType, aCallback.bind(gSyncPane));
    }

    setEventListener("fxaChangeDeviceName", "command", function() {
      this._toggleComputerNameControls(true);
      this._focusComputerNameTextbox();
    });
    setEventListener("fxaCancelChangeDeviceName", "command", function() {
      // We explicitly blur the textbox because of bug 75324, then after
      // changing the state of the buttons, force focus to whatever the focus
      // manager thinks should be next (which on the mac, depends on an OSX
      // keyboard access preference)
      this._blurComputerNameTextbox();
      this._toggleComputerNameControls(false);
      this._updateComputerNameValue(false);
      this._focusAfterComputerNameTextbox();
    });
    setEventListener("fxaSaveChangeDeviceName", "command", function() {
      // Work around bug 75324 - see above.
      this._blurComputerNameTextbox();
      this._toggleComputerNameControls(false);
      this._updateComputerNameValue(true);
      this._focusAfterComputerNameTextbox();
    });
    setEventListener("noFxaSignIn", "command", function() {
      gSyncPane.signIn();
      return false;
    });
    setEventListener("fxaUnlinkButton", "command", function() {
      gSyncPane.unlinkFirefoxAccount(true);
    });
    setEventListener(
      "verifyFxaAccount",
      "command",
      gSyncPane.verifyFirefoxAccount
    );
    setEventListener("unverifiedUnlinkFxaAccount", "command", function() {
      /* no warning as account can't have previously synced */
      gSyncPane.unlinkFirefoxAccount(false);
    });
    setEventListener("rejectReSignIn", "command", gSyncPane.reSignIn);
    setEventListener("rejectUnlinkFxaAccount", "command", function() {
      gSyncPane.unlinkFirefoxAccount(true);
    });
    setEventListener("fxaSyncComputerName", "keypress", function(e) {
      if (e.keyCode == KeyEvent.DOM_VK_RETURN) {
        document.getElementById("fxaSaveChangeDeviceName").click();
      } else if (e.keyCode == KeyEvent.DOM_VK_ESCAPE) {
        document.getElementById("fxaCancelChangeDeviceName").click();
      }
    });
  },

  updateWeavePrefs() {
    let service = Cc["@mozilla.org/weave/service;1"].getService(Ci.nsISupports)
      .wrappedJSObject;

    let displayNameLabel = document.getElementById("fxaDisplayName");
    let fxaEmailAddressLabels = document.querySelectorAll(
      ".l10nArgsEmailAddress"
    );
    displayNameLabel.hidden = true;

    // determine the fxa status...
    this._showLoadPage(service);

    let state = UIState.get();
    if (state.status == UIState.STATUS_NOT_CONFIGURED) {
      this.page = FXA_PAGE_LOGGED_OUT;
      return;
    }
    this.page = FXA_PAGE_LOGGED_IN;
    // We are logged in locally, but maybe we are in a state where the
    // server rejected our credentials (eg, password changed on the server)
    let fxaLoginStatus = document.getElementById("fxaLoginStatus");
    let syncReady = false; // Is sync able to actually sync?
    // We need to check error states that need a re-authenticate to resolve
    // themselves first.
    if (state.status == UIState.STATUS_LOGIN_FAILED) {
      fxaLoginStatus.selectedIndex = FXA_LOGIN_FAILED;
    } else if (state.status == UIState.STATUS_NOT_VERIFIED) {
      fxaLoginStatus.selectedIndex = FXA_LOGIN_UNVERIFIED;
    } else {
      // We must be golden (or in an error state we expect to magically
      // resolve itself)
      fxaLoginStatus.selectedIndex = FXA_LOGIN_VERIFIED;
      syncReady = true;
    }
    fxaEmailAddressLabels.forEach(label => {
      let l10nAttrs = document.l10n.getAttributes(label);
      document.l10n.setAttributes(label, l10nAttrs.id, { email: state.email });
    });
    document.getElementById("fxaEmailAddress").textContent = state.email;

    this._populateComputerName(Weave.Service.clientsEngine.localName);
    let engines = document.getElementById("fxaSyncEngines");
    for (let checkbox of engines.querySelectorAll("checkbox")) {
      checkbox.disabled = !syncReady;
    }
    document.getElementById("fxaChangeDeviceName").disabled = !syncReady;

    // Clear the profile image (if any) of the previously logged in account.
    document
      .querySelector("#fxaLoginVerified > .fxaProfileImage")
      .style.removeProperty("list-style-image");

    if (state.displayName) {
      fxaLoginStatus.setAttribute("hasName", true);
      displayNameLabel.hidden = false;
      document.getElementById("fxaDisplayNameHeading").textContent =
        state.displayName;
    } else {
      fxaLoginStatus.removeAttribute("hasName");
    }
    if (state.avatarURL) {
      let bgImage = 'url("' + state.avatarURL + '")';
      let profileImageElement = document.querySelector(
        "#fxaLoginVerified > .fxaProfileImage"
      );
      profileImageElement.style.listStyleImage = bgImage;

      let img = new Image();
      img.onerror = () => {
        // Clear the image if it has trouble loading. Since this callback is asynchronous
        // we check to make sure the image is still the same before we clear it.
        if (profileImageElement.style.listStyleImage === bgImage) {
          profileImageElement.style.removeProperty("list-style-image");
        }
      };
      img.src = state.avatarURL;
    }
    // The "manage account" link embeds the uid, so we need to update this
    // if the account state changes.
    FxAccounts.config
      .promiseManageURI(this._getEntryPoint())
      .then(accountsManageURI => {
        document
          .getElementById("verifiedManage")
          .setAttribute("href", accountsManageURI);
      });
    let isUnverified = state.status == UIState.STATUS_NOT_VERIFIED;
    // The mobile promo links - which one is shown depends on the number of devices.
    let isMultiDevice = Weave.Service.clientsEngine.stats.numClients > 1;
    document.getElementById("connect-another-device").hidden = isUnverified;
    document.getElementById("manage-devices").hidden =
      isUnverified || !isMultiDevice;
  },

  _getEntryPoint() {
    let params = new URLSearchParams(
      document.URL.split("#")[0].split("?")[1] || ""
    );
    return params.get("entrypoint") || "preferences";
  },

  openContentInBrowser(url, options) {
    let win = Services.wm.getMostRecentWindow("navigator:browser");
    if (!win) {
      openTrustedLinkIn(url, "tab");
      return;
    }
    win.switchToTabHavingURI(url, true, options);
  },

  // Replace the current tab with the specified URL.
  replaceTabWithUrl(url) {
    // Get the <browser> element hosting us.
    let browser = window.docShell.chromeEventHandler;
    // And tell it to load our URL.
    browser.loadURI(url, {
      triggeringPrincipal: Services.scriptSecurityManager.createNullPrincipal(
        {}
      ),
    });
  },

  async signIn() {
    const url = await FxAccounts.config.promiseSignInURI(this._getEntryPoint());
    this.replaceTabWithUrl(url);
  },

  async reSignIn() {
    // There's a bit of an edge-case here - we might be forcing reauth when we've
    // lost the FxA account data - in which case we'll not get a URL as the re-auth
    // URL embeds account info and the server endpoint complains if we don't
    // supply it - So we just use the regular "sign in" URL in that case.
    let entryPoint = this._getEntryPoint();
    const url =
      (await FxAccounts.config.promiseForceSigninURI(entryPoint)) ||
      (await FxAccounts.config.promiseSignInURI(entryPoint));
    this.replaceTabWithUrl(url);
  },

  clickOrSpaceOrEnterPressed(event) {
    // Note: charCode is deprecated, but 'char' not yet implemented.
    // Replace charCode with char when implemented, see Bug 680830
    return (
      (event.type == "click" && event.button == 0) ||
      (event.type == "keypress" &&
        (event.charCode == KeyEvent.DOM_VK_SPACE ||
          event.keyCode == KeyEvent.DOM_VK_RETURN))
    );
  },

  openChangeProfileImage(event) {
    if (this.clickOrSpaceOrEnterPressed(event)) {
      FxAccounts.config
        .promiseChangeAvatarURI(this._getEntryPoint())
        .then(url => {
          this.openContentInBrowser(url, {
            replaceQueryString: true,
            triggeringPrincipal: Services.scriptSecurityManager.getSystemPrincipal(),
          });
        });
      // Prevent page from scrolling on the space key.
      event.preventDefault();
    }
  },

  openManageFirefoxAccount(event) {
    if (this.clickOrSpaceOrEnterPressed(event)) {
      this.manageFirefoxAccount();
      // Prevent page from scrolling on the space key.
      event.preventDefault();
    }
  },

  manageFirefoxAccount() {
    FxAccounts.config.promiseManageURI(this._getEntryPoint()).then(url => {
      this.openContentInBrowser(url, {
        replaceQueryString: true,
        triggeringPrincipal: Services.scriptSecurityManager.getSystemPrincipal(),
      });
    });
  },

  verifyFirefoxAccount() {
    let showVerifyNotification = data => {
      let isError = !data;
      let maybeNot = isError ? "Not" : "";
      let sb = this._accountsStringBundle;
      let title = sb.GetStringFromName("verification" + maybeNot + "SentTitle");
      let email = !isError && data ? data.email : "";
      let body = sb.formatStringFromName(
        "verification" + maybeNot + "SentBody",
        [email],
        1
      );
      new Notification(title, { body });
    };

    let onError = () => {
      showVerifyNotification();
    };

    let onSuccess = data => {
      if (data) {
        showVerifyNotification(data);
      } else {
        onError();
      }
    };

    fxAccounts
      .resendVerificationEmail()
      .then(fxAccounts.getSignedInUser, onError)
      .then(onSuccess, onError);
  },

  unlinkFirefoxAccount(confirm) {
    if (confirm) {
      gSubDialog.open(
        "chrome://browser/content/preferences/in-content/syncDisconnect.xul",
        "resizable=no" /* aFeatures */,
        null /* aParams */,
        event => {
          /* aClosingCallback */
          if (event.detail.button == "accept") {
            this.updateWeavePrefs();
          }
        }
      );
    } else {
      // no confirmation implies no data removal, so just disconnect - but
      // we still disconnect via the SyncDisconnect module for consistency.
      SyncDisconnect.disconnect().finally(() => this.updateWeavePrefs());
    }
  },

  pairAnotherDevice() {
    gSubDialog.open(
      "chrome://browser/content/preferences/in-content/fxaPairDevice.xul",
      "resizable=no" /* aFeatures */,
      null /* aParams */,
      null /* aClosingCallback */
    );
  },

  _populateComputerName(value) {
    let textbox = document.getElementById("fxaSyncComputerName");
    if (!textbox.hasAttribute("placeholder")) {
      textbox.setAttribute("placeholder", Weave.Utils.getDefaultDeviceName());
    }
    textbox.value = value;
  },
};<|MERGE_RESOLUTION|>--- conflicted
+++ resolved
@@ -167,7 +167,6 @@
       );
     });
 
-<<<<<<< HEAD
     // // Links for mobile devices before the user is logged in.
     // let url = Services.prefs.getCharPref("identity.mobilepromo.android") + "sync-preferences";
     // document.getElementById("fxaMobilePromo-android").setAttribute("href", url);
@@ -189,47 +188,6 @@
     // FxAccounts.config.promiseSignUpURI(this._getEntryPoint()).then(signUpURI => {
     //   document.getElementById("noFxaSignUp").setAttribute("href", signUpURI);
     // });
-=======
-    // Links for mobile devices before the user is logged in.
-    let url =
-      Services.prefs.getCharPref("identity.mobilepromo.android") +
-      "sync-preferences";
-    document.getElementById("fxaMobilePromo-android").setAttribute("href", url);
-    url =
-      Services.prefs.getCharPref("identity.mobilepromo.ios") +
-      "sync-preferences";
-    document.getElementById("fxaMobilePromo-ios").setAttribute("href", url);
-
-    // Links for mobile devices shown after the user is logged in.
-    FxAccounts.config
-      .promiseConnectDeviceURI(this._getEntryPoint())
-      .then(connectURI => {
-        document
-          .getElementById("connect-another-device")
-          .setAttribute("href", connectURI);
-      });
-
-    FxAccounts.config
-      .promiseManageDevicesURI(this._getEntryPoint())
-      .then(manageURI => {
-        document
-          .getElementById("manage-devices")
-          .setAttribute("href", manageURI);
-      });
-
-    document
-      .getElementById("tosPP-small-ToS")
-      .setAttribute("href", Weave.Svc.Prefs.get("fxa.termsURL"));
-    document
-      .getElementById("tosPP-small-PP")
-      .setAttribute("href", Weave.Svc.Prefs.get("fxa.privacyURL"));
-
-    FxAccounts.config
-      .promiseSignUpURI(this._getEntryPoint())
-      .then(signUpURI => {
-        document.getElementById("noFxaSignUp").setAttribute("href", signUpURI);
-      });
->>>>>>> 4f5d7318
 
     this.updateWeavePrefs();
 
