--- conflicted
+++ resolved
@@ -112,7 +112,6 @@
   window.addEventListener("hashchange", onHashChange);
 
   gotoPref().then(() => {
-<<<<<<< HEAD
     document.getElementById("addonsButton")
       .addEventListener("click", () => {
         let mainWindow = window.docShell.rootTreeItem.domWindow;
@@ -121,20 +120,6 @@
           object: "aboutPreferences",
           value: "about:addons",
         });
-=======
-    let helpButton = document.getElementById("helpButton");
-    let helpUrl =
-      Services.urlFormatter.formatURLPref("app.support.baseURL") +
-      "preferences";
-    helpButton.setAttribute("href", helpUrl);
-
-    document.getElementById("addonsButton").addEventListener("click", () => {
-      let mainWindow = window.docShell.rootTreeItem.domWindow;
-      mainWindow.BrowserOpenAddonsMgr();
-      AMTelemetry.recordLinkEvent({
-        object: "aboutPreferences",
-        value: "about:addons",
->>>>>>> 4f5d7318
       });
     });
 
