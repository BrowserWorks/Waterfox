--- conflicted
+++ resolved
@@ -2041,21 +2041,6 @@
         throw new Error(`Non-integer value for ${prefName}`);
       }
 
-<<<<<<< HEAD
-      if (
-        defaults.getPrefType(prefName) == defaults.PREF_BOOL ||
-        prefName == "browser.bookmarks.restore_default_bookmarks" ||
-        prefName == "browser.places.importBookmarksHTML" ||
-        prefName == "extensions.getAddons.showPane"
-      ) {
-        // It's possible an int was used in place of a boolean due to legacy prefs and GPO.
-        // If so, we need to set it as a boolean. We had to hardcode these few preference
-        // names because they aren't set by default.
-        // See bug 1666836.
-        defaults.setBoolPref(prefName, !!prefValue);
-      } else {
-        defaults.setIntPref(prefName, prefValue);
-=======
       // This is ugly, but necessary. On Windows GPO and macOS
       // configs, booleans are converted to 0/1. In the previous
       // Preferences implementation, the schema took care of
@@ -2069,7 +2054,6 @@
         defaults.setIntPref(prefName, prefValue);
       } else {
         defaults.setBoolPref(prefName, !!prefValue);
->>>>>>> 3dd03799
       }
       break;
 
