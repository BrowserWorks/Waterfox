--- conflicted
+++ resolved
@@ -2395,9 +2395,10 @@
 // The agent still runs as scheduled if this pref is disabled,
 // but it exits immediately before taking any action.
 #ifdef XP_WIN
-<<<<<<< HEAD
   pref("default-browser-agent.enabled", false, locked);
 #endif
+
+pref("svg.context-properties.content.allowed-domains", "profile.accounts.firefox.com,profile.stage.mozaws.net");
 
 // Set pref for auto changing theme
 pref("browser.theme.auto", false);
@@ -2449,15 +2450,4 @@
 // Menu Icon Style
 // 0 - Menu Icon
 // 1 - Browser Icon
-pref("browser.menuIcon.style", 0);
-=======
-  pref("default-browser-agent.enabled", true);
-#endif
-
-// Mozilla-controlled domains that are allowed to use non-standard
-// context properties for SVG images for use in the browser UI. Please
-// keep this list short. This preference (and SVG `context-` keyword support)
-// are expected to go away once a standardized alternative becomes
-// available.
-pref("svg.context-properties.content.allowed-domains", "profile.accounts.firefox.com,profile.stage.mozaws.net");
->>>>>>> 2d2dfbe7
+pref("browser.menuIcon.style", 0);