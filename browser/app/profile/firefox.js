# -*- indent-tabs-mode: nil; js-indent-level: 2 -*-
# This Source Code Form is subject to the terms of the Mozilla Public
# License, v. 2.0. If a copy of the MPL was not distributed with this
# file, You can obtain one at http://mozilla.org/MPL/2.0/.

// XXX Toolkit-specific preferences should be moved into toolkit.js

#filter substitution

#
# SYNTAX HINTS:
#
#  - Dashes are delimiters; use underscores instead.
#  - The first character after a period must be alphabetic.
#  - Computed values (e.g. 50 * 1024) don't work.
#

#ifdef XP_UNIX
#ifndef XP_MACOSX
#define UNIX_BUT_NOT_MAC
#endif
#endif

pref("browser.hiddenWindowChromeURL", "chrome://browser/content/hiddenWindow.xul");

// Enables some extra Extension System Logging (can reduce performance)
pref("extensions.logging.enabled", false);

// Disables strict compatibility, making addons compatible-by-default.
pref("extensions.strictCompatibility", false);

// Temporary preference to forcibly make themes more safe with Australis even if
// extensions.checkCompatibility=false has been set.
pref("extensions.checkCompatibility.temporaryThemeOverride_minAppVersion", "29.0a1");

pref("extensions.webextPermissionPrompts", true);
pref("extensions.webextOptionalPermissionPrompts", true);

// Preferences for AMO integration
pref("extensions.getAddons.cache.enabled", true);
pref("extensions.getAddons.get.url", "https://services.addons.mozilla.org/api/v3/addons/search/?guid=%IDS%&lang=%LOCALE%");
pref("extensions.getAddons.compatOverides.url", "https://services.addons.mozilla.org/api/v3/addons/compat-override/?guid=%IDS%&lang=%LOCALE%");
pref("extensions.getAddons.search.browseURL", "https://addons.mozilla.org/%LOCALE%/firefox/search?q=%TERMS%&platform=%OS%&appver=%VERSION%");
pref("extensions.webservice.discoverURL", "https://discovery.addons.mozilla.org/%LOCALE%/firefox/discovery/pane/%VERSION%/%OS%/%COMPATIBILITY_MODE%");
pref("extensions.getAddons.link.url", "https://addons.mozilla.org/%LOCALE%/firefox/");
pref("extensions.getAddons.langpacks.url", "https://services.addons.mozilla.org/api/v3/addons/language-tools/?app=firefox&type=language&appversion=%VERSION%");

pref("extensions.update.autoUpdateDefault", true);

// Check AUS for system add-on updates.
pref("extensions.systemAddon.update.url", "");
pref("extensions.systemAddon.update.enabled", false);

// Disable add-ons that are not installed by the user in all scopes by default.
// See the SCOPE constants in AddonManager.jsm for values to use here.
pref("extensions.autoDisableScopes", 15);
// Scopes to scan for changes at startup.
pref("extensions.startupScanScopes", 0);

pref("extensions.geckoProfiler.acceptedExtensionIds", "geckoprofiler@mozilla.com,quantum-foxfooding@mozilla.com,raptor@mozilla.org");


// Add-on content security policies.
pref("extensions.webextensions.base-content-security-policy", "script-src 'self' https://* moz-extension: blob: filesystem: 'unsafe-eval' 'unsafe-inline'; object-src 'self' https://* moz-extension: blob: filesystem:;");
pref("extensions.webextensions.default-content-security-policy", "script-src 'self'; object-src 'self';");

pref("extensions.webextensions.remote", true);
pref("extensions.webextensions.background-delayed-startup", true);

// Extensions that should not be flagged as legacy in about:addons
pref("extensions.legacy.exceptions", "testpilot@cliqz.com,@testpilot-containers,jid1-NeEaf3sAHdKHPA@jetpack,@activity-streams,pulse@mozilla.com,@testpilot-addon,@min-vid,tabcentertest1@mozilla.com,snoozetabs@mozilla.com,speaktome@mozilla.com,hoverpad@mozilla.com");

// Require signed add-ons by default
pref("extensions.langpacks.signatures.required", false);
pref("xpinstall.signatures.required", false);
pref("xpinstall.signatures.devInfoURL", "https://wiki.mozilla.org/Addons/Extension_Signing");

// Dictionary download preference
pref("browser.dictionaries.download.url", "https://addons.mozilla.org/%LOCALE%/firefox/language-tools/");

// At startup, should we check to see if the installation
// date is older than some threshold
pref("app.update.checkInstallTime", true);

// The number of days a binary is permitted to be old without checking is defined in
// firefox-branding.js (app.update.checkInstallTime.days)

// The minimum delay in seconds for the timer to fire between the notification
// of each consumer of the timer manager.
// minimum=30 seconds, default=120 seconds, and maximum=300 seconds
pref("app.update.timerMinimumDelay", 120);

// The minimum delay in milliseconds for the first firing after startup of the timer
// to notify consumers of the timer manager.
// minimum=10 seconds, default=30 seconds, and maximum=120 seconds
pref("app.update.timerFirstInterval", 30000);

// App-specific update preferences

// The interval to check for updates (app.update.interval) is defined in
// firefox-branding.js

// Alternative windowtype for an application update user interface window. When
// a window with this windowtype is open the application update service won't
// open the normal application update user interface window.
pref("app.update.altwindowtype", "Browser:About");

// Enables some extra Application Update Logging (can reduce performance)
pref("app.update.log", false);
// Causes Application Update Logging to be sent to a file in the profile
// directory. This preference is automatically disabled on application start to
// prevent it from being left on accidentally. Turning this pref on enables
// logging, even if app.update.log is false.
pref("app.update.log.file", false);

// The number of general background check failures to allow before notifying the
// user of the failure. User initiated update checks always notify the user of
// the failure.
pref("app.update.backgroundMaxErrors", 10);

// Whether or not to use the doorhanger application update UI.
pref("app.update.doorhanger", true);

// Ids of the links to the "What's new" update documentation
pref("app.update.link.updateAvailableWhatsNew", "update-available-whats-new");
pref("app.update.link.updateManualWhatsNew", "update-manual-whats-new");

// How many times we should let downloads fail before prompting the user to
// download a fresh installer.
pref("app.update.download.promptMaxAttempts", 2);

// How many times we should let an elevation prompt fail before prompting the user to
// download a fresh installer.
pref("app.update.elevation.promptMaxAttempts", 2);

// If set to true, the Update Service will automatically download updates if the
// user can apply updates. This pref is no longer used on Windows, except as the
// default value to migrate to the new location that this data is now stored
// (which is in a file in the update directory). Because of this, this pref
// should no longer be used directly. Instead, getAppUpdateAutoEnabled and
// getAppUpdateAutoEnabled from UpdateUtils.jsm should be used.
#ifndef XP_WIN
pref("app.update.auto", true);
#endif

// If set to true, the Update Service will present no UI for any event.
pref("app.update.silent", false);

// app.update.badgeWaitTime is in branding section

// If set to true, the Update Service will apply updates in the background
// when it finishes downloading them.
pref("app.update.staging.enabled", true);

// Update service URL:
pref("app.update.url", "https://aus5.mozilla.org/update/6/%PRODUCT%/%VERSION%/%BUILD_ID%/%BUILD_TARGET%/%LOCALE%/%CHANNEL%/%OS_VERSION%/%SYSTEM_CAPABILITIES%/%DISTRIBUTION%/%DISTRIBUTION_VERSION%/update.xml");
// app.update.url.manual is in branding section
// app.update.url.details is in branding section

// app.update.interval is in branding section
// app.update.promptWaitTime is in branding section

// Show the Update Checking/Ready UI when the user was idle for x seconds
pref("app.update.idletime", 60);

// Whether or not to attempt using the service for updates.
#ifdef MOZ_MAINTENANCE_SERVICE
pref("app.update.service.enabled", true);
#endif

// Symmetric (can be overridden by individual extensions) update preferences.
// e.g.
//  extensions.{GUID}.update.enabled
//  extensions.{GUID}.update.url
//  .. etc ..
//
pref("extensions.update.enabled", true);
pref("extensions.update.url", "https://versioncheck.addons.mozilla.org/update/VersionCheck.php?reqVersion=%REQ_VERSION%&id=%ITEM_ID%&version=%ITEM_VERSION%&maxAppVersion=%ITEM_MAXAPPVERSION%&status=%ITEM_STATUS%&appID=%APP_ID%&appVersion=%APP_VERSION%&appOS=%APP_OS%&appABI=%APP_ABI%&locale=%APP_LOCALE%&currentAppVersion=%CURRENT_APP_VERSION%&updateType=%UPDATE_TYPE%&compatMode=%COMPATIBILITY_MODE%");
pref("extensions.update.background.url", "https://versioncheck-bg.addons.mozilla.org/update/VersionCheck.php?reqVersion=%REQ_VERSION%&id=%ITEM_ID%&version=%ITEM_VERSION%&maxAppVersion=%ITEM_MAXAPPVERSION%&status=%ITEM_STATUS%&appID=%APP_ID%&appVersion=%APP_VERSION%&appOS=%APP_OS%&appABI=%APP_ABI%&locale=%APP_LOCALE%&currentAppVersion=%CURRENT_APP_VERSION%&updateType=%UPDATE_TYPE%&compatMode=%COMPATIBILITY_MODE%");
pref("extensions.update.interval", 86400);  // Check for updates to Extensions and
                                            // Themes every day

pref("extensions.webextensions.themes.icons.buttons", "back,forward,reload,stop,bookmark_star,bookmark_menu,downloads,home,app_menu,cut,copy,paste,new_window,new_private_window,save_page,print,history,full_screen,find,options,addons,developer,synced_tabs,open_file,sidebars,share_page,subscribe,text_encoding,email_link,forget,pocket");

pref("lightweightThemes.getMoreURL", "https://addons.mozilla.org/%LOCALE%/firefox/themes");

#if defined(MOZ_WIDEVINE_EME)
pref("browser.eme.ui.enabled", true);
#else
pref("browser.eme.ui.enabled", false);
#endif

// UI tour experience.
pref("browser.uitour.enabled", true);
pref("browser.uitour.loglevel", "Error");
pref("browser.uitour.requireSecure", true);
pref("browser.uitour.themeOrigin", "https://addons.mozilla.org/%LOCALE%/firefox/themes/");
pref("browser.uitour.url", "https://www.mozilla.org/%LOCALE%/firefox/%VERSION%/tour/");
// How long to show a Hearbeat survey (two hours, in seconds)
pref("browser.uitour.surveyDuration", 7200);

pref("keyword.enabled", true);
pref("browser.fixup.domainwhitelist.localhost", true);

pref("general.smoothScroll", true);
#ifdef UNIX_BUT_NOT_MAC
pref("general.autoScroll", false);
#else
pref("general.autoScroll", true);
#endif

pref("browser.stopReloadAnimation.enabled", true);

// UI density of the browser chrome. This mostly affects toolbarbutton
// and urlbar spacing. The possible values are 0=normal, 1=compact, 2=touch.
pref("browser.uidensity", 0);
// Whether Firefox will automatically override the uidensity to "touch"
// while the user is in a touch environment (such as Windows tablet mode).
pref("browser.touchmode.auto", true);

// At startup, check if we're the default browser and prompt user if not.
pref("browser.shell.checkDefaultBrowser", true);
pref("browser.shell.shortcutFavicons",true);
pref("browser.shell.mostRecentDateSetAsDefault", "");
pref("browser.shell.skipDefaultBrowserCheckOnFirstRun", true);
pref("browser.shell.didSkipDefaultBrowserCheckOnFirstRun", false);
pref("browser.shell.defaultBrowserCheckCount", 0);
pref("browser.defaultbrowser.notificationbar", false);

// 0 = blank, 1 = home (browser.startup.homepage), 2 = last visited page, 3 = resume previous browser session
// The behavior of option 3 is detailed at: http://wiki.mozilla.org/Session_Restore
pref("browser.startup.page",                1);
pref("browser.startup.homepage",            "about:home");
// Whether we should skip the homepage when opening the first-run page
pref("browser.startup.firstrunSkipsHomepage", true);

// Show an about:blank window as early as possible for quick startup feedback.
// Held to nightly on Linux due to bug 1450626.
// Disabled on Mac because the bouncing dock icon already provides feedback.
#if defined(XP_WIN) || defined(MOZ_WIDGET_GTK) && defined(NIGHTLY_BUILD)
pref("browser.startup.blankWindow", true);
#else
pref("browser.startup.blankWindow", false);
#endif

// Don't create the hidden window during startup on
// platforms that don't always need it (Win/Linux).
pref("toolkit.lazyHiddenWindow", true);

pref("browser.slowStartup.notificationDisabled", false);
pref("browser.slowStartup.timeThreshold", 20000);
pref("browser.slowStartup.maxSamples", 5);

// This url, if changed, MUST continue to point to an https url. Pulling arbitrary content to inject into
// this page over http opens us up to a man-in-the-middle attack that we'd rather not face. If you are a downstream
// repackager of this code using an alternate snippet url, please keep your users safe
pref("browser.aboutHomeSnippets.updateUrl", "");

pref("browser.enable_automatic_image_resizing", true);
pref("browser.chrome.site_icons", true);
// browser.warnOnQuit == false will override all other possible prompts when quitting or restarting
pref("browser.warnOnQuit", true);
pref("browser.fullscreen.autohide", true);
pref("browser.overlink-delay", 80);

#ifdef UNIX_BUT_NOT_MAC
pref("browser.urlbar.clickSelectsAll", false);
#else
pref("browser.urlbar.clickSelectsAll", true);
#endif
#ifdef UNIX_BUT_NOT_MAC
pref("browser.urlbar.doubleClickSelectsAll", true);
#else
pref("browser.urlbar.doubleClickSelectsAll", false);
#endif

// Whether using `ctrl` when hitting return/enter in the URL bar
// (or clicking 'go') should prefix 'www.' and suffix
// browser.fixup.alternate.suffix to the URL bar value prior to
// navigating.
pref("browser.urlbar.ctrlCanonizesURLs", true);

// Control autoFill behavior
pref("browser.urlbar.autoFill", true);
pref("browser.urlbar.speculativeConnect.enabled", true);

// Whether bookmarklets should be filtered out of Address Bar matches.
// This is enabled for security reasons, when true it is still possible to
// search for bookmarklets typing "javascript: " followed by the actual query.
pref("browser.urlbar.filter.javascript", true);

// the maximum number of results to show in autocomplete when doing richResults
pref("browser.urlbar.maxRichResults", 10);
// The amount of time (ms) to wait after the user has stopped typing
// before starting to perform autocomplete.  50 is the default set in
// autocomplete.xml.
pref("browser.urlbar.delay", 50);

// The maximum number of historical search results to show.
pref("browser.urlbar.maxHistoricalSearchSuggestions", 0);

// The default behavior for the urlbar can be configured to use any combination
// of the match filters with each additional filter adding more results (union).
pref("browser.urlbar.suggest.history",              true);
pref("browser.urlbar.suggest.bookmark",             true);
pref("browser.urlbar.suggest.openpage",             true);
pref("browser.urlbar.suggest.searches",             true);

// Whether the user made a choice in the old search suggestions opt-in bar.
pref("browser.urlbar.userMadeSearchSuggestionsChoice", false);
// The suggestion opt-out hint will be hidden after being shown 4 times.
pref("browser.urlbar.timesBeforeHidingSuggestionsHint", 4);

// Limit the number of characters sent to the current search engine to fetch
// suggestions.
pref("browser.urlbar.maxCharsForSearchSuggestions", 20);

pref("browser.urlbar.formatting.enabled", true);
pref("browser.urlbar.trimURLs", true);

pref("browser.urlbar.oneOffSearches", true);

// If changed to true, copying the entire URL from the location bar will put the
// human readable (percent-decoded) URL on the clipboard.
pref("browser.urlbar.decodeURLsOnCopy", false);

// Whether or not to move tabs into the active window when using the "Switch to
// Tab" feature of the awesomebar.
pref("browser.urlbar.switchTabs.adoptIntoActiveWindow", false);

// Whether addresses and search results typed into the address bar
// should be opened in new tabs by default.
pref("browser.urlbar.openintab", false);

// This is disabled until Bug 1340663 figures out the remaining requirements.
pref("browser.urlbar.usepreloadedtopurls.enabled", false);
pref("browser.urlbar.usepreloadedtopurls.expire_days", 14);

// Toggle the new work in progress Address Bar code.
pref("browser.urlbar.quantumbar", false);

pref("browser.altClickSave", false);

// Enable logging downloads operations to the Console.
pref("browser.download.loglevel", "Error");

// Number of milliseconds to wait for the http headers (and thus
// the Content-Disposition filename) before giving up and falling back to
// picking a filename without that info in hand so that the user sees some
// feedback from their action.
pref("browser.download.saveLinkAsFilenameTimeout", 4000);

pref("browser.download.useDownloadDir", true);
pref("browser.download.folderList", 1);
pref("browser.download.manager.addToRecentDocs", true);
pref("browser.download.manager.resumeOnWakeDelay", 10000);

// This allows disabling the animated notifications shown by
// the Downloads Indicator when a download starts or completes.
pref("browser.download.animateNotifications", true);

// This records whether or not the panel has been shown at least once.
pref("browser.download.panel.shown", false);

// This controls whether the button is automatically shown/hidden depending
// on whether there are downloads to show.
pref("browser.download.autohideButton", true);

#ifndef XP_MACOSX
pref("browser.helperApps.deleteTempFileOnExit", true);
#endif

// search engines URL
pref("browser.search.searchEnginesURL",      "https://addons.mozilla.org/%LOCALE%/firefox/search-engines/");

// Market-specific search defaults
pref("browser.search.geoSpecificDefaults", false);
pref("browser.search.geoSpecificDefaults.url", "");

// search bar results always open in a new tab
pref("browser.search.openintab", false);

// context menu searches open in the foreground
pref("browser.search.context.loadInBackground", false);

// comma seperated list of of engines to hide in the search panel.
pref("browser.search.hiddenOneOffs", "");

// Mirrors whether the search-container widget is in the navigation toolbar.
pref("browser.search.widget.inNavBar", false);

#ifndef RELEASE_OR_BETA
pref("browser.search.reset.enabled", true);
#endif

pref("browser.sessionhistory.max_entries", 50);

// Built-in default permissions.
pref("permissions.manager.defaultsUrl", "resource://app/defaults/permissions");

// Set default fallback values for site permissions we want
// the user to be able to globally change.
pref("permissions.default.camera", 0);
pref("permissions.default.microphone", 0);
pref("permissions.default.geo", 0);
pref("permissions.default.desktop-notification", 0);
pref("permissions.default.shortcuts", 0);

pref("permissions.desktop-notification.postPrompt.enabled", false);

pref("permissions.postPrompt.animate", true);

// handle links targeting new windows
// 1=current window/tab, 2=new window, 3=new tab in most recent window
pref("browser.link.open_newwindow", 3);

// handle external links (i.e. links opened from a different application)
// default: use browser.link.open_newwindow
// 1-3: see browser.link.open_newwindow for interpretation
pref("browser.link.open_newwindow.override.external", -1);

// 0: no restrictions - divert everything
// 1: don't divert window.open at all
// 2: don't divert window.open with features
pref("browser.link.open_newwindow.restriction", 2);

// If true, this pref causes windows opened by window.open to be forced into new
// tabs (rather than potentially opening separate windows, depending on
// window.open arguments) when the browser is in fullscreen mode.
// We set this differently on Mac because the fullscreen implementation there is
// different.
#ifdef XP_MACOSX
pref("browser.link.open_newwindow.disabled_in_fullscreen", true);
#else
pref("browser.link.open_newwindow.disabled_in_fullscreen", false);
#endif

// Tabbed browser
pref("browser.tabs.multiselect", true);
pref("browser.tabs.closeTabByDblclick", false);
pref("browser.tabs.closeWindowWithLastTab", true);
// Open related links to a tab, e.g., link in current tab, at next to the
// current tab if |insertRelatedAfterCurrent| is true.  Otherwise, always
// append new tab to the end.
pref("browser.tabs.insertRelatedAfterCurrent", true);
// Open all links, e.g., bookmarks, history items at next to current tab
// if |insertAfterCurrent| is true.  Otherwise, append new tab to the end
// for non-related links. Note that if this is set to true, it will trump
// the value of browser.tabs.insertRelatedAfterCurrent.
pref("browser.tabs.insertAfterCurrent", false);
pref("browser.tabs.warnOnClose", true);
pref("browser.tabs.warnOnCloseOtherTabs", true);
pref("browser.tabs.warnOnOpen", true);
pref("browser.tabs.maxOpenBeforeWarn", 15);
pref("browser.tabs.loadInBackground", true);
pref("browser.tabs.opentabfor.middleclick", true);
pref("browser.tabs.loadDivertedInBackground", false);
pref("browser.tabs.loadBookmarksInBackground", false);
pref("browser.tabs.loadBookmarksInTabs", false);
pref("browser.tabs.tabClipWidth", 140);
pref("browser.tabs.tabMinWidth", 76);
// Initial titlebar state is managed by -moz-gtk-csd-hide-titlebar-by-default
// on Linux.
#ifndef UNIX_BUT_NOT_MAC
pref("browser.tabs.drawInTitlebar", true);
#endif

// Offer additional drag space to the user. The drag space
// will only be shown if browser.tabs.drawInTitlebar is true.
pref("browser.tabs.extraDragSpace", false);

// When tabs opened by links in other tabs via a combination of
// browser.link.open_newwindow being set to 3 and target="_blank" etc are
// closed:
// true   return to the tab that opened this tab (its owner)
// false  return to the adjacent tab (old default)
pref("browser.tabs.selectOwnerOnClose", true);

pref("browser.tabs.showAudioPlayingIcon", true);
// This should match Chromium's audio indicator delay.
pref("browser.tabs.delayHidingAudioPlayingIconMS", 3000);

// Pref to control whether we use separate privileged content processes.
#if defined(NIGHTLY_BUILD) && !defined(MOZ_ASAN)
pref("browser.tabs.remote.separatePrivilegedContentProcess", true);
#endif

// Turn on HTTP response process selection.
pref("browser.tabs.remote.useHTTPResponseProcessSelection", true);

// Unload tabs on low-memory on nightly and beta.
#ifdef EARLY_BETA_OR_EARLIER
pref("browser.tabs.unloadOnLowMemory", true);
#else
pref("browser.tabs.unloadOnLowMemory", false);
#endif

pref("browser.ctrlTab.recentlyUsedOrder", true);

// By default, do not export HTML at shutdown.
// If true, at shutdown the bookmarks in your menu and toolbar will
// be exported as HTML to the bookmarks.html file.
pref("browser.bookmarks.autoExportHTML",          false);

// The maximum number of daily bookmark backups to
// keep in {PROFILEDIR}/bookmarkbackups. Special values:
// -1: unlimited
//  0: no backups created (and deletes all existing backups)
pref("browser.bookmarks.max_backups",             15);

// Whether menu should close after Ctrl-click, middle-click, etc.
pref("browser.bookmarks.openInTabClosesMenu", true);

// Scripts & Windows prefs
pref("dom.disable_open_during_load",              true);
pref("javascript.options.showInConsole",          true);

// This is the pref to control the location bar, change this to true to
// force this - this makes the origin of popup windows more obvious to avoid
// spoofing. We would rather not do it by default because it affects UE for web
// applications, but without it there isn't a really good way to prevent chrome
// spoofing, see bug 337344
pref("dom.disable_window_open_feature.location",  true);
// allow JS to move and resize existing windows
pref("dom.disable_window_move_resize",            false);
// prevent JS from monkeying with window focus, etc
pref("dom.disable_window_flip",                   true);

// popups.policy 1=allow,2=reject
pref("privacy.popups.policy",               1);
pref("privacy.popups.usecustom",            true);
pref("privacy.popups.showBrowserMessage",   true);

pref("privacy.item.cookies",                false);

pref("privacy.clearOnShutdown.history",     true);
pref("privacy.clearOnShutdown.formdata",    true);
pref("privacy.clearOnShutdown.downloads",   true);
pref("privacy.clearOnShutdown.cookies",     true);
pref("privacy.clearOnShutdown.cache",       true);
pref("privacy.clearOnShutdown.sessions",    true);
pref("privacy.clearOnShutdown.offlineApps", false);
pref("privacy.clearOnShutdown.siteSettings", false);
pref("privacy.clearOnShutdown.openWindows", false);

pref("privacy.cpd.history",                 true);
pref("privacy.cpd.formdata",                true);
pref("privacy.cpd.passwords",               false);
pref("privacy.cpd.downloads",               true);
pref("privacy.cpd.cookies",                 true);
pref("privacy.cpd.cache",                   true);
pref("privacy.cpd.sessions",                true);
pref("privacy.cpd.offlineApps",             false);
pref("privacy.cpd.siteSettings",            false);
pref("privacy.cpd.openWindows",             false);

pref("privacy.history.custom",              false);

// What default should we use for the time span in the sanitizer:
// 0 - Clear everything
// 1 - Last Hour
// 2 - Last 2 Hours
// 3 - Last 4 Hours
// 4 - Today
// 5 - Last 5 minutes
// 6 - Last 24 hours
pref("privacy.sanitize.timeSpan", 1);
pref("privacy.sanitize.sanitizeOnShutdown", false);

pref("privacy.sanitize.migrateFx3Prefs",    false);

pref("privacy.panicButton.enabled",         true);

// Time until temporary permissions expire, in ms
pref("privacy.temporary_permission_expire_time_ms",  3600000);

// If Accept-Language should be spoofed by en-US
// 0 - will prompt
// 1 - don't spoof
// 2 - spoof
pref("privacy.spoof_english", 0);

pref("network.proxy.share_proxy_settings",  false); // use the same proxy settings for all protocols

// simple gestures support
pref("browser.gesture.swipe.left", "Browser:BackOrBackDuplicate");
pref("browser.gesture.swipe.right", "Browser:ForwardOrForwardDuplicate");
pref("browser.gesture.swipe.up", "cmd_scrollTop");
pref("browser.gesture.swipe.down", "cmd_scrollBottom");
#ifdef XP_MACOSX
pref("browser.gesture.pinch.latched", true);
pref("browser.gesture.pinch.threshold", 150);
#else
pref("browser.gesture.pinch.latched", false);
pref("browser.gesture.pinch.threshold", 25);
#endif
#if defined(XP_WIN) || defined(MOZ_WIDGET_GTK)
// Enabled for touch input display zoom.
pref("browser.gesture.pinch.out", "cmd_fullZoomEnlarge");
pref("browser.gesture.pinch.in", "cmd_fullZoomReduce");
pref("browser.gesture.pinch.out.shift", "cmd_fullZoomReset");
pref("browser.gesture.pinch.in.shift", "cmd_fullZoomReset");
#else
// Disabled by default due to issues with track pad input.
pref("browser.gesture.pinch.out", "");
pref("browser.gesture.pinch.in", "");
pref("browser.gesture.pinch.out.shift", "");
pref("browser.gesture.pinch.in.shift", "");
#endif
pref("browser.gesture.twist.latched", false);
pref("browser.gesture.twist.threshold", 0);
pref("browser.gesture.twist.right", "cmd_gestureRotateRight");
pref("browser.gesture.twist.left", "cmd_gestureRotateLeft");
pref("browser.gesture.twist.end", "cmd_gestureRotateEnd");
pref("browser.gesture.tap", "cmd_fullZoomReset");

pref("browser.history_swipe_animation.disabled", false);

// 0: Nothing happens
// 1: Scrolling contents
// 2: Go back or go forward, in your history
// 3: Zoom in or out (reflowing zoom).
// 4: Treat vertical wheel as horizontal scroll
// 5: Zoom in or out (pinch zoom).
#ifdef XP_MACOSX
// On macOS, if the wheel has one axis only, shift+wheel comes through as a
// horizontal scroll event. Thus, we can't assign anything other than normal
// scrolling to shift+wheel.
pref("mousewheel.with_shift.action", 1);
pref("mousewheel.with_alt.action", 2);
// On MacOS X, control+wheel is typically handled by system and we don't
// receive the event.  So, command key which is the main modifier key for
// acceleration is the best modifier for zoom-in/out.  However, we should keep
// the control key setting for backward compatibility.
pref("mousewheel.with_meta.action", 3); // command key on Mac
// Disable control-/meta-modified horizontal wheel events, since those are
// used on Mac as part of modified swipe gestures (e.g. Left swipe+Cmd is
// "go back" in a new tab).
pref("mousewheel.with_control.action.override_x", 0);
pref("mousewheel.with_meta.action.override_x", 0);
#else
// On the other platforms (non-macOS), user may use legacy mouse which supports
// only vertical wheel but want to scroll horizontally.  For such users, we
// should provide horizontal scroll with shift+wheel (same as Chrome).
// However, shift+wheel was used for navigating history.  For users who want
// to keep using this feature, let's enable it with alt+wheel.  This is better
// for consistency with macOS users.
pref("mousewheel.with_shift.action", 4);
pref("mousewheel.with_alt.action", 2);
pref("mousewheel.with_meta.action", 1); // win key on Win, Super/Hyper on Linux
#endif
pref("mousewheel.with_control.action",3);
pref("mousewheel.with_win.action", 1);

pref("browser.xul.error_pages.enabled", true);
pref("browser.xul.error_pages.expert_bad_cert", false);
pref("browser.xul.error_pages.show_safe_browsing_details_on_load", false);

// Enable captive portal detection.
pref("network.captive-portal-service.enabled", true);

// If true, network link events will change the value of navigator.onLine
pref("network.manage-offline-status", true);

// We want to make sure mail URLs are handled externally...
pref("network.protocol-handler.external.mailto", true); // for mail
pref("network.protocol-handler.external.news", true);   // for news
pref("network.protocol-handler.external.snews", true);  // for secure news
pref("network.protocol-handler.external.nntp", true);   // also news
#ifdef XP_WIN
pref("network.protocol-handler.external.ms-windows-store", true);
#endif

// ...without warning dialogs
pref("network.protocol-handler.warn-external.mailto", false);
pref("network.protocol-handler.warn-external.news", false);
pref("network.protocol-handler.warn-external.snews", false);
pref("network.protocol-handler.warn-external.nntp", false);
#ifdef XP_WIN
pref("network.protocol-handler.warn-external.ms-windows-store", false);
#endif

// By default, all protocol handlers are exposed.  This means that
// the browser will respond to openURL commands for all URL types.
// It will also try to open link clicks inside the browser before
// failing over to the system handlers.
pref("network.protocol-handler.expose-all", true);
pref("network.protocol-handler.expose.mailto", false);
pref("network.protocol-handler.expose.news", false);
pref("network.protocol-handler.expose.snews", false);
pref("network.protocol-handler.expose.nntp", false);

pref("accessibility.typeaheadfind", false);
pref("accessibility.typeaheadfind.timeout", 5000);
pref("accessibility.typeaheadfind.linksonly", false);
pref("accessibility.typeaheadfind.flashBar", 1);

// Accessibility indicator preferences such as support URL, enabled flag.
pref("accessibility.support.url", "https://support.mozilla.org/%LOCALE%/kb/accessibility-services");
pref("accessibility.indicator.enabled", false);

pref("plugins.click_to_play", true);
pref("plugins.testmode", false);

// Should plugins that are hidden show the infobar UI?
pref("plugins.show_infobar", false);

#if defined(_ARM64_) && defined(XP_WIN)
pref("plugin.default.state", 0);
#else
pref("plugin.default.state", 1);
#endif

// Plugins bundled in XPIs are enabled by default.
pref("plugin.defaultXpi.state", 2);

// Flash is Click-to-Activate by default on all channels. Disabled for ARM builds.
#if defined(_ARM64_) && defined(XP_WIN)
pref("plugin.state.flash", 0);
#else
pref("plugin.state.flash", 1);
#endif

// Enables the download and use of the flash blocklists.
pref("plugins.flashBlock.enabled", true);

// Prefer HTML5 video over Flash content, and don't
// load plugin instances with no src declared.
// These prefs are documented in details on all.js.
// With the "follow-ctp" setting, this will only
// apply to users that have plugin.state.flash = 1.
pref("plugins.favorfallback.mode", "follow-ctp");
pref("plugins.favorfallback.rules", "nosrc,video");


#ifdef XP_WIN
pref("browser.preferences.instantApply", false);
#else
pref("browser.preferences.instantApply", true);
#endif

// Toggling Search bar on and off in about:preferences
pref("browser.preferences.search", true);

pref("browser.preferences.defaultPerformanceSettings.enabled", true);

pref("browser.download.show_plugins_in_list", true);
pref("browser.download.hide_plugins_without_extensions", true);

// Backspace and Shift+Backspace behavior
// 0 goes Back/Forward
// 1 act like PgUp/PgDown
// 2 and other values, nothing
#ifdef UNIX_BUT_NOT_MAC
pref("browser.backspace_action", 2);
#else
pref("browser.backspace_action", 0);
#endif

// this will automatically enable inline spellchecking (if it is available) for
// editable elements in HTML
// 0 = spellcheck nothing
// 1 = check multi-line controls [default]
// 2 = check multi/single line controls
pref("layout.spellcheckDefault", 1);

pref("browser.send_pings", false);

// At startup, if the handler service notices that the version number in the
// region.properties file is newer than the version number in the handler
// service datastore, it will add any new handlers it finds in the prefs (as
// seeded by this file) to its datastore.
pref("gecko.handlerService.defaultHandlersVersion", "chrome://browser-region/locale/region.properties");

// The default set of web-based protocol handlers shown in the application
// selection dialog for webcal: ; I've arbitrarily picked 4 default handlers
// per protocol, but if some locale wants more than that (or defaults for some
// protocol not currently listed here), we should go ahead and add those.

// webcal
pref("gecko.handlerService.schemes.webcal.0.name", "chrome://browser-region/locale/region.properties");
pref("gecko.handlerService.schemes.webcal.0.uriTemplate", "chrome://browser-region/locale/region.properties");
pref("gecko.handlerService.schemes.webcal.1.name", "chrome://browser-region/locale/region.properties");
pref("gecko.handlerService.schemes.webcal.1.uriTemplate", "chrome://browser-region/locale/region.properties");
pref("gecko.handlerService.schemes.webcal.2.name", "chrome://browser-region/locale/region.properties");
pref("gecko.handlerService.schemes.webcal.2.uriTemplate", "chrome://browser-region/locale/region.properties");
pref("gecko.handlerService.schemes.webcal.3.name", "chrome://browser-region/locale/region.properties");
pref("gecko.handlerService.schemes.webcal.3.uriTemplate", "chrome://browser-region/locale/region.properties");

// mailto
pref("gecko.handlerService.schemes.mailto.0.name", "chrome://browser-region/locale/region.properties");
pref("gecko.handlerService.schemes.mailto.0.uriTemplate", "chrome://browser-region/locale/region.properties");
pref("gecko.handlerService.schemes.mailto.1.name", "chrome://browser-region/locale/region.properties");
pref("gecko.handlerService.schemes.mailto.1.uriTemplate", "chrome://browser-region/locale/region.properties");
pref("gecko.handlerService.schemes.mailto.2.name", "chrome://browser-region/locale/region.properties");
pref("gecko.handlerService.schemes.mailto.2.uriTemplate", "chrome://browser-region/locale/region.properties");
pref("gecko.handlerService.schemes.mailto.3.name", "chrome://browser-region/locale/region.properties");
pref("gecko.handlerService.schemes.mailto.3.uriTemplate", "chrome://browser-region/locale/region.properties");

// irc
pref("gecko.handlerService.schemes.irc.0.name", "chrome://browser-region/locale/region.properties");
pref("gecko.handlerService.schemes.irc.0.uriTemplate", "chrome://browser-region/locale/region.properties");
pref("gecko.handlerService.schemes.irc.1.name", "chrome://browser-region/locale/region.properties");
pref("gecko.handlerService.schemes.irc.1.uriTemplate", "chrome://browser-region/locale/region.properties");
pref("gecko.handlerService.schemes.irc.2.name", "chrome://browser-region/locale/region.properties");
pref("gecko.handlerService.schemes.irc.2.uriTemplate", "chrome://browser-region/locale/region.properties");
pref("gecko.handlerService.schemes.irc.3.name", "chrome://browser-region/locale/region.properties");
pref("gecko.handlerService.schemes.irc.3.uriTemplate", "chrome://browser-region/locale/region.properties");

// ircs
pref("gecko.handlerService.schemes.ircs.0.name", "chrome://browser-region/locale/region.properties");
pref("gecko.handlerService.schemes.ircs.0.uriTemplate", "chrome://browser-region/locale/region.properties");
pref("gecko.handlerService.schemes.ircs.1.name", "chrome://browser-region/locale/region.properties");
pref("gecko.handlerService.schemes.ircs.1.uriTemplate", "chrome://browser-region/locale/region.properties");
pref("gecko.handlerService.schemes.ircs.2.name", "chrome://browser-region/locale/region.properties");
pref("gecko.handlerService.schemes.ircs.2.uriTemplate", "chrome://browser-region/locale/region.properties");
pref("gecko.handlerService.schemes.ircs.3.name", "chrome://browser-region/locale/region.properties");
pref("gecko.handlerService.schemes.ircs.3.uriTemplate", "chrome://browser-region/locale/region.properties");

pref("browser.geolocation.warning.infoURL", "https://www.mozilla.org/%LOCALE%/firefox/geolocation/");

pref("browser.sessionstore.resume_from_crash", true);
pref("browser.sessionstore.resume_session_once", false);
pref("browser.sessionstore.resuming_after_os_restart", false);

// Minimal interval between two save operations in milliseconds (while the user is active).
pref("browser.sessionstore.interval", 15000); // 15 seconds

// Minimal interval between two save operations in milliseconds (while the user is idle).
pref("browser.sessionstore.interval.idle", 3600000); // 1h

// Time (ms) before we assume that the user is idle and that we don't need to
// collect/save the session quite as often.
pref("browser.sessionstore.idleDelay", 180000); // 3 minutes

// on which sites to save text data, POSTDATA and cookies
// 0 = everywhere, 1 = unencrypted sites, 2 = nowhere
pref("browser.sessionstore.privacy_level", 0);
// how many tabs can be reopened (per window)
pref("browser.sessionstore.max_tabs_undo", 25);
// how many windows can be reopened (per session) - on non-OS X platforms this
// pref may be ignored when dealing with pop-up windows to ensure proper startup
pref("browser.sessionstore.max_windows_undo", 3);
// number of crashes that can occur before the about:sessionrestore page is displayed
// (this pref has no effect if more than 6 hours have passed since the last crash)
pref("browser.sessionstore.max_resumed_crashes", 1);
// number of back button session history entries to restore (-1 = all of them)
pref("browser.sessionstore.max_serialize_back", 10);
// number of forward button session history entries to restore (-1 = all of them)
pref("browser.sessionstore.max_serialize_forward", -1);
// restore_on_demand overrides MAX_CONCURRENT_TAB_RESTORES (sessionstore constant)
// and restore_hidden_tabs. When true, tabs will not be restored until they are
// focused (also applies to tabs that aren't visible). When false, the values
// for MAX_CONCURRENT_TAB_RESTORES and restore_hidden_tabs are respected.
// Selected tabs are always restored regardless of this pref.
pref("browser.sessionstore.restore_on_demand", true);
// Whether to automatically restore hidden tabs (i.e., tabs in other tab groups) or not
pref("browser.sessionstore.restore_hidden_tabs", false);
// If restore_on_demand is set, pinned tabs are restored on startup by default.
// When set to true, this pref overrides that behavior, and pinned tabs will only
// be restored when they are focused.
pref("browser.sessionstore.restore_pinned_tabs_on_demand", false);
// The version at which we performed the latest upgrade backup
pref("browser.sessionstore.upgradeBackup.latestBuildID", "");
// How many upgrade backups should be kept
pref("browser.sessionstore.upgradeBackup.maxUpgradeBackups", 3);
// End-users should not run sessionstore in debug mode
pref("browser.sessionstore.debug", false);
// Causes SessionStore to ignore non-final update messages from
// browser tabs that were not caused by a flush from the parent.
// This is a testing flag and should not be used by end-users.
pref("browser.sessionstore.debug.no_auto_updates", false);
// Forget closed windows/tabs after two weeks
pref("browser.sessionstore.cleanup.forget_closed_after", 1209600000);
// Amount of failed SessionFile writes until we restart the worker.
pref("browser.sessionstore.max_write_failures", 5);

// Whether to warn the user when quitting, even though their tabs will be restored.
pref("browser.sessionstore.warnOnQuit", false);

// allow META refresh by default
pref("accessibility.blockautorefresh", false);

// Whether history is enabled or not.
pref("places.history.enabled", true);

// the (maximum) number of the recent visits to sample
// when calculating frecency
pref("places.frecency.numVisits", 10);

// buckets (in days) for frecency calculation
pref("places.frecency.firstBucketCutoff", 4);
pref("places.frecency.secondBucketCutoff", 14);
pref("places.frecency.thirdBucketCutoff", 31);
pref("places.frecency.fourthBucketCutoff", 90);

// weights for buckets for frecency calculations
pref("places.frecency.firstBucketWeight", 100);
pref("places.frecency.secondBucketWeight", 70);
pref("places.frecency.thirdBucketWeight", 50);
pref("places.frecency.fourthBucketWeight", 30);
pref("places.frecency.defaultBucketWeight", 10);

// bonus (in percent) for visit transition types for frecency calculations
pref("places.frecency.embedVisitBonus", 0);
pref("places.frecency.framedLinkVisitBonus", 0);
pref("places.frecency.linkVisitBonus", 100);
pref("places.frecency.typedVisitBonus", 2000);
// The bookmarks bonus is always added on top of any other bonus, including
// the redirect source and the typed ones.
pref("places.frecency.bookmarkVisitBonus", 75);
// The redirect source bonus overwrites any transition bonus.
// 0 would hide these pages, instead we want them low ranked.  Thus we use
// linkVisitBonus - bookmarkVisitBonus, so that a bookmarked source is in par
// with a common link.
pref("places.frecency.redirectSourceVisitBonus", 25);
pref("places.frecency.downloadVisitBonus", 0);
// The perm/temp redirects here relate to redirect targets, not sources.
pref("places.frecency.permRedirectVisitBonus", 50);
pref("places.frecency.tempRedirectVisitBonus", 40);
pref("places.frecency.reloadVisitBonus", 0);
pref("places.frecency.defaultVisitBonus", 0);

// bonus (in percent) for place types for frecency calculations
pref("places.frecency.unvisitedBookmarkBonus", 140);
pref("places.frecency.unvisitedTypedBonus", 200);

// Controls behavior of the "Add Exception" dialog launched from SSL error pages
// 0 - don't pre-populate anything
// 1 - pre-populate site URL, but don't fetch certificate
// 2 - pre-populate site URL and pre-fetch certificate
pref("browser.ssl_override_behavior", 2);

// True if the user should be prompted when a web application supports
// offline apps.
pref("browser.offline-apps.notify", true);

// if true, use full page zoom instead of text zoom
pref("browser.zoom.full", true);

// Whether or not to save and restore zoom levels on a per-site basis.
pref("browser.zoom.siteSpecific", true);

// Whether or not to update background tabs to the current zoom level.
pref("browser.zoom.updateBackgroundTabs", true);

// The breakpad report server to link to in about:crashes
pref("breakpad.reportURL", "https://crash-stats.mozilla.org/report/index/");

// URL for "Learn More" for DataCollection
pref("toolkit.datacollection.infoURL",
     "https://www.mozilla.org/legal/privacy/firefox.html");

// URL for "Learn More" for Crash Reporter
pref("toolkit.crashreporter.infoURL",
     "https://www.mozilla.org/legal/privacy/firefox.html#crash-reporter");

// base URL for web-based support pages
pref("app.support.baseURL", "https://support.mozilla.org/1/firefox/%VERSION%/%OS%/%LOCALE%/");

// base url for web-based feedback pages
#ifdef MOZ_DEV_EDITION
pref("app.feedback.baseURL", "https://input.mozilla.org/%LOCALE%/feedback/firefoxdev/%VERSION%/");
#else
pref("app.feedback.baseURL", "https://input.mozilla.org/%LOCALE%/feedback/%APP%/%VERSION%/");
#endif

// base URL for web-based marketing pages
pref("app.productInfo.baseURL", "https://www.mozilla.org/firefox/features/");

// Name of alternate about: page for certificate errors (when undefined, defaults to about:neterror)
pref("security.alternate_certificate_error_page", "certerror");

pref("browser.security.newcerterrorpage.mitm.enabled", true);
pref("security.certerrors.recordEventTelemetry", true);
pref("security.certerrors.permanentOverride", true);
pref("security.certerrors.mitm.priming.enabled", true);
pref("security.certerrors.mitm.priming.endpoint", "https://mitmdetection.services.mozilla.com/");
pref("security.certerrors.mitm.auto_enable_enterprise_roots", false);

// Whether to start the private browsing mode at application startup
pref("browser.privatebrowsing.autostart", false);

// Whether to show the new private browsing UI with in-content search box.
pref("browser.privatebrowsing.searchUI", true);

// Whether the bookmark panel should be shown when bookmarking a page.
pref("browser.bookmarks.editDialog.showForNewBookmarks", true);

// Don't try to alter this pref, it'll be reset the next time you use the
// bookmarking dialog
pref("browser.bookmarks.editDialog.firstEditField", "namePicker");

pref("dom.ipc.plugins.flash.disable-protected-mode", false);

// Feature-disable the protected-mode auto-flip
pref("browser.flash-protected-mode-flip.enable", false);

// Whether we've already flipped protected mode automatically
pref("browser.flash-protected-mode-flip.done", false);

pref("dom.ipc.shims.enabledWarnings", false);

#if defined(XP_WIN) && defined(MOZ_SANDBOX)
// Controls whether and how the Windows NPAPI plugin process is sandboxed.
// To get a different setting for a particular plugin replace "default", with
// the plugin's nice file name, see: nsPluginTag::GetNiceFileName.
// On windows these levels are:
// 0 - no sandbox
// 1 - sandbox with USER_NON_ADMIN access token level
// 2 - a more strict sandbox, which might cause functionality issues. This now
//     includes running at low integrity.
// 3 - the strongest settings we seem to be able to use without breaking
//     everything, but will probably cause some functionality restrictions
pref("dom.ipc.plugins.sandbox-level.default", 0);
#if defined(_AMD64_)
// The base sandbox level in nsPluginTag::InitSandboxLevel must be
// updated to keep in sync with this value.
pref("dom.ipc.plugins.sandbox-level.flash", 3);
#else
pref("dom.ipc.plugins.sandbox-level.flash", 0);
#endif

// This controls the strength of the Windows content process sandbox for testing
// purposes. This will require a restart.
// On windows these levels are:
// See - security/sandbox/win/src/sandboxbroker/sandboxBroker.cpp
// SetSecurityLevelForContentProcess() for what the different settings mean.
pref("security.sandbox.content.level", 5);

// This controls the depth of stack trace that is logged when Windows sandbox
// logging is turned on.  This is only currently available for the content
// process because the only other sandbox (for GMP) has too strict a policy to
// allow stack tracing.  This does not require a restart to take effect.
pref("security.sandbox.windows.log.stackTraceDepth", 0);

// This controls the strength of the Windows GPU process sandbox.  Changes
// will require restart.
// For information on what the level number means, see
// SetSecurityLevelForGPUProcess() in
// security/sandbox/win/src/sandboxbroker/sandboxBroker.cpp
pref("security.sandbox.gpu.level", 0);

// Controls whether we disable win32k for the processes.
// true means that win32k system calls are not permitted.
pref("security.sandbox.rdd.win32k-disable", true);
// Note: win32k is currently _not_ disabled for GMP due to intermittent test
// failures, where the GMP process fails very early. See bug 1449348.
pref("security.sandbox.gmp.win32k-disable", false);
#endif

#if defined(XP_MACOSX) && defined(MOZ_SANDBOX)
// Start the Mac sandbox early during child process startup instead
// of when messaged by the parent after the message loop is running.
pref("security.sandbox.content.mac.earlyinit", true);
// Remove this pref once RDD early init is stable on Release.
pref("security.sandbox.rdd.mac.earlyinit", true);

// This pref is discussed in bug 1083344, the naming is inspired from its
// Windows counterpart, but on Mac it's an integer which means:
// 0 -> "no sandbox" (nightly only)
// 1 -> "preliminary content sandboxing enabled: write access to
//       home directory is prevented"
// 2 -> "preliminary content sandboxing enabled with profile protection:
//       write access to home directory is prevented, read and write access
//       to ~/Library and profile directories are prevented (excluding
//       $PROFILE/{extensions,chrome})"
// 3 -> "no global read/write access, read access permitted to
//       $PROFILE/{extensions,chrome}"
// This setting is read when the content process is started. On Mac the content
// process is killed when all windows are closed, so a change will take effect
// when the 1st window is opened.
pref("security.sandbox.content.level", 3);

// Prefs for controlling whether and how the Mac NPAPI Flash plugin process is
// sandboxed. On Mac these levels are:
// 0 - "no sandbox"
// 1 - "global read access, limited write access for Flash functionality"
// 2 - "read access triggered by file dialog activity, limited read/write"
//     "access for Flash functionality"
// 3 - "limited read/write access for Flash functionality"
pref("dom.ipc.plugins.sandbox-level.flash", 1);
// Controls the level used on older OS X versions. Is overriden when the
// "dom.ipc.plugins.sandbox-level.flash" is set to 0.
pref("dom.ipc.plugins.sandbox-level.flash.legacy", 1);
// The max OS minor version where we use the above legacy sandbox level.
pref("dom.ipc.plugins.sandbox-level.flash.max-legacy-os-minor", 10);
// Controls the sandbox level used by plugins other than Flash. On Mac,
// no other plugins are supported and this pref is only used for test
// plugins used in automated tests.
pref("dom.ipc.plugins.sandbox-level.default", 1);
#endif

#if defined(XP_LINUX) && defined(MOZ_SANDBOX)
// This pref is introduced as part of bug 742434, the naming is inspired from
// its Windows/Mac counterpart, but on Linux it's an integer which means:
// 0 -> "no sandbox"
// 1 -> "content sandbox using seccomp-bpf when available" + ipc restrictions
// 2 -> "seccomp-bpf + write file broker"
// 3 -> "seccomp-bpf + read/write file brokering"
// 4 -> all of the above + network/socket restrictions + chroot
//
// The purpose of this setting is to allow Linux users or distros to disable
// the sandbox while we fix their problems, or to allow running Firefox with
// exotic configurations we can't reasonably support out of the box.
//
pref("security.sandbox.content.level", 4);
pref("security.sandbox.content.write_path_whitelist", "");
pref("security.sandbox.content.read_path_whitelist", "");
pref("security.sandbox.content.syscall_whitelist", "");
#endif

#if defined(XP_OPENBSD) && defined(MOZ_SANDBOX)
// default pledge strings for the main & content processes, cf bug 1457092
// broad list for now, has to be refined over time
pref("security.sandbox.pledge.main", "stdio rpath wpath cpath inet proc exec prot_exec flock ps sendfd recvfd dns vminfo tty drm unix fattr getpw mcast");
pref("security.sandbox.content.level", 1);
pref("security.sandbox.pledge.content", "stdio rpath wpath cpath inet recvfd sendfd prot_exec unix drm ps");
#endif

#if defined(MOZ_SANDBOX)
// ID (a UUID when set by gecko) that is used to form the name of a
// sandbox-writable temporary directory to be used by content processes
// when a temporary writable file is required in a level 1 sandbox.
pref("security.sandbox.content.tempDirSuffix", "");
pref("security.sandbox.plugin.tempDirSuffix", "");

// This pref determines if messages relevant to sandbox violations are
// logged.
#if defined(XP_WIN) || defined(XP_MACOSX)
pref("security.sandbox.logging.enabled", false);
#endif
#endif

// This pref governs whether we attempt to work around problems caused by
// plugins using OS calls to manipulate the cursor while running out-of-
// process.  These workarounds all involve intercepting (hooking) certain
// OS calls in the plugin process, then arranging to make certain OS calls
// in the browser process.  Eventually plugins will be required to use the
// NPAPI to manipulate the cursor, and these workarounds will be removed.
// See bug 621117.
#ifdef XP_MACOSX
pref("dom.ipc.plugins.nativeCursorSupport", true);
#endif

#ifdef XP_WIN
pref("browser.taskbar.previews.enable", false);
pref("browser.taskbar.previews.max", 20);
pref("browser.taskbar.previews.cachetime", 5);
pref("browser.taskbar.lists.enabled", true);
pref("browser.taskbar.lists.frequent.enabled", true);
pref("browser.taskbar.lists.recent.enabled", false);
pref("browser.taskbar.lists.maxListItemCount", 7);
pref("browser.taskbar.lists.tasks.enabled", true);
pref("browser.taskbar.lists.refreshInSeconds", 120);
#endif

// Preferences to be synced by default
pref("services.sync.prefs.sync.accessibility.blockautorefresh", true);
pref("services.sync.prefs.sync.accessibility.browsewithcaret", true);
pref("services.sync.prefs.sync.accessibility.typeaheadfind", true);
pref("services.sync.prefs.sync.accessibility.typeaheadfind.linksonly", true);
pref("services.sync.prefs.sync.addons.ignoreUserEnabledChanges", true);
// The addons prefs related to repository verification are intentionally
// not synced for security reasons. If a system is compromised, a user
// could weaken the pref locally, install an add-on from an untrusted
// source, and this would propagate automatically to other,
// uncompromised Sync-connected devices.
pref("services.sync.prefs.sync.browser.contentblocking.category", true);
pref("services.sync.prefs.sync.browser.contentblocking.features.standard", true);
pref("services.sync.prefs.sync.browser.contentblocking.features.strict", true);
pref("services.sync.prefs.sync.browser.contentblocking.introCount", true);
pref("services.sync.prefs.sync.browser.crashReports.unsubmittedCheck.autoSubmit2", true);
pref("services.sync.prefs.sync.browser.ctrlTab.recentlyUsedOrder", true);
pref("services.sync.prefs.sync.browser.download.useDownloadDir", true);
pref("services.sync.prefs.sync.browser.formfill.enable", true);
pref("services.sync.prefs.sync.browser.link.open_newwindow", true);
pref("services.sync.prefs.sync.browser.newtabpage.activity-stream.showSearch", true);
pref("services.sync.prefs.sync.browser.newtabpage.activity-stream.feeds.topsites", false, locked);
pref("browser.newtabpage.activity-stream.feeds.topsites", false, locked);
pref("services.sync.prefs.sync.browser.newtabpage.activity-stream.topSitesRows", true);
pref("services.sync.prefs.sync.browser.newtabpage.activity-stream.feeds.snippets", false, locked);
pref("browser.newtabpage.activity-stream.feeds.snippets", false, locked);
pref("services.sync.prefs.sync.browser.newtabpage.activity-stream.feeds.section.topstories", true);
pref("services.sync.prefs.sync.browser.newtabpage.activity-stream.section.topstories.rows", true);
pref("services.sync.prefs.sync.browser.newtabpage.activity-stream.feeds.section.highlights", true);
pref("services.sync.prefs.sync.browser.newtabpage.activity-stream.section.highlights.includeVisited", true);
pref("services.sync.prefs.sync.browser.newtabpage.activity-stream.section.highlights.includeBookmarks", true);
pref("services.sync.prefs.sync.browser.newtabpage.activity-stream.section.highlights.includeDownloads", true);
pref("services.sync.prefs.sync.browser.newtabpage.activity-stream.section.highlights.includePocket", true);
pref("services.sync.prefs.sync.browser.newtabpage.activity-stream.section.highlights.rows", true);
pref("services.sync.prefs.sync.browser.newtabpage.enabled", true);
pref("services.sync.prefs.sync.browser.newtabpage.pinned", true);
pref("services.sync.prefs.sync.browser.offline-apps.notify", true);
pref("services.sync.prefs.sync.browser.safebrowsing.phishing.enabled", true);
pref("services.sync.prefs.sync.browser.safebrowsing.malware.enabled", true);
pref("services.sync.prefs.sync.browser.safebrowsing.downloads.enabled", true);
pref("services.sync.prefs.sync.browser.safebrowsing.passwords.enabled", true);
pref("services.sync.prefs.sync.browser.search.update", true);
pref("services.sync.prefs.sync.browser.sessionstore.restore_on_demand", true);
pref("services.sync.prefs.sync.browser.startup.homepage", true);
pref("services.sync.prefs.sync.browser.startup.page", true);
pref("services.sync.prefs.sync.browser.tabs.loadInBackground", true);
pref("services.sync.prefs.sync.browser.tabs.warnOnClose", true);
pref("services.sync.prefs.sync.browser.tabs.warnOnOpen", true);
pref("services.sync.prefs.sync.browser.taskbar.previews.enable", true);
pref("services.sync.prefs.sync.browser.urlbar.matchBuckets", true);
pref("services.sync.prefs.sync.browser.urlbar.maxRichResults", true);
pref("services.sync.prefs.sync.browser.urlbar.suggest.bookmark", true);
pref("services.sync.prefs.sync.browser.urlbar.suggest.history", true);
pref("services.sync.prefs.sync.browser.urlbar.suggest.openpage", true);
pref("services.sync.prefs.sync.browser.urlbar.suggest.searches", true);
pref("services.sync.prefs.sync.dom.disable_open_during_load", true);
pref("services.sync.prefs.sync.dom.disable_window_flip", true);
pref("services.sync.prefs.sync.dom.disable_window_move_resize", true);
pref("services.sync.prefs.sync.dom.event.contextmenu.enabled", true);
pref("services.sync.prefs.sync.extensions.personas.current", true);
pref("services.sync.prefs.sync.extensions.update.enabled", true);
pref("services.sync.prefs.sync.intl.accept_languages", true);
pref("services.sync.prefs.sync.layout.spellcheckDefault", true);
pref("services.sync.prefs.sync.media.autoplay.default", true);
pref("services.sync.prefs.sync.media.eme.enabled", true);
pref("services.sync.prefs.sync.network.cookie.cookieBehavior", true);
pref("services.sync.prefs.sync.network.cookie.lifetimePolicy", true);
pref("services.sync.prefs.sync.network.cookie.thirdparty.sessionOnly", true);
pref("services.sync.prefs.sync.permissions.default.image", true);
pref("services.sync.prefs.sync.pref.advanced.images.disable_button.view_image", true);
pref("services.sync.prefs.sync.pref.advanced.javascript.disable_button.advanced", true);
pref("services.sync.prefs.sync.pref.downloads.disable_button.edit_actions", true);
pref("services.sync.prefs.sync.pref.privacy.disable_button.cookie_exceptions", true);
pref("services.sync.prefs.sync.privacy.clearOnShutdown.cache", true);
pref("services.sync.prefs.sync.privacy.clearOnShutdown.cookies", true);
pref("services.sync.prefs.sync.privacy.clearOnShutdown.downloads", true);
pref("services.sync.prefs.sync.privacy.clearOnShutdown.formdata", true);
pref("services.sync.prefs.sync.privacy.clearOnShutdown.history", true);
pref("services.sync.prefs.sync.privacy.clearOnShutdown.offlineApps", true);
pref("services.sync.prefs.sync.privacy.clearOnShutdown.sessions", true);
pref("services.sync.prefs.sync.privacy.clearOnShutdown.siteSettings", true);
pref("services.sync.prefs.sync.privacy.donottrackheader.enabled", true);
pref("services.sync.prefs.sync.privacy.fuzzyfox.enabled", false);
pref("services.sync.prefs.sync.privacy.fuzzyfox.clockgrainus", false);
pref("services.sync.prefs.sync.privacy.sanitize.sanitizeOnShutdown", true);
pref("services.sync.prefs.sync.privacy.trackingprotection.enabled", true);
pref("services.sync.prefs.sync.privacy.trackingprotection.cryptomining.enabled", true);
pref("services.sync.prefs.sync.privacy.trackingprotection.cryptomining.annotate.enabled", true);
pref("services.sync.prefs.sync.privacy.trackingprotection.fingerprinting.enabled", true);
pref("services.sync.prefs.sync.privacy.trackingprotection.fingerprinting.annotate.enabled", true);
pref("services.sync.prefs.sync.privacy.trackingprotection.pbmode.enabled", true);
pref("services.sync.prefs.sync.privacy.resistFingerprinting", true);
pref("services.sync.prefs.sync.privacy.reduceTimerPrecision", true);
pref("services.sync.prefs.sync.privacy.resistFingerprinting.reduceTimerPrecision.microseconds", true);
pref("services.sync.prefs.sync.privacy.resistFingerprinting.reduceTimerPrecision.jitter", true);
pref("services.sync.prefs.sync.security.OCSP.enabled", true);
pref("services.sync.prefs.sync.security.OCSP.require", true);
pref("services.sync.prefs.sync.security.default_personal_cert", true);
pref("services.sync.prefs.sync.security.tls.version.min", true);
pref("services.sync.prefs.sync.security.tls.version.max", true);
pref("services.sync.prefs.sync.services.sync.syncedTabs.showRemoteIcons", true);
pref("services.sync.prefs.sync.signon.rememberSignons", true);
pref("services.sync.prefs.sync.spellchecker.dictionary", true);
pref("services.sync.prefs.sync.xpinstall.whitelist.required", true);

// A preference that controls whether we should show the icon for a remote tab.
// This pref has no UI but exists because some people may be concerned that
// fetching these icons to show remote tabs may leak information about that
// user's tabs and bookmarks. Note this pref is also synced.
pref("services.sync.syncedTabs.showRemoteIcons", true);

// Whether the character encoding menu is under the main Firefox button. This
// preference is a string so that localizers can alter it.
pref("browser.menu.showCharacterEncoding", "chrome://browser/locale/browser.properties");

// Allow using tab-modal prompts when possible.
pref("prompts.tab_modal.enabled", true);

// Activates preloading of the new tab url.
pref("browser.newtab.preload", true);

// Indicates if about:newtab shows content (enabled) or just blank
pref("browser.newtabpage.enabled", true);

// Activity Stream prefs that control to which page to redirect
pref("browser.newtabpage.activity-stream.prerender", true);
#ifndef RELEASE_OR_BETA
pref("browser.newtabpage.activity-stream.debug", false);
#endif

pref("browser.library.activity-stream.enabled", true);

// The remote FxA root content URL for the Activity Stream firstrun page.
pref("browser.newtabpage.activity-stream.fxaccounts.endpoint", "https://accounts.firefox.com/");

// The pref that controls if the search shortcuts experiment is on
pref("browser.newtabpage.activity-stream.improvesearch.topSiteSearchShortcuts", true);

// ASRouter provider configuration
pref("browser.newtabpage.activity-stream.asrouter.providers.cfr", "{\"id\":\"cfr\",\"enabled\":false,\"type\":\"local\",\"localProvider\":\"CFRMessageProvider\",\"frequency\":{\"custom\":[{\"period\":\"daily\",\"cap\":1}]},\"categories\":[\"cfrAddons\",\"cfrFeatures\"]}", locked);
pref("browser.newtabpage.activity-stream.asrouter.providers.snippets", "[]", locked);

// The pref controls if search hand-off is enabled for Activity Stream.
#ifdef NIGHTLY_BUILD
pref("browser.newtabpage.activity-stream.improvesearch.handoffToAwesomebar", true);
#else
pref("browser.newtabpage.activity-stream.improvesearch.handoffToAwesomebar", false);
#endif

// Enable the DOM fullscreen API.
pref("full-screen-api.enabled", true);

// Startup Crash Tracking
// number of startup crashes that can occur before starting into safe mode automatically
// (this pref has no effect if more than 6 hours have passed since the last crash)
pref("toolkit.startup.max_resumed_crashes", 3);

// Whether to use RegisterApplicationRestart to restart the browser and resume
// the session on next Windows startup
#if defined(XP_WIN)
pref("toolkit.winRegisterApplicationRestart", true);
#endif

// Completely disable pdf.js as an option to preview pdfs within firefox.
// Note: if this is not disabled it does not necessarily mean pdf.js is the pdf
// handler just that it is an option.
pref("pdfjs.disabled", false);
// Used by pdf.js to know the first time firefox is run with it installed so it
// can become the default pdf viewer.
pref("pdfjs.firstRun", true);
// The values of preferredAction and alwaysAskBeforeHandling before pdf.js
// became the default.
pref("pdfjs.previousHandler.preferredAction", 0);
pref("pdfjs.previousHandler.alwaysAskBeforeHandling", false);

// Is the sidebar positioned ahead of the content browser
pref("sidebar.position_start", true);

pref("security.identitypopup.recordEventElemetry", true);

// Block insecure active content on https pages
pref("security.mixed_content.block_active_content", true);

// Show degraded UI for http pages with password fields.
pref("security.insecure_password.ui.enabled", true);

// Show in-content login form warning UI for insecure login fields
pref("security.insecure_field_warning.contextual.enabled", true);

// Show degraded UI for http pages; disabled for now
pref("security.insecure_connection_icon.enabled", false);
// Show degraded UI for http pages in private mode only for Nightly: Bug 1434626
#if defined(NIGHTLY_BUILD)
pref("security.insecure_connection_icon.pbmode.enabled", true);
#else
pref("security.insecure_connection_icon.pbmode.enabled", false);
#endif

// Show "Not Secure" text for http pages; disabled for now
pref("security.insecure_connection_text.enabled", false);
pref("security.insecure_connection_text.pbmode.enabled", false);

// 1 = allow MITM for certificate pinning checks.
pref("security.cert_pinning.enforcement_level", 1);


// Override the Gecko-default value of false for Firefox.
pref("plain_text.wrap_long_lines", true);

// If this turns true, Moz*Gesture events are not called stopPropagation()
// before content.
pref("dom.debug.propagate_gesture_events_through_content", false);

// All the Geolocation preferences are here.
//
#ifndef EARLY_BETA_OR_EARLIER
pref("geo.wifi.uri", "https://www.googleapis.com/geolocation/v1/geolocate?key=%GOOGLE_LOCATION_SERVICE_API_KEY%");
#else
// Use MLS on Nightly and early Beta.
pref("geo.wifi.uri", "https://location.services.mozilla.com/v1/geolocate?key=%MOZILLA_API_KEY%");
#endif

#ifdef XP_MACOSX
pref("geo.provider.use_corelocation", true);
#endif

// Set to false if things are really broken.
#ifdef XP_WIN
pref("geo.provider.ms-windows-location", true);
#endif

#if defined(MOZ_WIDGET_GTK) && defined(MOZ_GPSD)
pref("geo.provider.use_gpsd", true);
#endif

// CustomizableUI debug logging.
pref("browser.uiCustomization.debug", false);

// CustomizableUI state of the browser's user interface
pref("browser.uiCustomization.state", "");

// If set to false, FxAccounts and Sync will be unavailable.
// A restart is mandatory after flipping that preference.
pref("identity.fxaccounts.enabled", true);

// The remote FxA root content URL. Must use HTTPS.
pref("identity.fxaccounts.remote.root", "https://accounts.firefox.com/");

// The value of the context query parameter passed in fxa requests.
pref("identity.fxaccounts.contextParam", "fx_desktop_v3");

// The remote URL of the FxA Profile Server
pref("identity.fxaccounts.remote.profile.uri", "https://profile.accounts.firefox.com/v1");

// The remote URL of the FxA OAuth Server
pref("identity.fxaccounts.remote.oauth.uri", "https://oauth.accounts.firefox.com/v1");

// Whether FxA pairing using QR codes is enabled.
pref("identity.fxaccounts.pairing.enabled", true);

// The remote URI of the FxA pairing server
pref("identity.fxaccounts.remote.pairing.uri", "wss://channelserver.services.mozilla.com");

// Token server used by the FxA Sync identity.
pref("identity.sync.tokenserver.uri", "https://token.services.mozilla.com/1.0/sync/1.5");

// Auto-config URL for FxA self-hosters, makes an HTTP request to
// [identity.fxaccounts.autoconfig.uri]/.well-known/fxa-client-configuration
// This is now the prefered way of pointing to a custom FxA server, instead
// of making changes to "identity.fxaccounts.*.uri".
pref("identity.fxaccounts.autoconfig.uri", "");

// URLs for promo links to mobile browsers. Note that consumers are expected to
// append a value for utm_campaign.
pref("identity.mobilepromo.android", "");
pref("identity.mobilepromo.ios", "");

// Migrate any existing Firefox Account data from the default profile to the
// Developer Edition profile.
#ifdef MOZ_DEV_EDITION
pref("identity.fxaccounts.migrateToDevEdition", true);
#else
pref("identity.fxaccounts.migrateToDevEdition", false);
#endif

// If activated, send tab will use the new FxA commands backend.
pref("identity.fxaccounts.commands.enabled", true);
// How often should we try to fetch missed FxA commands on sync (in seconds).
// Default is 24 hours.
pref("identity.fxaccounts.commands.missed.fetch_interval", 86400);

// On GTK, we now default to showing the menubar only when alt is pressed:
#ifdef MOZ_WIDGET_GTK
pref("ui.key.menuAccessKeyFocuses", true);
#endif

#ifdef NIGHTLY_BUILD
pref("media.eme.vp9-in-mp4.enabled", true);
#else
pref("media.eme.vp9-in-mp4.enabled", false);
#endif

pref("media.eme.hdcp-policy-check.enabled", false);

// Whether we should run a test-pattern through EME GMPs before assuming they'll
// decode H.264.
pref("media.gmp.trial-create.enabled", true);

// Note: when media.gmp-*.visible is true, provided we're running on a
// supported platform/OS version, the corresponding CDM appears in the
// plugins list, Firefox will download the GMP/CDM if enabled, and our
// UI to re-enable EME prompts the user to re-enable EME if it's disabled
// and script requests EME. If *.visible is false, we won't show the UI
// to enable the CDM if its disabled; it's as if the keysystem is completely
// unsupported.

#ifdef MOZ_WIDEVINE_EME
pref("media.gmp-widevinecdm.visible", true);
pref("media.gmp-widevinecdm.enabled", true);
#endif

pref("media.gmp-gmpopenh264.visible", true);
pref("media.gmp-gmpopenh264.enabled", true);

// Switch block autoplay logic to v2, and enable UI.
pref("media.autoplay.enabled.user-gestures-needed", true);
// Set Firefox to block autoplay, asking for permission by default.
pref("media.autoplay.default", 1); // 0=Allowed, 1=Blocked
<<<<<<< HEAD
#else
// Set Firefox to block autoplay, asking for permission by default.
pref("media.autoplay.default", 1); // 0=Allowed, 1=Blocked
#endif

=======
>>>>>>> 6dab6dad

#ifdef NIGHTLY_BUILD
// Block WebAudio from playing automatically.
pref("media.autoplay.block-webaudio", true);
#else
pref("media.autoplay.block-webaudio", true);
#endif

// Play with different values of the decay time and get telemetry,
// 0 means to randomize (and persist) the experiment value in users' profiles,
// -1 means no experiment is run and we use the preferred value for frecency (6h)
pref("browser.cache.frecency_experiment", 0);

pref("browser.translation.detectLanguage", false);
pref("browser.translation.neverForLanguages", "");
// Show the translation UI bits, like the info bar, notification icon and preferences.
pref("browser.translation.ui.show", false);
// Allows to define the translation engine. Google is default, Bing or Yandex are other options.
pref("browser.translation.engine", "Google");

// Telemetry settings.
// Determines if Telemetry pings can be archived locally.
pref("toolkit.telemetry.archive.enabled", true);
// Enables sending the shutdown ping when Firefox shuts down.
pref("toolkit.telemetry.shutdownPingSender.enabled", true);
// Enables sending the shutdown ping using the pingsender from the first session.
pref("toolkit.telemetry.shutdownPingSender.enabledFirstSession", false);
// Enables sending a duplicate of the first shutdown ping from the first session.
pref("toolkit.telemetry.firstShutdownPing.enabled", true);
// Enables sending the 'new-profile' ping on new profiles.
pref("toolkit.telemetry.newProfilePing.enabled", true);
// Enables sending 'update' pings on Firefox updates.
pref("toolkit.telemetry.updatePing.enabled", true);
// Enables sending 'bhr' pings when the browser hangs.
pref("toolkit.telemetry.bhrPing.enabled", true);
// Enables using Hybrid Content Telemetry from Mozilla privileged pages.
pref("toolkit.telemetry.hybridContent.enabled", true);
// Whether to enable Ecosystem Telemetry, requires a restart.
#ifdef NIGHTLY_BUILD
pref("toolkit.telemetry.ecosystemtelemetry.enabled", true);
#else
pref("toolkit.telemetry.ecosystemtelemetry.enabled", false);
#endif

// Ping Centre Telemetry settings.
pref("browser.ping-centre.telemetry", true);
pref("browser.ping-centre.log", false);
pref("browser.ping-centre.staging.endpoint", "https://onyx_tiles.stage.mozaws.net/v3/links/ping-centre");
pref("browser.ping-centre.production.endpoint", "https://tiles.services.mozilla.com/v3/links/ping-centre");

// Enable GMP support in the addon manager.
pref("media.gmp-provider.enabled", true);

// Enable blocking access to storage from tracking resources only in nightly
// and early beta. By default the value is 0: BEHAVIOR_ACCEPT
#ifdef EARLY_BETA_OR_EARLIER
pref("network.cookie.cookieBehavior", 4 /* BEHAVIOR_REJECT_TRACKER */);
#endif

pref("browser.contentblocking.allowlist.storage.enabled", true);

pref("dom.storage_access.enabled", true);

pref("dom.storage_access.auto_grants", true);
pref("dom.storage_access.max_concurrent_auto_grants", 5);

// Define a set of default features for the Content Blocking UI.
pref("browser.contentblocking.trackingprotection.control-center.ui.enabled", true);
pref("browser.contentblocking.rejecttrackers.control-center.ui.enabled", true);

pref("browser.contentblocking.control-center.ui.showBlockedLabels", true);
pref("browser.contentblocking.control-center.ui.showAllowedLabels", false);

pref("browser.contentblocking.cryptomining.preferences.ui.enabled", true);
pref("browser.contentblocking.fingerprinting.preferences.ui.enabled", true);

// Possible values for browser.contentblocking.features.* prefs:
//   Tracking Protection:
//     "tp": tracking protection enabled
//     "-tp": tracking protection disabled
//   Tracking Protection in private windows:
//     "tpPrivate": tracking protection in private windows enabled
//     "-tpPrivate": tracking protection in private windows disabled
//   Fingerprinting:
//     "fp": fingerprinting blocking enabled
//     "-fp": fingerprinting blocking disabled
//   Cryptomining:
//     "cm": cryptomining blocking enabled
//     "-cm": cryptomining blocking disabled
//   Cookie behavior:
//     "cookieBehavior0": cookie behaviour BEHAVIOR_ACCEPT
//     "cookieBehavior1": cookie behaviour BEHAVIOR_REJECT_FOREIGN
//     "cookieBehavior2": cookie behaviour BEHAVIOR_REJECT
//     "cookieBehavior3": cookie behaviour BEHAVIOR_LIMIT_FOREIGN
//     "cookieBehavior4": cookie behaviour BEHAVIOR_REJECT_TRACKER
// One value from each section must be included in each browser.contentblocking.features.* pref.
pref("browser.contentblocking.features.strict", "tp,tpPrivate,cookieBehavior4,-cm,-fp");

// Enable blocking access to storage from tracking resources only in nightly
// and early beta. By default the value is "cookieBehavior0": BEHAVIOR_ACCEPT
#ifdef EARLY_BETA_OR_EARLIER
pref("browser.contentblocking.features.standard", "-tp,tpPrivate,cookieBehavior4,-cm,-fp");
#else
pref("browser.contentblocking.features.standard", "-tp,tpPrivate,cookieBehavior0,-cm,-fp");
#endif

// Enable the Report Breakage UI on Nightly and Beta but not on Release yet.
#ifdef EARLY_BETA_OR_EARLIER
pref("browser.contentblocking.reportBreakage.enabled", true);
#else
pref("browser.contentblocking.reportBreakage.enabled", false);
#endif
// Show report breakage for tracking cookies in all channels.
pref("browser.contentblocking.rejecttrackers.reportBreakage.enabled", true);

pref("browser.contentblocking.reportBreakage.url", "https://tracking-protection-issues.herokuapp.com/new");

pref("browser.contentblocking.introCount", 0);

pref("privacy.trackingprotection.introURL", "https://www.mozilla.org/%LOCALE%/firefox/%VERSION%/content-blocking/start/");

// Workaround for Google Recaptcha
pref("urlclassifier.trackingAnnotationSkipURLs", "google.com/recaptcha/,*.google.com/recaptcha/");

// Always enable newtab segregation using containers
pref("privacy.usercontext.about_newtab_segregation.enabled", true);
// Enable Contextual Identity Containers
#ifdef NIGHTLY_BUILD
pref("privacy.userContext.enabled", true);
pref("privacy.userContext.ui.enabled", true);

// 0 disables long press, 1 when clicked, the menu is shown, 2 the menu is shown after X milliseconds.
pref("privacy.userContext.longPressBehavior", 2);
#else
pref("privacy.userContext.enabled", false);
pref("privacy.userContext.ui.enabled", false);

// 0 disables long press, 1 when clicked, the menu is shown, 2 the menu is shown after X milliseconds.
pref("privacy.userContext.longPressBehavior", 0);
#endif
pref("privacy.userContext.extension", "");

// Start the browser in e10s mode
pref("browser.tabs.remote.autostart", true);
pref("browser.tabs.remote.desktopbehavior", true);

// For speculatively warming up tabs to improve perceived
// performance while using the async tab switcher.
pref("browser.tabs.remote.warmup.enabled", true);

// Caches tab layers to improve perceived performance
// of tab switches.
pref("browser.tabs.remote.tabCacheSize", 0);

pref("browser.tabs.remote.warmup.maxTabs", 3);
pref("browser.tabs.remote.warmup.unloadDelayMs", 2000);

// For the about:tabcrashed page
pref("browser.tabs.crashReporting.sendReport", true);
pref("browser.tabs.crashReporting.includeURL", false);
pref("browser.tabs.crashReporting.requestEmail", false);
pref("browser.tabs.crashReporting.emailMe", false);
pref("browser.tabs.crashReporting.email", "");

pref("extensions.legacy.enabled", false);

// How often to check for CPOW timeouts. CPOWs are only timed out by
// the hang monitor.
pref("dom.ipc.cpow.timeout", 500);

// Causes access on unsafe CPOWs from browser code to throw by default.
pref("dom.ipc.cpows.forbid-unsafe-from-browser", true);

// Enable e10s hang monitoring (slow script checking and plugin hang
// detection).
pref("dom.ipc.processHangMonitor", true);

#if defined(NIGHTLY_BUILD) && defined(XP_WIN)
// Allows us to deprioritize the processes of background tabs at an OS level
pref("dom.ipc.processPriorityManager.enabled", true);
#endif

#ifdef DEBUG
// Don't report hangs in DEBUG builds. They're too slow and often a
// debugger is attached.
pref("dom.ipc.reportProcessHangs", false);
#else
pref("dom.ipc.reportProcessHangs", true);
#endif

// Don't limit how many nodes we care about on desktop:
pref("reader.parse-node-limit", 0);

// On desktop, we want the URLs to be included here for ease of debugging,
// and because (normally) these errors are not persisted anywhere.
pref("reader.errors.includeURLs", true);

pref("view_source.tab", true);

pref("dom.serviceWorkers.enabled", true);

// Enable Push API.
pref("dom.push.enabled", true);

// These are the thumbnail width/height set in about:newtab.
// If you change this, ENSURE IT IS THE SAME SIZE SET
// by about:newtab. These values are in CSS pixels.
pref("toolkit.pageThumbs.minWidth", 280);
pref("toolkit.pageThumbs.minHeight", 190);

// Enable speech synthesis
pref("media.webspeech.synth.enabled", true);

pref("browser.esedbreader.loglevel", "Error");

pref("browser.laterrun.enabled", false);

pref("dom.ipc.processPrelaunch.enabled", true);

// See comments in bug 1340115 on how we got to these numbers.
pref("browser.migrate.chrome.history.limit", 2000);
pref("browser.migrate.chrome.history.maxAgeInDays", 180);

// Enable browser frames for use on desktop.  Only exposed to chrome callers.
pref("dom.mozBrowserFramesEnabled", true);

pref("extensions.pocket.api", "api.getpocket.com");
pref("extensions.pocket.enabled", true);
pref("extensions.pocket.oAuthConsumerKey", "40249-e88c401e1b1f2242d9e441c4");
pref("extensions.pocket.site", "getpocket.com");

pref("signon.schemeUpgrades", true);
pref("signon.privateBrowsingCapture.enabled", true);
pref("signon.showAutoCompleteFooter", true);

// Enable the "Simplify Page" feature in Print Preview. This feature
// is disabled by default in toolkit.
pref("print.use_simplify_page", true);

// Space separated list of URLS that are allowed to send objects (instead of
// only strings) through webchannels. This list is duplicated in mobile/android/app/mobile.js
pref("webchannel.allowObject.urlWhitelist", "https://content.cdn.mozilla.net https://support.mozilla.org https://install.mozilla.org");

// Whether or not the browser should scan for unsubmitted
// crash reports, and then show a notification for submitting
// those reports.
#ifdef NIGHTLY_BUILD
pref("browser.crashReports.unsubmittedCheck.enabled", true);
#else
pref("browser.crashReports.unsubmittedCheck.enabled", false);
#endif

// chancesUntilSuppress is how many times we'll show the unsubmitted
// crash report notification across different days and shutdown
// without a user choice before we suppress the notification for
// some number of days.
pref("browser.crashReports.unsubmittedCheck.chancesUntilSuppress", 4);
pref("browser.crashReports.unsubmittedCheck.autoSubmit2", false);

// Preferences for the form autofill system extension
// The truthy values of "extensions.formautofill.available" are "on" and "detect",
// any other value means autofill isn't available.
// "detect" means it's enabled if conditions defined in the extension are met.
#ifdef NIGHTLY_BUILD
pref("extensions.formautofill.available", "on");
#else
pref("extensions.formautofill.available", "detect");
#endif
pref("extensions.formautofill.creditCards.available", false);
pref("extensions.formautofill.addresses.enabled", true);
pref("extensions.formautofill.creditCards.enabled", true);
// Pref for shield/heartbeat to recognize users who have used Credit Card
// Autofill. The valid values can be:
// 0: none
// 1: submitted a manually-filled credit card form (but didn't see the doorhanger
//    because of a duplicate profile in the storage)
// 2: saw the doorhanger
// 3: submitted an autofill'ed credit card form
pref("extensions.formautofill.creditCards.used", 0);
pref("extensions.formautofill.firstTimeUse", true);
pref("extensions.formautofill.heuristics.enabled", true);
// Whether the user enabled the OS re-auth dialog.
pref("extensions.formautofill.reauth.enabled", false);
pref("extensions.formautofill.section.enabled", true);
pref("extensions.formautofill.loglevel", "Warn");

#ifdef NIGHTLY_BUILD
// Comma separated list of countries Form Autofill is available in.
pref("extensions.formautofill.supportedCountries", "US,CA,DE");
pref("extensions.formautofill.supportRTL", true);
#else
pref("extensions.formautofill.supportedCountries", "US");
pref("extensions.formautofill.supportRTL", false);
#endif

// Whether or not to restore a session with lazy-browser tabs.
pref("browser.sessionstore.restore_tabs_lazily", true);

pref("browser.suppress_first_window_animation", true);

// Preference that allows individual users to disable Screenshots.
pref("extensions.screenshots.disabled", false);
// Preference that allows individual users to leave Screenshots enabled, but
// disable uploading to the server.
pref("extensions.screenshots.upload-disabled", false);

// URL for Learn More link for browser error logging in preferences
pref("browser.chrome.errorReporter.infoURL",
     "https://support.mozilla.org/1/firefox/%VERSION%/%OS%/%LOCALE%/nightly-error-collection");

// Normandy client preferences
pref("app.normandy.api_url", "https://normandy.cdn.mozilla.net/api/v1");
pref("app.normandy.dev_mode", false);
pref("app.normandy.enabled", true);
pref("app.normandy.first_run", true);
pref("app.normandy.logging.level", 50); // Warn
pref("app.normandy.run_interval_seconds", 21600); // 6 hours
pref("app.normandy.shieldLearnMoreUrl", "https://support.mozilla.org/1/firefox/%VERSION%/%OS%/%LOCALE%/shield");
pref("features.normandy-remote-settings.enabled", false);
#ifdef MOZ_DATA_REPORTING
pref("app.shield.optoutstudies.enabled", true);
#else
pref("app.shield.optoutstudies.enabled", false);
#endif

// Multi-lingual preferences
#ifdef RELEASE_OR_BETA
pref("intl.multilingual.enabled", true);
pref("intl.multilingual.downloadEnabled", true);
#else
pref("intl.multilingual.enabled", false);
// AMO only serves language packs for release and beta versions.
pref("intl.multilingual.downloadEnabled", false);
#endif

// Simulate conditions that will happen when the browser
// is running with Fission enabled. This is meant to assist
// development and testing of Fission.
// The current simulated conditions are:
// - Don't propagate events from subframes to JS child actors
pref("fission.frontend.simulate-events", false);
// - Only deliver subframe messages that specifies
//   their destination (using the BrowsingContext id).
pref("fission.frontend.simulate-messages", false);

// Prio preferences
// Only enable by default on Nightly.
// On platforms that do not build libprio, do not set these prefs at all, which gives us a way to detect support.

// Curve25519 public keys for Prio servers
pref("prio.publicKeyA", "35AC1C7576C7C6EDD7FED6BCFC337B34D48CB4EE45C86BEEFB40BD8875707733");
pref("prio.publicKeyB", "26E6674E65425B823F1F1D5F96E3BB3EF9E406EC7FBA7DEF8B08A35DD135AF50");

// Coverage ping is disabled by default.
pref("toolkit.coverage.enabled", false);
pref("toolkit.coverage.endpoint.base", "https://coverage.mozilla.org");
// Whether Prio-encoded Telemetry will be sent in the prio ping.
#if defined(NIGHTLY_BUILD)
pref("toolkit.telemetry.prioping.enabled", true);
#endif

// Discovery prefs
pref("browser.discovery.enabled", false);
pref("browser.discovery.containers.enabled", true);
pref("browser.discovery.sites", "addons.mozilla.org");

pref("browser.engagement.recent_visited_origins.expiry", 86400); // 24 * 60 * 60 (24 hours in seconds)

pref("browser.aboutConfig.showWarning", true);

pref("browser.toolbars.keyboard_navigation", true);

// Prefs to control the Firefox Account toolbar menu.
// This pref will surface existing Firefox Account information
// as a button next to the hamburger menu. It allows
// quick access to sign-in and manage your Firefox Account.
pref("identity.fxaccounts.toolbar.enabled", true);
pref("identity.fxaccounts.toolbar.accessed", false);<|MERGE_RESOLUTION|>--- conflicted
+++ resolved
@@ -1483,14 +1483,6 @@
 pref("media.autoplay.enabled.user-gestures-needed", true);
 // Set Firefox to block autoplay, asking for permission by default.
 pref("media.autoplay.default", 1); // 0=Allowed, 1=Blocked
-<<<<<<< HEAD
-#else
-// Set Firefox to block autoplay, asking for permission by default.
-pref("media.autoplay.default", 1); // 0=Allowed, 1=Blocked
-#endif
-
-=======
->>>>>>> 6dab6dad
 
 #ifdef NIGHTLY_BUILD
 // Block WebAudio from playing automatically.
