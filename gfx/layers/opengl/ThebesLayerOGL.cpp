/* -*- Mode: C++; tab-width: 20; indent-tabs-mode: nil; c-basic-offset: 2 -*- */
/* ***** BEGIN LICENSE BLOCK *****
 * Version: MPL 1.1/GPL 2.0/LGPL 2.1
 *
 * The contents of this file are subject to the Mozilla Public License Version
 * 1.1 (the "License"); you may not use this file except in compliance with
 * the License. You may obtain a copy of the License at
 * http://www.mozilla.org/MPL/
 *
 * Software distributed under the License is distributed on an "AS IS" basis,
 * WITHOUT WARRANTY OF ANY KIND, either express or implied. See the License
 * for the specific language governing rights and limitations under the
 * License.
 *
 * The Original Code is Mozilla Corporation code.
 *
 * The Initial Developer of the Original Code is Mozilla Foundation.
 * Portions created by the Initial Developer are Copyright (C) 2009
 * the Initial Developer. All Rights Reserved.
 *
 * Contributor(s):
 *   Bas Schouten <bschouten@mozilla.org>
 *   Vladimir Vukicevic <vladimir@pobox.com>
 *
 * Alternatively, the contents of this file may be used under the terms of
 * either the GNU General Public License Version 2 or later (the "GPL"), or
 * the GNU Lesser General Public License Version 2.1 or later (the "LGPL"),
 * in which case the provisions of the GPL or the LGPL are applicable instead
 * of those above. If you wish to allow use of your version of this file only
 * under the terms of either the GPL or the LGPL, and not to allow others to
 * use your version of this file under the terms of the MPL, indicate your
 * decision by deleting the provisions above and replace them with the notice
 * and other provisions required by the GPL or the LGPL. If you do not delete
 * the provisions above, a recipient may use your version of this file under
 * the terms of any one of the MPL, the GPL or the LGPL.
 *
 * ***** END LICENSE BLOCK ***** */

#include "mozilla/layers/PLayers.h"

/* This must occur *after* layers/PLayers.h to avoid typedefs conflicts. */
#include "mozilla/Util.h"

#include "mozilla/layers/ShadowLayers.h"

#include "ThebesLayerBuffer.h"
#include "ThebesLayerOGL.h"
#include "gfxUtils.h"
#include "gfxTeeSurface.h"

namespace mozilla {
namespace layers {

using gl::GLContext;
using gl::TextureImage;

static const int ALLOW_REPEAT = ThebesLayerBuffer::ALLOW_REPEAT;

// BindAndDrawQuadWithTextureRect can work with either GL_REPEAT (preferred)
// or GL_CLAMP_TO_EDGE textures. If ALLOW_REPEAT is set in aFlags, we
// select based on whether REPEAT is valid for non-power-of-two textures --
// if we have NPOT support we use it, otherwise we stick with CLAMP_TO_EDGE and
// decompose.
// If ALLOW_REPEAT is not set, we always use GL_CLAMP_TO_EDGE.
static already_AddRefed<TextureImage>
CreateClampOrRepeatTextureImage(GLContext *aGl,
                                const nsIntSize& aSize,
                                TextureImage::ContentType aContentType,
                                PRUint32 aFlags)
{
  GLenum wrapMode = LOCAL_GL_CLAMP_TO_EDGE;
  if ((aFlags & ALLOW_REPEAT) &&
      (aGl->IsExtensionSupported(GLContext::ARB_texture_non_power_of_two) ||
       aGl->IsExtensionSupported(GLContext::OES_texture_npot)))
  {
    wrapMode = LOCAL_GL_REPEAT;
  }

  return aGl->CreateTextureImage(aSize, aContentType, wrapMode);
}

static void
SetAntialiasingFlags(Layer* aLayer, gfxContext* aTarget)
{
  nsRefPtr<gfxASurface> surface = aTarget->CurrentSurface();
  if (surface->GetContentType() != gfxASurface::CONTENT_COLOR_ALPHA) {
    // Destination doesn't have alpha channel; no need to set any special flags
    return;
  }

  surface->SetSubpixelAntialiasingEnabled(
      !(aLayer->GetContentFlags() & Layer::CONTENT_COMPONENT_ALPHA));
}

class ThebesLayerBufferOGL
{
  NS_INLINE_DECL_REFCOUNTING(ThebesLayerBufferOGL)
public:
  typedef TextureImage::ContentType ContentType;
  typedef ThebesLayerBuffer::PaintState PaintState;

  ThebesLayerBufferOGL(ThebesLayer* aLayer, LayerOGL* aOGLLayer)
    : mLayer(aLayer)
    , mOGLLayer(aOGLLayer)
  {}
  virtual ~ThebesLayerBufferOGL() {}

  enum { PAINT_WILL_RESAMPLE = ThebesLayerBuffer::PAINT_WILL_RESAMPLE };
  virtual PaintState BeginPaint(ContentType aContentType,
                                PRUint32 aFlags) = 0;

  void RenderTo(const nsIntPoint& aOffset, LayerManagerOGL* aManager,
                PRUint32 aFlags);

  nsIntSize GetSize() {
    if (mTexImage)
      return mTexImage->GetSize();
    return nsIntSize(0, 0);
  }

protected:
  virtual nsIntPoint GetOriginOffset() = 0;

  GLContext* gl() const { return mOGLLayer->gl(); }

  ThebesLayer* mLayer;
  LayerOGL* mOGLLayer;
  nsRefPtr<TextureImage> mTexImage;
  nsRefPtr<TextureImage> mTexImageOnWhite;
};

void
ThebesLayerBufferOGL::RenderTo(const nsIntPoint& aOffset,
                               LayerManagerOGL* aManager,
                               PRUint32 aFlags)
{
  if (!mTexImage)
    return;

  if (mTexImage->InUpdate()) {
    mTexImage->EndUpdate();
  }

  if (mTexImageOnWhite && mTexImageOnWhite->InUpdate()) {
    mTexImageOnWhite->EndUpdate();
  }

  PRInt32 passes = mTexImageOnWhite ? 2 : 1;
  for (PRInt32 pass = 1; pass <= passes; ++pass) {
    LayerProgram *program;

    if (passes == 2) {
      ComponentAlphaTextureLayerProgram *alphaProgram;
      if (pass == 1) {
        alphaProgram = aManager->GetComponentAlphaPass1LayerProgram();
        gl()->fBlendFuncSeparate(LOCAL_GL_ZERO, LOCAL_GL_ONE_MINUS_SRC_COLOR,
                                 LOCAL_GL_ONE, LOCAL_GL_ONE);
      } else {
        alphaProgram = aManager->GetComponentAlphaPass2LayerProgram();
        gl()->fBlendFuncSeparate(LOCAL_GL_ONE, LOCAL_GL_ONE,
                                 LOCAL_GL_ONE, LOCAL_GL_ONE);
      }

      alphaProgram->Activate();
      alphaProgram->SetBlackTextureUnit(0);
      alphaProgram->SetWhiteTextureUnit(1);
      program = alphaProgram;
    } else {
      // Note BGR: Cairo's image surfaces are always in what
      // OpenGL and our shaders consider BGR format.
      ColorTextureLayerProgram *basicProgram =
        aManager->GetColorTextureLayerProgram(mTexImage->GetShaderProgramType());

      basicProgram->Activate();
      basicProgram->SetTextureUnit(0);
      program = basicProgram;
    }

    program->SetLayerOpacity(mLayer->GetEffectiveOpacity());
    program->SetLayerTransform(mLayer->GetEffectiveTransform());
    program->SetRenderOffset(aOffset);

    const nsIntRegion& visibleRegion = mLayer->GetEffectiveVisibleRegion();
    nsIntRegion tmpRegion;
    const nsIntRegion* renderRegion;
    if (aFlags & PAINT_WILL_RESAMPLE) {
      // If we're resampling, then the texture image will contain exactly the
      // entire visible region's bounds, and we should draw it all in one quad
      // to avoid unexpected aliasing.
      tmpRegion = visibleRegion.GetBounds();
      renderRegion = &tmpRegion;
    } else {
      renderRegion = &visibleRegion;
    }

    nsIntRegion region(*renderRegion);
    nsIntPoint origin = GetOriginOffset();
    region.MoveBy(-origin);           // translate into TexImage space, buffer origin might not be at texture (0,0)

    // Figure out the intersecting draw region
    nsIntSize texSize = mTexImage->GetSize();
    nsIntRect textureRect = nsIntRect(0, 0, texSize.width, texSize.height);
    textureRect.MoveBy(region.GetBounds().TopLeft());
    nsIntRegion subregion;
    subregion.And(region, textureRect);
    if (subregion.IsEmpty())  // Region is empty, nothing to draw
      return;

    nsIntRegion screenRects;
    nsIntRegion regionRects;

    // Collect texture/screen coordinates for drawing
    nsIntRegionRectIterator iter(subregion);
    while (const nsIntRect* iterRect = iter.Next()) {
        nsIntRect regionRect = *iterRect;
        nsIntRect screenRect = regionRect;
        screenRect.MoveBy(origin);

        screenRects.Or(screenRects, screenRect);
        regionRects.Or(regionRects, regionRect);
    }

    mTexImage->BeginTileIteration();
    if (mTexImageOnWhite) {
      NS_ASSERTION(mTexImage->GetTileCount() == mTexImageOnWhite->GetTileCount(),
                   "Tile count mismatch on component alpha texture");
      mTexImageOnWhite->BeginTileIteration();
    }

    bool usingTiles = (mTexImage->GetTileCount() > 1);
    do {
      if (mTexImageOnWhite) {
        NS_ASSERTION(mTexImageOnWhite->GetTileRect() == mTexImage->GetTileRect(), "component alpha textures should be the same size.");
      }

      nsIntRect tileRect = mTexImage->GetTileRect();

      // Bind textures.
      TextureImage::ScopedBindTexture texBind(mTexImage, LOCAL_GL_TEXTURE0);
      TextureImage::ScopedBindTexture texOnWhiteBind(mTexImageOnWhite, LOCAL_GL_TEXTURE1);

      // Draw texture. If we're using tiles, we do repeating manually, as texture
      // repeat would cause each individual tile to repeat instead of the
      // compound texture as a whole. This involves drawing at most 4 sections,
      // 2 for each axis that has texture repeat.
      for (int y = 0; y < (usingTiles ? 2 : 1); y++) {
        for (int x = 0; x < (usingTiles ? 2 : 1); x++) {
          nsIntRect currentTileRect(tileRect);
          currentTileRect.MoveBy(x * texSize.width, y * texSize.height);

          nsIntRegionRectIterator screenIter(screenRects);
          nsIntRegionRectIterator regionIter(regionRects);

          const nsIntRect* screenRect;
          const nsIntRect* regionRect;
          while ((screenRect = screenIter.Next()) &&
                 (regionRect = regionIter.Next())) {
              nsIntRect tileScreenRect(*screenRect);
              nsIntRect tileRegionRect(*regionRect);

              // When we're using tiles, find the intersection between the tile
              // rect and this region rect. Tiling is then handled by the
              // outer for-loops and modifying the tile rect.
              if (usingTiles) {
                  tileScreenRect.MoveBy(-origin);
                  tileScreenRect = tileScreenRect.Intersect(currentTileRect);
                  tileScreenRect.MoveBy(origin);

                  if (tileScreenRect.IsEmpty())
                    continue;

                  tileRegionRect = regionRect->Intersect(currentTileRect);
                  tileRegionRect.MoveBy(-currentTileRect.TopLeft());
              }

#ifdef ANDROID
              // Bug 691354
              // Using the LINEAR filter we get unexplained artifacts.
              // Use NEAREST when no scaling is required.
              gfxMatrix matrix;
              bool is2D = mLayer->GetEffectiveTransform().Is2D(&matrix);
              if (is2D && !matrix.HasNonTranslationOrFlip()) {
                gl()->ApplyFilterToBoundTexture(gfxPattern::FILTER_NEAREST);
              } else {
                mTexImage->ApplyFilter();
              }
#endif
              program->SetLayerQuadRect(tileScreenRect);
              aManager->BindAndDrawQuadWithTextureRect(program, tileRegionRect,
                                                       tileRect.Size(),
                                                       mTexImage->GetWrapMode());
          }
        }
      }

      if (mTexImageOnWhite)
          mTexImageOnWhite->NextTile();
    } while (mTexImage->NextTile());
  }

  if (mTexImageOnWhite) {
    // Restore defaults
    gl()->fBlendFuncSeparate(LOCAL_GL_ONE, LOCAL_GL_ONE_MINUS_SRC_ALPHA,
                             LOCAL_GL_ONE, LOCAL_GL_ONE);
  }
}


// This implementation is the fast-path for when our TextureImage is
// permanently backed with a server-side ASurface.  We can simply
// reuse the ThebesLayerBuffer logic in its entirety and profit.
class SurfaceBufferOGL : public ThebesLayerBufferOGL, private ThebesLayerBuffer
{
public:
  typedef ThebesLayerBufferOGL::ContentType ContentType;
  typedef ThebesLayerBufferOGL::PaintState PaintState;

  SurfaceBufferOGL(ThebesLayerOGL* aLayer)
    : ThebesLayerBufferOGL(aLayer, aLayer)
    , ThebesLayerBuffer(SizedToVisibleBounds)
  {
  }
  virtual ~SurfaceBufferOGL() {}

  // ThebesLayerBufferOGL interface
  virtual PaintState BeginPaint(ContentType aContentType, 
                                PRUint32 aFlags)
  {
    // Let ThebesLayerBuffer do all the hard work for us! :D
    return ThebesLayerBuffer::BeginPaint(mLayer, 
                                         aContentType, 
                                         aFlags);
  }

  // ThebesLayerBuffer interface
  virtual already_AddRefed<gfxASurface>
  CreateBuffer(ContentType aType, const nsIntSize& aSize, PRUint32 aFlags)
  {
    NS_ASSERTION(gfxASurface::CONTENT_ALPHA != aType,"ThebesBuffer has color");

    mTexImage = CreateClampOrRepeatTextureImage(gl(), aSize, aType, aFlags);
    return mTexImage ? mTexImage->GetBackingSurface() : nsnull;
  }

protected:
  virtual nsIntPoint GetOriginOffset() {
    return BufferRect().TopLeft() - BufferRotation();
  }
};


// This implementation is (currently) the slow-path for when we can't
// implement pixel retaining using thebes.  This implementation and
// the above could be unified by abstracting buffer-copy operations
// and implementing them here using GL hacketry.
class BasicBufferOGL : public ThebesLayerBufferOGL
{
public:
  BasicBufferOGL(ThebesLayerOGL* aLayer)
    : ThebesLayerBufferOGL(aLayer, aLayer)
    , mBufferRect(0,0,0,0)
    , mBufferRotation(0,0)
  {}
  virtual ~BasicBufferOGL() {}

  virtual PaintState BeginPaint(ContentType aContentType,
                                PRUint32 aFlags);

protected:
  enum XSide {
    LEFT, RIGHT
  };
  enum YSide {
    TOP, BOTTOM
  };
  nsIntRect GetQuadrantRectangle(XSide aXSide, YSide aYSide);

  virtual nsIntPoint GetOriginOffset() {
    return mBufferRect.TopLeft() - mBufferRotation;
  }

private:
  nsIntRect mBufferRect;
  nsIntPoint mBufferRotation;
};

static void
WrapRotationAxis(PRInt32* aRotationPoint, PRInt32 aSize)
{
  if (*aRotationPoint < 0) {
    *aRotationPoint += aSize;
  } else if (*aRotationPoint >= aSize) {
    *aRotationPoint -= aSize;
  }
}

nsIntRect
BasicBufferOGL::GetQuadrantRectangle(XSide aXSide, YSide aYSide)
{
  // quadrantTranslation is the amount we translate the top-left
  // of the quadrant by to get coordinates relative to the layer
  nsIntPoint quadrantTranslation = -mBufferRotation;
  quadrantTranslation.x += aXSide == LEFT ? mBufferRect.width : 0;
  quadrantTranslation.y += aYSide == TOP ? mBufferRect.height : 0;
  return mBufferRect + quadrantTranslation;
}

static void
FillSurface(gfxASurface* aSurface, const nsIntRegion& aRegion,
            const nsIntPoint& aOffset, const gfxRGBA& aColor)
{
  nsRefPtr<gfxContext> ctx = new gfxContext(aSurface);
  ctx->Translate(-gfxPoint(aOffset.x, aOffset.y));
  gfxUtils::ClipToRegion(ctx, aRegion);
  ctx->SetColor(aColor);
  ctx->Paint();
}

BasicBufferOGL::PaintState
BasicBufferOGL::BeginPaint(ContentType aContentType,
                           PRUint32 aFlags)
{
  PaintState result;
  // We need to disable rotation if we're going to be resampled when
  // drawing, because we might sample across the rotation boundary.
  bool canHaveRotation =  !(aFlags & PAINT_WILL_RESAMPLE);

  nsIntRegion validRegion = mLayer->GetValidRegion();

  Layer::SurfaceMode mode;
  ContentType contentType;
  nsIntRegion neededRegion;
  bool canReuseBuffer;
  nsIntRect destBufferRect;

  while (true) {
    mode = mLayer->GetSurfaceMode();
    contentType = aContentType;
    neededRegion = mLayer->GetVisibleRegion();
    // If we're going to resample, we need a buffer that's in clamp mode.
    canReuseBuffer = neededRegion.GetBounds().Size() <= mBufferRect.Size() &&
      mTexImage &&
      (!(aFlags & PAINT_WILL_RESAMPLE) ||
       mTexImage->GetWrapMode() == LOCAL_GL_CLAMP_TO_EDGE);

    if (canReuseBuffer) {
      if (mBufferRect.Contains(neededRegion.GetBounds())) {
        // We don't need to adjust mBufferRect.
        destBufferRect = mBufferRect;
      } else {
        // The buffer's big enough but doesn't contain everything that's
        // going to be visible. We'll move it.
        destBufferRect = nsIntRect(neededRegion.GetBounds().TopLeft(), mBufferRect.Size());
      }
    } else {
      destBufferRect = neededRegion.GetBounds();
    }

    if (mode == Layer::SURFACE_COMPONENT_ALPHA) {
#ifdef MOZ_GFX_OPTIMIZE_MOBILE
      mode = Layer::SURFACE_SINGLE_CHANNEL_ALPHA;
#else
      if (!mLayer->GetParent() || !mLayer->GetParent()->SupportsComponentAlphaChildren()) {
        mode = Layer::SURFACE_SINGLE_CHANNEL_ALPHA;
      } else {
        contentType = gfxASurface::CONTENT_COLOR;
      }
 #endif
    }
 
    if ((aFlags & PAINT_WILL_RESAMPLE) &&
        (!neededRegion.GetBounds().IsEqualInterior(destBufferRect) ||
         neededRegion.GetNumRects() > 1)) {
      // The area we add to neededRegion might not be painted opaquely
      if (mode == Layer::SURFACE_OPAQUE) {
        contentType = gfxASurface::CONTENT_COLOR_ALPHA;
        mode = Layer::SURFACE_SINGLE_CHANNEL_ALPHA;
      }
      // For component alpha layers, we leave contentType as CONTENT_COLOR.

      // We need to validate the entire buffer, to make sure that only valid
      // pixels are sampled
      neededRegion = destBufferRect;
    }

    if (mTexImage &&
        (mTexImage->GetContentType() != contentType ||
         (mode == Layer::SURFACE_COMPONENT_ALPHA) != (mTexImageOnWhite != nsnull))) {
      // We're effectively clearing the valid region, so we need to draw
      // the entire needed region now.
      result.mRegionToInvalidate = mLayer->GetValidRegion();
      validRegion.SetEmpty();
      mTexImage = nsnull;
      mTexImageOnWhite = nsnull;
      mBufferRect.SetRect(0, 0, 0, 0);
      mBufferRotation.MoveTo(0, 0);
      // Restart decision process with the cleared buffer. We can only go
      // around the loop one more iteration, since mTexImage is null now.
      continue;
    }

    break;
  }

  result.mRegionToDraw.Sub(neededRegion, validRegion);
  if (result.mRegionToDraw.IsEmpty())
    return result;

  if (destBufferRect.width > gl()->GetMaxTextureImageSize() ||
      destBufferRect.height > gl()->GetMaxTextureImageSize()) {
    return result;
  }

  nsIntRect drawBounds = result.mRegionToDraw.GetBounds();
  nsRefPtr<TextureImage> destBuffer;
  nsRefPtr<TextureImage> destBufferOnWhite;

  PRUint32 bufferFlags = canHaveRotation ? ALLOW_REPEAT : 0;
  if (canReuseBuffer) {
    nsIntRect keepArea;
    if (keepArea.IntersectRect(destBufferRect, mBufferRect)) {
      // Set mBufferRotation so that the pixels currently in mBuffer
      // will still be rendered in the right place when mBufferRect
      // changes to destBufferRect.
      nsIntPoint newRotation = mBufferRotation +
        (destBufferRect.TopLeft() - mBufferRect.TopLeft());
      WrapRotationAxis(&newRotation.x, mBufferRect.width);
      WrapRotationAxis(&newRotation.y, mBufferRect.height);
      NS_ASSERTION(nsIntRect(nsIntPoint(0,0), mBufferRect.Size()).Contains(newRotation),
                   "newRotation out of bounds");
      PRInt32 xBoundary = destBufferRect.XMost() - newRotation.x;
      PRInt32 yBoundary = destBufferRect.YMost() - newRotation.y;
      if ((drawBounds.x < xBoundary && xBoundary < drawBounds.XMost()) ||
          (drawBounds.y < yBoundary && yBoundary < drawBounds.YMost()) ||
          (newRotation != nsIntPoint(0,0) && !canHaveRotation)) {
        // The stuff we need to redraw will wrap around an edge of the
        // buffer, so we will need to do a self-copy
        // If mBufferRotation == nsIntPoint(0,0) we could do a real
        // self-copy but we're not going to do that in GL yet.
        // We can't do a real self-copy because the buffer is rotated.
        // So allocate a new buffer for the destination.
        destBufferRect = neededRegion.GetBounds();
        destBuffer = CreateClampOrRepeatTextureImage(gl(), destBufferRect.Size(), contentType, bufferFlags);
        if (!destBuffer)
          return result;
        if (mode == Layer::SURFACE_COMPONENT_ALPHA) {
          destBufferOnWhite =
            CreateClampOrRepeatTextureImage(gl(), destBufferRect.Size(), contentType, bufferFlags);
          if (!destBufferOnWhite)
            return result;
        }
      } else {
        mBufferRect = destBufferRect;
        mBufferRotation = newRotation;
      }
    } else {
      // No pixels are going to be kept. The whole visible region
      // will be redrawn, so we don't need to copy anything, so we don't
      // set destBuffer.
      mBufferRect = destBufferRect;
      mBufferRotation = nsIntPoint(0,0);
    }
  } else {
    // The buffer's not big enough, so allocate a new one
    destBuffer = CreateClampOrRepeatTextureImage(gl(), destBufferRect.Size(), contentType, bufferFlags);
    if (!destBuffer)
      return result;

    if (mode == Layer::SURFACE_COMPONENT_ALPHA) {
      destBufferOnWhite = 
        CreateClampOrRepeatTextureImage(gl(), destBufferRect.Size(), contentType, bufferFlags);
      if (!destBufferOnWhite)
        return result;
    }
  }
  NS_ASSERTION(!(aFlags & PAINT_WILL_RESAMPLE) || destBufferRect == neededRegion.GetBounds(),
               "If we're resampling, we need to validate the entire buffer");

  if (!destBuffer && !mTexImage) {
    return result;
  }

  if (destBuffer) {
    if (mTexImage && (mode != Layer::SURFACE_COMPONENT_ALPHA || mTexImageOnWhite)) {
      // BlitTextureImage depends on the FBO texture target being
      // TEXTURE_2D.  This isn't the case on some older X1600-era Radeons.
      if (mOGLLayer->OGLManager()->FBOTextureTarget() == LOCAL_GL_TEXTURE_2D) {
        nsIntRect overlap;
        overlap.IntersectRect(mBufferRect, destBufferRect);

        nsIntRect srcRect(overlap), dstRect(overlap);
        srcRect.MoveBy(- mBufferRect.TopLeft() + mBufferRotation);
        dstRect.MoveBy(- destBufferRect.TopLeft());
        
        if (mBufferRotation != nsIntPoint(0, 0)) {
<<<<<<< HEAD
        // If mBuffer is rotated, then BlitTextureImage will only be copying the bottom-right section
        // of the buffer. We need to invalidate the remaining sections so that they get redrawn too.
        // Alternatively we could teach BlitTextureImage to rearrange the rotated segments onto
        // the new buffer.
          
        // When the rotated buffer is reorganised, the bottom-right section will be drawn in the top left.
        // Find the point where this content ends.
          nsIntPoint rotationPoint(mBufferRect.x + mBufferRect.width - mBufferRotation.x, 
                                   mBufferRect.y + mBufferRect.height - mBufferRotation.y);

          // Mark the remaining quadrants (bottom-left&right, top-right) as invalid.
          nsIntRect bottom(mBufferRect.x, rotationPoint.y, mBufferRect.width, mBufferRotation.y);
=======
          // If mBuffer is rotated, then BlitTextureImage will only be copying the bottom-right section
          // of the buffer. We need to invalidate the remaining sections so that they get redrawn too.
          // Alternatively we could teach BlitTextureImage to rearrange the rotated segments onto
          // the new buffer.
          
          // When the rotated buffer is reorganised, the bottom-right section will be drawn in the top left.
          // Find the point where this content ends.
          nsIntPoint rotationPoint(mBufferRect.x + mBufferRect.width - mBufferRotation.x, 
                                   mBufferRect.y + mBufferRect.height - mBufferRotation.y);

          // The buffer looks like:
          //  ______
          // |1  |2 |  Where the center point is offset by mBufferRotation from the top-left corner.
          // |___|__|
          // |3  |4 |
          // |___|__|
          //
          // This is drawn to the screen as:
          //  ______
          // |4  |3 |  Where the center point is { width - mBufferRotation.x, height - mBufferRotation.y } from
          // |___|__|  from the top left corner - rotationPoint. Since only quadrant 4 will actually be copied, 
          // |2  |1 |  we need to invalidate the others.
          // |___|__|
          //
          // Quadrants 2 and 1
          nsIntRect bottom(mBufferRect.x, rotationPoint.y, mBufferRect.width, mBufferRotation.y);
          // Quadrant 3
>>>>>>> 8c5bd1c4
          nsIntRect topright(rotationPoint.x, mBufferRect.y, mBufferRotation.x, rotationPoint.y - mBufferRect.y);

          if (!bottom.IsEmpty()) {
            nsIntRegion temp;
            temp.And(destBufferRect, bottom);
            result.mRegionToDraw.Or(result.mRegionToDraw, temp);
          }
          if (!topright.IsEmpty()) {
            nsIntRegion temp;
            temp.And(destBufferRect, topright);
            result.mRegionToDraw.Or(result.mRegionToDraw, temp);
          }
        }

        destBuffer->Resize(destBufferRect.Size());

        gl()->BlitTextureImage(mTexImage, srcRect,
                               destBuffer, dstRect);
        destBuffer->MarkValid();
        if (mode == Layer::SURFACE_COMPONENT_ALPHA) {
          destBufferOnWhite->Resize(destBufferRect.Size());
          gl()->BlitTextureImage(mTexImageOnWhite, srcRect,
                                 destBufferOnWhite, dstRect);
          destBufferOnWhite->MarkValid();
        }
      } else {
        // can't blit, just draw everything
        destBuffer = CreateClampOrRepeatTextureImage(gl(), destBufferRect.Size(), contentType, bufferFlags);
        if (mode == Layer::SURFACE_COMPONENT_ALPHA) {
          destBufferOnWhite = 
            CreateClampOrRepeatTextureImage(gl(), destBufferRect.Size(), contentType, bufferFlags);
        }
      }
    }

    mTexImage = destBuffer.forget();
    if (mode == Layer::SURFACE_COMPONENT_ALPHA) {
      mTexImageOnWhite = destBufferOnWhite.forget();
    }
    mBufferRect = destBufferRect;
    mBufferRotation = nsIntPoint(0,0);
  }
  NS_ASSERTION(canHaveRotation || mBufferRotation == nsIntPoint(0,0),
               "Rotation disabled, but we have nonzero rotation?");

  nsIntRegion invalidate;
  invalidate.Sub(mLayer->GetValidRegion(), destBufferRect);
  result.mRegionToInvalidate.Or(result.mRegionToInvalidate, invalidate);

  // Figure out which quadrant to draw in
  PRInt32 xBoundary = mBufferRect.XMost() - mBufferRotation.x;
  PRInt32 yBoundary = mBufferRect.YMost() - mBufferRotation.y;
  XSide sideX = drawBounds.XMost() <= xBoundary ? RIGHT : LEFT;
  YSide sideY = drawBounds.YMost() <= yBoundary ? BOTTOM : TOP;
  nsIntRect quadrantRect = GetQuadrantRectangle(sideX, sideY);
  NS_ASSERTION(quadrantRect.Contains(drawBounds), "Messed up quadrants");

  nsIntPoint offset = -nsIntPoint(quadrantRect.x, quadrantRect.y);

  // Make the region to draw relative to the buffer, before
  // passing to BeginUpdate.
  result.mRegionToDraw.MoveBy(offset);
  // BeginUpdate is allowed to modify the given region,
  // if it wants more to be repainted than we request.
  if (mode == Layer::SURFACE_COMPONENT_ALPHA) {
    nsIntRegion drawRegionCopy = result.mRegionToDraw;
    gfxASurface *onBlack = mTexImage->BeginUpdate(drawRegionCopy);
    gfxASurface *onWhite = mTexImageOnWhite->BeginUpdate(result.mRegionToDraw);
    NS_ASSERTION(result.mRegionToDraw == drawRegionCopy,
                 "BeginUpdate should always modify the draw region in the same way!");
    FillSurface(onBlack, result.mRegionToDraw, nsIntPoint(0,0), gfxRGBA(0.0, 0.0, 0.0, 1.0));
    FillSurface(onWhite, result.mRegionToDraw, nsIntPoint(0,0), gfxRGBA(1.0, 1.0, 1.0, 1.0));
    gfxASurface* surfaces[2] = { onBlack, onWhite };
    nsRefPtr<gfxTeeSurface> surf = new gfxTeeSurface(surfaces, ArrayLength(surfaces));

    // XXX If the device offset is set on the individual surfaces instead of on
    // the tee surface, we render in the wrong place. Why?
    gfxPoint deviceOffset = onBlack->GetDeviceOffset();
    onBlack->SetDeviceOffset(gfxPoint(0, 0));
    onWhite->SetDeviceOffset(gfxPoint(0, 0));
    surf->SetDeviceOffset(deviceOffset);

    // Using this surface as a source will likely go horribly wrong, since
    // only the onBlack surface will really be used, so alpha information will
    // be incorrect.
    surf->SetAllowUseAsSource(false);
    result.mContext = new gfxContext(surf);
  } else {
    result.mContext = new gfxContext(mTexImage->BeginUpdate(result.mRegionToDraw));
    if (mTexImage->GetContentType() == gfxASurface::CONTENT_COLOR_ALPHA) {
      gfxUtils::ClipToRegion(result.mContext, result.mRegionToDraw);
      result.mContext->SetOperator(gfxContext::OPERATOR_CLEAR);
      result.mContext->Paint();
      result.mContext->SetOperator(gfxContext::OPERATOR_OVER);
    }
  }
  if (!result.mContext) {
    NS_WARNING("unable to get context for update");
    return result;
  }
  result.mContext->Translate(-gfxPoint(quadrantRect.x, quadrantRect.y));
  // Move rgnToPaint back into position so that the thebes callback
  // gets the right coordintes.
  result.mRegionToDraw.MoveBy(-offset);

  // If we do partial updates, we have to clip drawing to the regionToDraw.
  // If we don't clip, background images will be fillrect'd to the region correctly,
  // while text or lines will paint outside of the regionToDraw. This becomes apparent
  // with concave regions. Right now the scrollbars invalidate a narrow strip of the awesomebar
  // although they never cover it. This leads to two draw rects, the narow strip and the actually
  // newly exposed area. It would be wise to fix this glitch in any way to have simpler
  // clip and draw regions.
  gfxUtils::ClipToRegion(result.mContext, result.mRegionToDraw);

  return result;
}

ThebesLayerOGL::ThebesLayerOGL(LayerManagerOGL *aManager)
  : ThebesLayer(aManager, nsnull)
  , LayerOGL(aManager)
  , mBuffer(nsnull)
{
  mImplData = static_cast<LayerOGL*>(this);
}

ThebesLayerOGL::~ThebesLayerOGL()
{
  Destroy();
}

void
ThebesLayerOGL::Destroy()
{
  if (!mDestroyed) {
    mBuffer = nsnull;
    mDestroyed = true;
  }
}

bool
ThebesLayerOGL::CreateSurface()
{
  NS_ASSERTION(!mBuffer, "buffer already created?");

  if (mVisibleRegion.IsEmpty()) {
    return false;
  }

  if (gl()->TextureImageSupportsGetBackingSurface()) {
    // use the ThebesLayerBuffer fast-path
    mBuffer = new SurfaceBufferOGL(this);
  } else {
    mBuffer = new BasicBufferOGL(this);
  }
  return true;
}

void
ThebesLayerOGL::SetVisibleRegion(const nsIntRegion &aRegion)
{
  if (aRegion.IsEqual(mVisibleRegion))
    return;
  ThebesLayer::SetVisibleRegion(aRegion);
}

void
ThebesLayerOGL::InvalidateRegion(const nsIntRegion &aRegion)
{
  mValidRegion.Sub(mValidRegion, aRegion);
}

void
ThebesLayerOGL::RenderLayer(int aPreviousFrameBuffer,
                            const nsIntPoint& aOffset)
{
  if (!mBuffer && !CreateSurface()) {
    return;
  }
  NS_ABORT_IF_FALSE(mBuffer, "should have a buffer here");

  mOGLManager->MakeCurrent();
  gl()->fActiveTexture(LOCAL_GL_TEXTURE0);

  TextureImage::ContentType contentType =
    CanUseOpaqueSurface() ? gfxASurface::CONTENT_COLOR :
                            gfxASurface::CONTENT_COLOR_ALPHA;

  PRUint32 flags = 0;
#ifndef MOZ_GFX_OPTIMIZE_MOBILE
  gfxMatrix transform2d;
  if (GetEffectiveTransform().Is2D(&transform2d)) {
    if (transform2d.HasNonIntegerTranslation()) {
      flags |= ThebesLayerBufferOGL::PAINT_WILL_RESAMPLE;
    }
  } else {
    flags |= ThebesLayerBufferOGL::PAINT_WILL_RESAMPLE;
  }
#endif

  Buffer::PaintState state = mBuffer->BeginPaint(contentType, flags);
  mValidRegion.Sub(mValidRegion, state.mRegionToInvalidate);

  if (state.mContext) {
    state.mRegionToInvalidate.And(state.mRegionToInvalidate, mVisibleRegion);

    LayerManager::DrawThebesLayerCallback callback =
      mOGLManager->GetThebesLayerCallback();
    if (!callback) {
      NS_ERROR("GL should never need to update ThebesLayers in an empty transaction");
    } else {
      void* callbackData = mOGLManager->GetThebesLayerCallbackData();
      SetAntialiasingFlags(this, state.mContext);
      callback(this, state.mContext, state.mRegionToDraw,
               state.mRegionToInvalidate, callbackData);
      // Everything that's visible has been validated. Do this instead of just
      // OR-ing with aRegionToDraw, since that can lead to a very complex region
      // here (OR doesn't automatically simplify to the simplest possible
      // representation of a region.)
      nsIntRegion tmp;
      tmp.Or(mVisibleRegion, state.mRegionToDraw);
      mValidRegion.Or(mValidRegion, tmp);
    }
  }

  // Drawing thebes layers can change the current context, reset it.
  gl()->MakeCurrent();

  gl()->fBindFramebuffer(LOCAL_GL_FRAMEBUFFER, aPreviousFrameBuffer);
  mBuffer->RenderTo(aOffset, mOGLManager, flags);
}

Layer*
ThebesLayerOGL::GetLayer()
{
  return this;
}

bool
ThebesLayerOGL::IsEmpty()
{
  return !mBuffer;
}

void
ThebesLayerOGL::CleanupResources()
{
  mBuffer = nsnull;
}

class ShadowBufferOGL : public ThebesLayerBufferOGL
{
public:
  ShadowBufferOGL(ShadowThebesLayerOGL* aLayer)
    : ThebesLayerBufferOGL(aLayer, aLayer)
  {}

  virtual PaintState BeginPaint(ContentType aContentType, PRUint32) {
    NS_RUNTIMEABORT("can't BeginPaint for a shadow layer");
    return PaintState();
  }

  void Upload(gfxASurface* aUpdate, const nsIntRegion& aUpdated,
              const nsIntRect& aRect, const nsIntPoint& aRotation);

protected:
  virtual nsIntPoint GetOriginOffset() {
    return mBufferRect.TopLeft() - mBufferRotation;
  }

private:
  nsIntRect mBufferRect;
  nsIntPoint mBufferRotation;
};

void
ShadowBufferOGL::Upload(gfxASurface* aUpdate, const nsIntRegion& aUpdated,
                        const nsIntRect& aRect, const nsIntPoint& aRotation)
{
  gfxIntSize size = aUpdate->GetSize();
  if (!mTexImage ||
      GetSize() != nsIntSize(size.width, size.height) ||
      mTexImage->GetContentType() != aUpdate->GetContentType()) {
    // XXX we should do something here to decide whether to use REPEAT or not,
    // but I'm not sure what
    mTexImage = CreateClampOrRepeatTextureImage(gl(),
      nsIntSize(size.width, size.height), aUpdate->GetContentType(), ALLOW_REPEAT);
  }

  nsIntRegion destRegion(aUpdated);
  // aUpdated is in screen coordinates.  Move it so that the layer's
  // top-left is 0,0
  nsIntPoint visTopLeft = mLayer->GetVisibleRegion().GetBounds().TopLeft();
  destRegion.MoveBy(-visTopLeft);

  // Correct for rotation
  destRegion.MoveBy(aRotation);
  nsIntRect destBounds = destRegion.GetBounds();
  destRegion.MoveBy((destBounds.x >= size.width) ? -size.width : 0,
                    (destBounds.y >= size.height) ? -size.height : 0);

  // There's code to make sure that updated regions don't cross rotation
  // boundaries, so assert here that this is the case
  NS_ASSERTION(((destBounds.x % size.width) + destBounds.width <= size.width) &&
               ((destBounds.y % size.height) + destBounds.height <= size.height),
               "Updated region lies across rotation boundaries!");

  // NB: this gfxContext must not escape EndUpdate() below
  mTexImage->DirectUpdate(aUpdate, destRegion);

  mBufferRect = aRect;
  mBufferRotation = aRotation;
}

ShadowThebesLayerOGL::ShadowThebesLayerOGL(LayerManagerOGL *aManager)
  : ShadowThebesLayer(aManager, nsnull)
  , LayerOGL(aManager)
{
  mImplData = static_cast<LayerOGL*>(this);
}

ShadowThebesLayerOGL::~ShadowThebesLayerOGL()
{}

void
ShadowThebesLayerOGL::Swap(const ThebesBuffer& aNewFront,
                           const nsIntRegion& aUpdatedRegion,
                           OptionalThebesBuffer* aNewBack,
                           nsIntRegion* aNewBackValidRegion,
                           OptionalThebesBuffer* aReadOnlyFront,
                           nsIntRegion* aFrontUpdatedRegion)
{
  printf_stderr("Thebes Swap\n");
  if (!mDestroyed) {
    if (!mBuffer) {
      mBuffer = new ShadowBufferOGL(this);
    }
    nsRefPtr<gfxASurface> surf = ShadowLayerForwarder::OpenDescriptor(aNewFront.buffer());
    mBuffer->Upload(surf, aUpdatedRegion, aNewFront.rect(), aNewFront.rotation());
  }

  *aNewBack = aNewFront;
  *aNewBackValidRegion = mValidRegion;
  *aReadOnlyFront = null_t();
  aFrontUpdatedRegion->SetEmpty();
}

void
ShadowThebesLayerOGL::DestroyFrontBuffer()
{
  mBuffer = nsnull;
}

void
ShadowThebesLayerOGL::Disconnect()
{
  Destroy();
}

void
ShadowThebesLayerOGL::Destroy()
{
  if (!mDestroyed) {
    mDestroyed = true;
    mBuffer = nsnull;
  }
}

Layer*
ShadowThebesLayerOGL::GetLayer()
{
  return this;
}

bool
ShadowThebesLayerOGL::IsEmpty()
{
  return !mBuffer;
}

void
ShadowThebesLayerOGL::RenderLayer(int aPreviousFrameBuffer,
                                  const nsIntPoint& aOffset)
{
  if (!mBuffer) {
    return;
  }
  NS_ABORT_IF_FALSE(mBuffer, "should have a buffer here");

  mOGLManager->MakeCurrent();
  gl()->fActiveTexture(LOCAL_GL_TEXTURE0);

  gl()->fBindFramebuffer(LOCAL_GL_FRAMEBUFFER, aPreviousFrameBuffer);
  mBuffer->RenderTo(aOffset, mOGLManager, 0);
}

void
ShadowThebesLayerOGL::CleanupResources()
{
  DestroyFrontBuffer();
}

} /* layers */
} /* mozilla */<|MERGE_RESOLUTION|>--- conflicted
+++ resolved
@@ -593,30 +593,18 @@
         dstRect.MoveBy(- destBufferRect.TopLeft());
         
         if (mBufferRotation != nsIntPoint(0, 0)) {
-<<<<<<< HEAD
-        // If mBuffer is rotated, then BlitTextureImage will only be copying the bottom-right section
-        // of the buffer. We need to invalidate the remaining sections so that they get redrawn too.
-        // Alternatively we could teach BlitTextureImage to rearrange the rotated segments onto
-        // the new buffer.
-          
-        // When the rotated buffer is reorganised, the bottom-right section will be drawn in the top left.
-        // Find the point where this content ends.
-          nsIntPoint rotationPoint(mBufferRect.x + mBufferRect.width - mBufferRotation.x, 
-                                   mBufferRect.y + mBufferRect.height - mBufferRotation.y);
-
-          // Mark the remaining quadrants (bottom-left&right, top-right) as invalid.
-          nsIntRect bottom(mBufferRect.x, rotationPoint.y, mBufferRect.width, mBufferRotation.y);
-=======
           // If mBuffer is rotated, then BlitTextureImage will only be copying the bottom-right section
           // of the buffer. We need to invalidate the remaining sections so that they get redrawn too.
           // Alternatively we could teach BlitTextureImage to rearrange the rotated segments onto
           // the new buffer.
-          
+
           // When the rotated buffer is reorganised, the bottom-right section will be drawn in the top left.
           // Find the point where this content ends.
+
           nsIntPoint rotationPoint(mBufferRect.x + mBufferRect.width - mBufferRotation.x, 
                                    mBufferRect.y + mBufferRect.height - mBufferRotation.y);
 
+          // Mark the remaining quadrants (bottom-left&right, top-right) as invalid.
           // The buffer looks like:
           //  ______
           // |1  |2 |  Where the center point is offset by mBufferRotation from the top-left corner.
@@ -633,8 +621,6 @@
           //
           // Quadrants 2 and 1
           nsIntRect bottom(mBufferRect.x, rotationPoint.y, mBufferRect.width, mBufferRotation.y);
-          // Quadrant 3
->>>>>>> 8c5bd1c4
           nsIntRect topright(rotationPoint.x, mBufferRect.y, mBufferRotation.x, rotationPoint.y - mBufferRect.y);
 
           if (!bottom.IsEmpty()) {
