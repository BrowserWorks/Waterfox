<?xml version="1.0"?>

<!-- ***** BEGIN LICENSE BLOCK *****
   - Version: MPL 1.1/GPL 2.0/LGPL 2.1
   -
   - The contents of this file are subject to the Mozilla Public License Version
   - 1.1 (the "License"); you may not use this file except in compliance with
   - the License. You may obtain a copy of the License at
   - http://www.mozilla.org/MPL/
   -
   - Software distributed under the License is distributed on an "AS IS" basis,
   - WITHOUT WARRANTY OF ANY KIND, either express or implied. See the License
   - for the specific language governing rights and limitations under the
   - License.
   -
   - The Original Code is Mozilla Mobile Browser.
   -
   - The Initial Developer of the Original Code is
   - Mozilla Corporation.
   - Portions created by the Initial Developer are Copyright (C) 2008
   - the Initial Developer. All Rights Reserved.
   -
   - Contributor(s):
   -   Brad Lassey <blassey@mozilla.com>
   -   Mark Finkle <mfinkle@mozila.com>
   -
   - Alternatively, the contents of this file may be used under the terms of
   - either the GNU General Public License Version 2 or later (the "GPL"), or
   - the GNU Lesser General Public License Version 2.1 or later (the "LGPL"),
   - in which case the provisions of the GPL or the LGPL are applicable instead
   - of those above. If you wish to allow use of your version of this file only
   - under the terms of either the GPL or the LGPL, and not to allow others to
   - use your version of this file under the terms of the MPL, indicate your
   - decision by deleting the provisions above and replace them with the notice
   - and other provisions required by the LGPL or the GPL. If you do not delete
   - the provisions above, a recipient may use your version of this file under
   - the terms of any one of the MPL, the GPL or the LGPL.
   -
   - ***** END LICENSE BLOCK ***** -->

<?xml-stylesheet href="chrome://browser/skin/platform.css" type="text/css"?>
<?xml-stylesheet href="chrome://browser/skin/browser.css" type="text/css"?>
<?xml-stylesheet href="chrome://browser/content/browser.css" type="text/css"?>

<!DOCTYPE window [
<!ENTITY % browserDTD SYSTEM "chrome://browser/locale/browser.dtd">
%browserDTD;
<!ENTITY % brandDTD SYSTEM "chrome://branding/locale/brand.dtd">
%brandDTD;
<!ENTITY % prefsDTD SYSTEM "chrome://browser/locale/preferences.dtd">
%prefsDTD;
]>

<window id="main-window"
        onload="Browser.startup();"
        onunload="Browser.shutdown();"
        windowtype="navigator:browser"
        title="&brandShortName;"
#ifdef WINCE
        sizemode="fullscreen"
#elifdef MOZ_PLATFORM_HILDON
        sizemode="maximized"
#else
        width="800"
        height="500"
#endif
        xmlns="http://www.mozilla.org/keymaster/gatekeeper/there.is.only.xul"
        xmlns:html="http://www.w3.org/1999/xhtml"
        onkeypress="onKeyPress(event);">

  <script type="application/x-javascript" src="chrome://global/content/globalOverlay.js"/>
  <script type="application/x-javascript" src="chrome://global/content/inlineSpellCheckUI.js"/>
  <script type="application/x-javascript" src="chrome://browser/content/commandUtil.js"/>
  <script type="application/x-javascript" src="chrome://browser/content/browser.js"/>
  <script type="application/x-javascript" src="chrome://browser/content/browser-ui.js"/>
  <script type="application/x-javascript" src="chrome://browser/content/sanitize.js"/>
  <script type="application/x-javascript" src="chrome://browser/content/extensions.js"/>
  <script type="application/x-javascript" src="chrome://browser/content/downloads.js"/>
  <script type="application/x-javascript" src="chrome://browser/content/console.js"/>
  <script type="application/x-javascript" src="chrome://browser/content/Util.js"/>
  <script type="application/x-javascript" src="chrome://browser/content/InputHandler.js"/>
  <script type="application/x-javascript" src="chrome://browser/content/TileManager.js"/>
  <script type="application/x-javascript" src="chrome://browser/content/BrowserView.js"/>

  <stringbundleset id="stringbundleset">
    <stringbundle id="bundle_browser" src="chrome://browser/locale/browser.properties"/>
    <stringbundle id="bundle_brand" src="chrome://branding/locale/brand.properties"/>
  </stringbundleset>

  <commandset id="mainCommandSet">
    <!-- basic navigation -->
    <command id="cmd_back" label="&back.label;" disabled="true" oncommand="CommandUpdater.doCommand(this.id);"/>
    <command id="cmd_forward" label="&forward.label;" disabled="true" oncommand="CommandUpdater.doCommand(this.id);"/>
    <command id="cmd_reload" label="&reload.label;" oncommand="CommandUpdater.doCommand(this.id);"/>
    <command id="cmd_stop" label="&stop.label;" oncommand="CommandUpdater.doCommand(this.id);"/>
    <command id="cmd_search" label="&search.label;" oncommand="CommandUpdater.doCommand(this.id);"/>
    <command id="cmd_go" label="&go.label;" oncommand="CommandUpdater.doCommand(this.id);"/>
    <command id="cmd_openLocation" label="&openLocation.label;" oncommand="CommandUpdater.doCommand(this.id);"/>

    <!-- tabs -->
    <command id="cmd_newTab" label="&newtab.label;" oncommand="CommandUpdater.doCommand(this.id);"/>
    <command id="cmd_closeTab" label="&closetab.label;" oncommand="CommandUpdater.doCommand(this.id);"/>

    <!-- bookmarking -->
    <command id="cmd_star" label="&star.label;" oncommand="CommandUpdater.doCommand(this.id);"/>

    <!-- misc -->
    <command id="cmd_close" oncommand="CommandUpdater.doCommand(this.id);"/>
    <command id="cmd_quit" oncommand="CommandUpdater.doCommand(this.id);"/>
    <command id="cmd_menu" oncommand="CommandUpdater.doCommand(this.id);"/>
    <command id="cmd_fullscreen" oncommand="CommandUpdater.doCommand(this.id);"/>
    <command id="cmd_actions" oncommand="CommandUpdater.doCommand(this.id);"/>
    <command id="cmd_panel" oncommand="CommandUpdater.doCommand(this.id);"/>
    <command id="cmd_sanitize" oncommand="CommandUpdater.doCommand(this.id);"/>
    <command id="cmd_zoomin" oncommand="CommandUpdater.doCommand(this.id);"/>
    <command id="cmd_zoomout" oncommand="CommandUpdater.doCommand(this.id);"/>

    <!-- scrolling -->
    <command id="cmd_scrollPageUp" oncommand="CommandUpdater.doCommand(this.id);"/>
    <command id="cmd_scrollPageDown" oncommand="CommandUpdater.doCommand(this.id);"/>

    <!-- editing -->
    <command id="cmd_cut" label="&cut.label;" oncommand="CommandUpdater.doCommand(this.id);"/>
    <command id="cmd_copy" label="&copy.label;" oncommand="CommandUpdater.doCommand(this.id);"/>
    <command id="cmd_copylink" label="&copylink.label;" oncommand="CommandUpdater.doCommand(this.id);"/>
    <command id="cmd_paste" label="&paste.label;" oncommand="CommandUpdater.doCommand(this.id);"/>
    <command id="cmd_delete" label="&delete.label;" oncommand="CommandUpdater.doCommand(this.id);"/>
    <command id="cmd_selectAll" label="&selectAll.label;" oncommand="CommandUpdater.doCommand(this.id);"/>

    <!-- find -->
    <command id="cmd_find" oncommand="Browser.openFind(FINDSTATE_FIND);"/>
    <command id="cmd_findAgain" oncommand="Browser.openFind(FINDSTATE_FIND_AGAIN);"/>
    <command id="cmd_findPrevious" oncommand="Browser.openFind(FINDSTATE_FIND_PREVIOUS);"/>
  </commandset>

  <keyset id="mainKeyset">
    <!-- basic navigation -->
    <key id="key_back" keycode="VK_LEFT" command="cmd_back" modifiers="control"/>
    <key id="key_forward" keycode="VK_RIGHT" command="cmd_forward" modifiers="control"/>
    <key id="key_back2" keycode="VK_BACK" command="cmd_back"/>
    <key id="key_forward2" keycode="VK_BACK" command="cmd_forward" modifiers="shift"/>
#ifndef MOZ_PLATFORM_HILDON
    <key id="key_reload" keycode="VK_F5" command="cmd_reload"/>
#else
    <!-- F5 on maemo is "home" which is a task switching key -->
#endif
    <key id="key_focusURL" key="l" modifiers="accel" command="cmd_openLocation"/>

    <!-- scrolling -->
    <key id="key_pageUp" keycode="VK_UP" command="cmd_scrollPageUp" modifiers="shift"/>
    <key id="key_pageDown" keycode="VK_DOWN" command="cmd_scrollPageDown" modifiers="shift"/>

    <!-- misc -->
#ifndef WINCE
    <key id="key_quit" key="q" modifiers="accel" command="cmd_quit"/>
    <key id="key_menu" keycode="VK_F4" command="cmd_menu"/>
    <key id="key_fullscreen" keycode="VK_F6" command="cmd_fullscreen"/>
    <key id="key_zoomin" keycode="VK_F7" command="cmd_zoomin"/>
    <key id="key_zoomout" keycode="VK_F8" command="cmd_zoomout"/>
#else
    <key id="key_zoomin" keycode="VK_F1" command="cmd_zoomin"/>
    <key id="key_zoomout" keycode="VK_F2" command="cmd_zoomout"/>
    <key id="key_quit" keycode="VK_F4" command="cmd_quit"/>
#endif

    <!-- tabs -->
    <key id="key_newTab" key="t" modifiers="accel" command="cmd_newTab"/>
    <key id="key_closeTab" key="w" modifiers="accel" command="cmd_closeTab"/>

    <!-- find -->
    <key id="key_find" key="&findOnCmd.commandkey;" command="cmd_find" modifiers="accel"/>
    <key id="key_findAgain" key="&findAgainCmd.commandkey;" command="cmd_findAgain" modifiers="accel"/>
    <key id="key_findPrevious" key="&findAgainCmd.commandkey;" command="cmd_findPrevious" modifiers="accel shift"/>
    <key keycode="&findAgainCmd.commandkey2;" command="cmd_findAgain"/>
    <key keycode="&findAgainCmd.commandkey2;"  command="cmd_findPrevious" modifiers="shift"/>
  </keyset>

  <popupset id="mainPopupSet">
  </popupset>

  <stack flex="1">
  <scrollbox id="scrollbox" style="overflow: hidden; -moz-box-sizing: ignore" top="0" left="0" flex="1">
    <vbox>
    <!-- Main Toolbar -->
    <toolbar id="toolbar-main" class="panel-dark" style="width: 800px;">
      <hbox id="urlbar-container" flex="1">
        <box id="identity-box"
             onclick="getIdentityHandler().handleIdentityButtonEvent(event);"
             onkeypress="getIdentityHandler().handleIdentityButtonEvent(event);">
          <box id="urlbar-image-box">
            <image id="urlbar-throbber"/>
            <image id="urlbar-favicon" hidden="true"/>
          </box>
        </box>
        <hbox id="urlbar-editarea" flex="1">
          <textbox id="urlbar-edit"
                   type="autocomplete"
                   autocompletesearch="history"
                   autocompletepopup="popup_autocomplete"
                   enablehistory="false"
                   maxrows="6"
                   completeselectedindex="true"
                   minresultsforpopup="0"
                   flex="1"
                   ontextentered="BrowserUI.goToURI();"
                   clickSelectsAll="true"/>
        </hbox>
        <hbox id="urlbar-icons" mode="view">
          <toolbarbutton id="tool-reload" class="urlbar-cap-button" command="cmd_reload"/>
          <toolbarbutton id="tool-stop" class="urlbar-cap-button" command="cmd_stop"/>
          <toolbarbutton id="tool-go" class="urlbar-cap-button" command="cmd_go"/>
        </hbox>
      </hbox>
      <toolbarbutton id="tool-app-close" class="urlbar-button button-image" command="cmd_close"/>
    </toolbar>

    <hbox style="position: relative">

      <!-- Left toolbar -->
      <vbox id="tabs-container" class="panel-dark">
        <richlistbox id="tabs" onselect="BrowserUI.selectTab(this.selectedItem);" onclick="BrowserUI.hideTabs();" onclosetab="BrowserUI.closeTab(this)"/>
        <hbox id="tabs-controls">
          <toolbarbutton id="newtab-button" class="button-image" command="cmd_newTab"/>
        </hbox>
      </vbox>

      <!-- Content Area -->
      <scrollbox id="tile-container-container" style="overflow: hidden;" flex="1">
        <html:div id="tile-container" style="width: 800px; height: 480px; overflow: hidden; position: relative;"
                  onnewtab="CommandUpdater.doCommand('cmd_newTab');"/> <!-- do we want this new tab thing? -->
      </scrollbox>


      <!-- Right toolbar -->
      <vbox id="browser-controls" class="panel-dark">
        <toolbarbutton id="tool-star" class="browser-control-button button-image" command="cmd_star"/>
        <toolbarbutton id="tool-back" class="browser-control-button button-image" command="cmd_back"/>
        <toolbarbutton id="tool-forward" class="browser-control-button button-image" command="cmd_forward"/>
        <toolbarspring/>
        <toolbarbutton id="tool-panel-open" class="page-button button-image" command="cmd_panel"/>
      </vbox>
    </hbox>
    </vbox>
  </scrollbox>


    <notificationbox style="-moz-box-sizing: ignore" id="notifications" top="0" left="0"/>

    <!-- popup for find toolbar -->
    <hbox style="-moz-box-sizing: ignore" id="findbar-container" hidden="true" top="0" left="0">
      <findbar id="findbar" flex="1"/>
    </hbox>

    <!-- popup for site identity information -->
    <hbox style="-moz-box-sizing: ignore" id="identity-container" hidden="true" class="panel-dark" top="0" left="0" align="top" mode="unknownIdentity">
      <image id="identity-popup-icon"/>
      <vbox id="identity-popup-content-box" flex="1">
        <hbox flex="1">
          <label id="identity-popup-connectedToLabel" value="&identity.connectedTo2;"/>
          <label id="identity-popup-connectedToLabel2" flex="1">&identity.unverifiedsite2;</label>
          <description id="identity-popup-content-host" flex="1"/>
        </hbox>
        <hbox flex="1">
          <label id="identity-popup-runByLabel" value="&identity.runBy2;"/>
          <description id="identity-popup-content-owner"/>
          <description id="identity-popup-content-supplemental"/>
        </hbox>
        <description id="identity-popup-content-verifier"/>
      </vbox>
      <vbox align="center" pack="start">
        <image id="identity-popup-encryption-icon"/>
        <description id="identity-popup-encryption-label"/>
      </vbox>
    </hbox>

    <vbox style="-moz-box-sizing: ignore" id="bookmark-container" hidden="true" class="panel-dark" top="0" left="0">
      <hbox id="bookmark-form" align="start">
        <image id="bookmark-image" src="chrome://browser/skin/images/starred-default-64.png"/>
      </hbox>
    </vbox>

    <!-- barrier to the left of the right bar -->
<<<<<<< HEAD
    <hbox style="-moz-box-sizing: ignore" id="panel-container" hidden="true" class="panel-dark" top="0" left="0">
      <vbox id="panel-controls" oncommand="BrowserUI.switchPane(event.target.getAttribute('linkedpanel'));">
        <toolbarspring/>
        <toolbarbutton id="tool-console" type="radio" group="1" hidden="true" class="panel-button button-image" linkedpanel="console-container" oncommand="ConsoleView.init();"/>
=======
    <box id="panel-container" hidden="true" class="panel-dark" top="0" left="0">
      <box id="panel-controls" oncommand="BrowserUI.switchPane(event.target.getAttribute('linkedpanel'));">
        <toolbarbutton id="tool-panel-close" type="check" checked="true" class="page-button button-image" command="cmd_panel"/>
>>>>>>> 411820ed
        <toolbarbutton id="tool-addons" type="radio" group="1" class="panel-button button-image" linkedpanel="addons-container"/>
        <toolbarbutton id="tool-downloads" type="radio" group="1" class="panel-button button-image" linkedpanel="downloads-container"/>
        <toolbarbutton id="tool-preferences" type="radio" group="1" checked="true" class="panel-button button-image" linkedpanel="prefs-container"/>
        <toolbarbutton id="tool-console" type="radio" group="1" hidden="true" class="panel-button button-image" linkedpanel="console-container" oncommand="ConsoleView.init();"/>
      </box>
      <deck id="panel-items" selectedIndex="2" flex="1">
        <vbox id="addons-container" flex="1">
          <hbox id="addons-header" class="panel-header">
            <label value="&addonsHeader.label;"/>
          </hbox>
          <notificationbox id="addons-messages" flex="1">
            <richlistbox id="addons-list" flex="1">
              <richlistitem id="addons-local" class="section-header" align="center">
                <label value="&addonsLocal.label;" flex="1"/>
              </richlistitem>
              <richlistitem id="addons-repo" class="section-header">
                <label value="&addonsRepo.label;" flex="1"/>
                <textbox id="addons-search-text" emptytext="&addonsSearch.emptytext;" type="search" searchbutton="false"
                         oncommand="ExtensionsView.getAddonsFromRepo(this.value);"/>
              </richlistitem>
            </richlistbox>
          </notificationbox>
        </vbox>

        <vbox id="downloads-container" flex="1">
          <vbox id="downloads-header" class="panel-header">
            <box id="downloads-subheader">
              <label value="&downloadsHeader.label;" flex="1"/>
              <radiogroup id="downloads-sort-mode" class="toggle-dark" oncommand="DownloadsView.toggleMode();">
                <radio label="&downloadsSortDate.label;" value="date" selected="true"/>
                <radio label="&downloadsSortSite.label;" value="site"/>
                <radio label="&downloadsSortName.label;" value="name"/>
                <radio label="&downloadsSearch.label;" value="search"/>
              </radiogroup>
            </box>
            <hbox id="downloads-search-box" pack="end" collapsed="true">
              <textbox id="downloads-search-text" emptytext="&downloadsSearch.emptytext;" type="search" searchbutton="false"
                       oncommand="DownloadsView.getDownloads();"/>
            </hbox>
          </vbox>
          <richlistbox id="downloads-list" flex="1"/>
        </vbox>

        <vbox id="prefs-container" flex="1">
          <hbox id="prefs-header" class="panel-header">
            <label value="&prefsHeader.label;"/>
          </hbox>
          <richlistbox id="prefs-list" seltype="single" flex="1">
            <vbox class="prefsection" id="prefs-content">
              <label value="&content.title;" crop="end" flex="1"/>
            </vbox>
            <richpref pref="permissions.default.image" title="&showImages.title;" type="boolint" on="1" off="2"/>
            <richpref pref="javascript.enabled" type="bool" title="&enableJavaScript.title;">
              &enableJavaScript.description;
            </richpref>
            <richpref pref="plugins.enabled" type="bool" title="&enablePlugins.title;" onsynctopreference="Browser.setPluginState(this.value);">
              &enablePlugins.description;
            </richpref>

            <vbox class="prefsection" id="prefs-privacy">
              <label value="&privacy.title;" crop="end" flex="1"/>
            </vbox>
            <richpref pref="network.cookie.cookieBehavior" title="&allowCookies.title;" type="boolint" on="0" off="2">
              &allowCookies.description;
            </richpref>
            <richpref pref="signon.rememberSignons" title="&rememberPasswords.title;" type="bool"/>
            <richpref title="&clearPrivateData.title;" type="button">
              &clearPrivateData.description;
              <button id="prefs-clear-data" label="&clearPrivateData.button;" command="cmd_sanitize"/>
            </richpref>
          </richlistbox>
        </vbox>

        <vbox id="console-container" flex="1">
          <vbox id="console-header" class="panel-header">
            <label value="&consoleHeader.label;"/>
            <hbox align="center">
              <label value="&consoleCodeEval.label;" control="console-eval-textbox"/>
              <textbox id="console-eval-textbox" class="toolbar" value="" onkeypress="ConsoleView.onEvalKeyPress(event)" flex="1"/>
              <button id="console-button-eval" class="button-dark show-text" label="&consoleEvaluate.label;" oncommand="ConsoleView.evaluateTypein()"/>
            </hbox>
            <hbox align="center" pack="end">
              <radiogroup id="console-filter" class="toggle-dark" oncommand="ConsoleView.changeMode();">
                <radio id="console-filter-all" label="&consoleAll.label;" value="all" selected="true"/>
                <radio id="console-filter-messages" label="&consoleMessages.label;" value="message"/>
                <radio id="console-filter-warnings" label="&consoleWarnings.label;" value="warning"/>
                <radio id="console-filter-errors" label="&consoleErrors.label;" value="error"/>
              </radiogroup>
              <button id="console-clear" class="button-dark show-text" oncommand="ConsoleView.clearConsole();" label="&consoleClear.label;"/>
            </hbox>
          </vbox>

          <richlistbox id="console-box" class="console-box" flex="1"/>
        </vbox>
      </deck>
    </box>

    <vbox style="-moz-box-sizing: ignore" id="popup_autocomplete" class="panel-dark" hidden="true" top="0" left="0" constraint="ignore-x,vp-relative">
      <arrowscrollbox id="autocomplete_navbuttons"
                      align="center"
                      flex="1"
                      orient="horizontal">
        <image class="tool-search"/>
        <radiogroup id="search-buttons" class="toggle-dark" onmousedown="BrowserUI.doButtonSearch(event.target);">
        </radiogroup>
      </arrowscrollbox>
    </vbox>

    <vbox style="-moz-box-sizing: ignore" id="select-container" hidden="true" top="0" left="0">
      <vbox id="select-container-inner" class="panel-dark" flex="1">
        <scrollbox id="select-list" flex="1" orient="vertical"/>
        <hbox id="select-buttons">
          <button label="&selectListDone.label;" oncommand="SelectHelper.close();"/>
        </hbox>
      </vbox>
    </vbox>

    <vbox style="-moz-box-sizing: ignore" id="bookmarklist-container" class="panel-dark" hidden="true" top="0" left="0">
      <hbox id="bookmarklist-header">
        <description flex="1">&bookmarksHeader.label;</description>
        <toolbarbutton id="tool-bookmarks-manage" class="urlbar-button show-text button-dark" type="check" autocheck="true" label="&bookmarksManage.label;"
                       oncommand="BookmarkList.toggleManage();"/>
        <toolbarbutton id="tool-bookmarks-close" class="urlbar-button button-image" type="check" checked="true"
                       command="cmd_close"/>
      </hbox>
      <placelist id="bookmark-items" type="bookmarks" flex="1"
                 onmove="FolderPicker.show(this);"
                 onopen="BookmarkList.openBookmark();"/>
    </vbox>

    <vbox style="-moz-box-sizing: ignore" id="folder-container" class="panel-dark" hidden="true" top="0" left="0">
      <hbox id="folder-header">
        <description flex="1">&foldersHeader.label;</description>
        <toolbarbutton id="tool-folders-close" class="urlbar-button button-image" type="check" checked="true"
                       command="cmd_close"/>
      </hbox>
      <placetree id="folder-items" type="bookmarks" mode="folders" flex="1" onselect="FolderPicker.moveItem();"/>
    </vbox>

    <vbox style="-moz-box-sizing: ignore" id="helperapp-container" class="dialog-dark" hidden="true" align="center" top="0" left="0">
      <label id="helperapp-prompt" value="&helperApp.prompt;"/>
      <label id="helperapp-target" value="" crop="center"/>
      <separator/>
      <hbox pack="center">
        <button id="helperapp-open" label="&helperApp.open;" oncommand="HelperAppDialog.open();"/>
        <button id="helperapp-save" label="&helperApp.save;" oncommand="HelperAppDialog.save();"/>
        <button id="helperapp-nothing" label="&helperApp.nothing;" oncommand="HelperAppDialog.close();"/>
      </hbox>
    </vbox>

    <hbox style="-moz-box-sizing: ignore" id="alerts-container" hidden="true" align="start" top="0" left="0" width="200"
          onclick="AlertsHelper.click(event);">
      <image id="alerts-image"/>
      <vbox flex="1">
        <label id="alerts-title" value=""/>
        <description id="alerts-text" flex="1"/>
      </vbox>
    </hbox>
  </stack>

  <box>
    <html:div style="position: relative; overflow: -moz-hidden-unscrollable; max-width: 0px; max-height: 0px; visibility: hidden;">
      <html:div id="browsers" style="position: absolute;"/>
    </html:div>
  </box>

</window><|MERGE_RESOLUTION|>--- conflicted
+++ resolved
@@ -280,16 +280,9 @@
     </vbox>
 
     <!-- barrier to the left of the right bar -->
-<<<<<<< HEAD
-    <hbox style="-moz-box-sizing: ignore" id="panel-container" hidden="true" class="panel-dark" top="0" left="0">
-      <vbox id="panel-controls" oncommand="BrowserUI.switchPane(event.target.getAttribute('linkedpanel'));">
-        <toolbarspring/>
-        <toolbarbutton id="tool-console" type="radio" group="1" hidden="true" class="panel-button button-image" linkedpanel="console-container" oncommand="ConsoleView.init();"/>
-=======
-    <box id="panel-container" hidden="true" class="panel-dark" top="0" left="0">
+    <box style="-moz-box-sizing: ignore" id="panel-container" hidden="true" class="panel-dark" top="0" left="0">
       <box id="panel-controls" oncommand="BrowserUI.switchPane(event.target.getAttribute('linkedpanel'));">
         <toolbarbutton id="tool-panel-close" type="check" checked="true" class="page-button button-image" command="cmd_panel"/>
->>>>>>> 411820ed
         <toolbarbutton id="tool-addons" type="radio" group="1" class="panel-button button-image" linkedpanel="addons-container"/>
         <toolbarbutton id="tool-downloads" type="radio" group="1" class="panel-button button-image" linkedpanel="downloads-container"/>
         <toolbarbutton id="tool-preferences" type="radio" group="1" checked="true" class="panel-button button-image" linkedpanel="prefs-container"/>
