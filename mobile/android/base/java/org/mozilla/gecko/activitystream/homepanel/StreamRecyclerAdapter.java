/* -*- Mode: Java; c-basic-offset: 4; tab-width: 20; indent-tabs-mode: nil; -*-
 * This Source Code Form is subject to the terms of the Mozilla Public
 * License, v. 2.0. If a copy of the MPL was not distributed with this
 * file, You can obtain one at http://mozilla.org/MPL/2.0/. */

package org.mozilla.gecko.activitystream.homepanel;

import android.content.Context;
import android.content.SharedPreferences;
import android.database.Cursor;
import android.support.annotation.NonNull;
import android.support.v7.widget.RecyclerView;
import android.util.Log;
import android.view.LayoutInflater;
import android.view.View;
import android.view.ViewGroup;

import org.mozilla.gecko.GeckoSharedPrefs;
import org.mozilla.gecko.R;
import org.mozilla.gecko.Telemetry;
import org.mozilla.gecko.TelemetryContract;
import org.mozilla.gecko.activitystream.ActivityStreamTelemetry;
import org.mozilla.gecko.activitystream.homepanel.menu.ActivityStreamContextMenu;
import org.mozilla.gecko.activitystream.homepanel.model.RowModel;
import org.mozilla.gecko.activitystream.homepanel.model.TopSite;
import org.mozilla.gecko.activitystream.homepanel.model.WebpageModel;
import org.mozilla.gecko.activitystream.homepanel.model.WebpageRowModel;
import org.mozilla.gecko.activitystream.homepanel.stream.HighlightsEmptyStateRow;
<<<<<<< HEAD
=======
import org.mozilla.gecko.activitystream.homepanel.stream.LearnMoreRow;
import org.mozilla.gecko.activitystream.homepanel.stream.SignInRow;
>>>>>>> 2eef0466
import org.mozilla.gecko.activitystream.homepanel.stream.TopPanelRow;
import org.mozilla.gecko.activitystream.homepanel.model.TopStory;
import org.mozilla.gecko.activitystream.homepanel.topstories.PocketStoriesLoader;
import org.mozilla.gecko.fxa.FirefoxAccounts;
import org.mozilla.gecko.home.HomePager;
import org.mozilla.gecko.activitystream.homepanel.model.Highlight;
import org.mozilla.gecko.activitystream.homepanel.stream.WebpageItemRow;
import org.mozilla.gecko.activitystream.homepanel.stream.StreamTitleRow;
import org.mozilla.gecko.activitystream.homepanel.stream.StreamViewHolder;
import org.mozilla.gecko.util.StringUtils;
import org.mozilla.gecko.widget.RecyclerViewClickSupport;

import java.util.Collections;
import java.util.EnumSet;
import java.util.LinkedList;
import java.util.List;

/**
 * The adapter for the Activity Stream panel.
 *
 * Every item is in a single adapter: Top Sites, Welcome panel, Highlights.
 */
public class StreamRecyclerAdapter extends RecyclerView.Adapter<StreamViewHolder> implements RecyclerViewClickSupport.OnItemClickListener,
        RecyclerViewClickSupport.OnItemLongClickListener {

    private static final String LOGTAG = StringUtils.safeSubstring("Gecko" + StreamRecyclerAdapter.class.getSimpleName(), 0, 23);

    private Context context;
    private Cursor topSitesCursor;
    private List<RowModel> recyclerViewModel; // List of item types backing this RecyclerView.
    private List<TopStory> topStoriesQueue;

    // Content sections available on the Activity Stream page. These may be hidden if the sections are disabled.
    private final RowItemType[] ACTIVITY_STREAM_SECTIONS =
            { RowItemType.TOP_PANEL, RowItemType.TOP_STORIES_TITLE, RowItemType.HIGHLIGHTS_TITLE };
    public static final int MAX_TOP_STORIES = 3;
    private static final String LINK_MORE_POCKET = "https://getpocket.com/explore/trending?src=ff_android&cdn=0";

    private HomePager.OnUrlOpenListener onUrlOpenListener;
    private HomePager.OnUrlOpenInBackgroundListener onUrlOpenInBackgroundListener;

    private int tilesSize;

    public enum RowItemType {
        TOP_PANEL (-2), // RecyclerView.NO_ID is -1, so start hard-coded stableIds at -2.
        TOP_STORIES_TITLE(-3),
        TOP_STORIES_ITEM(-1), // There can be multiple Top Stories items so caller should handle as a special case.
        HIGHLIGHTS_TITLE (-4),
        HIGHLIGHTS_EMPTY_STATE(-5),
<<<<<<< HEAD
        HIGHLIGHT_ITEM (-1); // There can be multiple Highlight Items so caller should handle as a special case.
=======
        HIGHLIGHT_ITEM (-1), // There can be multiple Highlight Items so caller should handle as a special case.
        LEARN_MORE_LINK(-6),
        SIGN_IN (-7); //The sign in row is available only if the user is not logged in.
>>>>>>> 2eef0466

        public final int stableId;

        RowItemType(int stableId) {
            this.stableId = stableId;
        }

        int getViewType() {
            return this.ordinal();
        }
    }

    private static RowModel makeRowModelFromType(final RowItemType type) {
        return () -> type;
    }

    public StreamRecyclerAdapter(@NonNull final Context context) {
        this.context = context;
        setHasStableIds(true);
        recyclerViewModel = new LinkedList<>();

        clearAndInit();
    }

    public void clearAndInit() {
        recyclerViewModel.clear();
        checkSignIn();
        for (RowItemType type : ACTIVITY_STREAM_SECTIONS) {
            recyclerViewModel.add(makeRowModelFromType(type));
        }
        topStoriesQueue = Collections.emptyList();
    }

    private void checkSignIn() {
        final SharedPreferences sharedPreferences = GeckoSharedPrefs.forProfile(context);
        boolean userSignedInToFxA = FirefoxAccounts.firefoxAccountExistsAndSignedIn(context);
        boolean userDismissedSignIn = sharedPreferences.getBoolean(ActivityStreamPanel.PREF_USER_DISMISSED_SIGNIN,
                context.getResources().getBoolean(R.bool.pref_activitystream_user_dismissed_signin_default));
        if (!userSignedInToFxA && !userDismissedSignIn) {
            recyclerViewModel.add(makeRowModelFromType(RowItemType.SIGN_IN));
        }
    }

    void setOnUrlOpenListeners(HomePager.OnUrlOpenListener onUrlOpenListener, HomePager.OnUrlOpenInBackgroundListener onUrlOpenInBackgroundListener) {
        this.onUrlOpenListener = onUrlOpenListener;
        this.onUrlOpenInBackgroundListener = onUrlOpenInBackgroundListener;
    }

    public void setTileSize(int tilesSize) {
        this.tilesSize = tilesSize;
        notifyDataSetChanged();
    }

    @Override
    public int getItemViewType(int position) {
        if (position >= recyclerViewModel.size()) {
            throw new IllegalArgumentException("Requested position, " + position + ", does not exist. Size is :" +
                    recyclerViewModel.size());
        }
        return recyclerViewModel.get(position).getRowItemType().getViewType();
    }

    @NonNull
    @Override
    public StreamViewHolder onCreateViewHolder(@NonNull final ViewGroup parent, final int type) {
        final LayoutInflater inflater = LayoutInflater.from(parent.getContext());

        if (type == RowItemType.SIGN_IN.getViewType()) {
            return new SignInRow(inflater.inflate(SignInRow.LAYOUT_ID, parent, false));
        } else if (type == RowItemType.TOP_PANEL.getViewType()) {
            return new TopPanelRow(inflater.inflate(TopPanelRow.LAYOUT_ID, parent, false), onUrlOpenListener, (topSite, absolutePosition, tabletContextMenuAnchor, faviconWidth, faviconHeight) -> {
                openContextMenuForTopSite(topSite, absolutePosition, tabletContextMenuAnchor, parent, faviconWidth, faviconHeight);
                return true;
            });
        } else if (type == RowItemType.TOP_STORIES_TITLE.getViewType()) {
            return new StreamTitleRow(inflater.inflate(StreamTitleRow.LAYOUT_ID, parent, false), R.string.activity_stream_topstories, R.string.activity_stream_link_more, LINK_MORE_POCKET, onUrlOpenListener);
        } else if (type == RowItemType.TOP_STORIES_ITEM.getViewType() ||
                type == RowItemType.HIGHLIGHT_ITEM.getViewType()) {
            return new WebpageItemRow(inflater.inflate(WebpageItemRow.LAYOUT_ID, parent, false),
                    (row, position) -> openContextMenuForWebpageItemRow(
                            row, position, parent, ActivityStreamTelemetry.Contract.INTERACTION_MENU_BUTTON), this::notifyItemChanged
            );
        } else if (type == RowItemType.HIGHLIGHTS_TITLE.getViewType()) {
            return new StreamTitleRow(inflater.inflate(StreamTitleRow.LAYOUT_ID, parent, false), R.string.activity_stream_highlights);
        } else if (type == RowItemType.HIGHLIGHTS_EMPTY_STATE.getViewType()) {
            return new HighlightsEmptyStateRow(inflater.inflate(HighlightsEmptyStateRow.LAYOUT_ID, parent, false));
        } else {
            throw new IllegalStateException("Missing inflation for ViewType " + type);
        }
    }

    /**
     * Returns the index of an item within highlights.
     * @param position position in adapter
     * @return index of item within highlights
     */
    private int getHighlightsIndexFromAdapterPosition(int position) {
        if (getItemViewType(position) != RowItemType.HIGHLIGHT_ITEM.getViewType()) {
            throw new IllegalArgumentException("Item is not a highlight!");
        }
        return position - indexOfType(RowItemType.HIGHLIGHT_ITEM, recyclerViewModel);
    }

    /**
     * Returns the index of an item within top stories.
     * @param position position in adapter
     * @return index of item within top stories
     */
    private int getTopStoriesIndexFromAdapterPosition(int position) {
        if (getItemViewType(position) != RowItemType.TOP_STORIES_ITEM.getViewType()) {
            throw new IllegalArgumentException("Item is not a topstory!");
        }
        return position - indexOfType(RowItemType.TOP_STORIES_ITEM, recyclerViewModel);
    }

    @Override
    public void onBindViewHolder(@NonNull StreamViewHolder holder, int position) {
        int type = getItemViewType(position);

        if (type == RowItemType.HIGHLIGHT_ITEM.getViewType()) {
            final Highlight highlight = (Highlight) recyclerViewModel.get(position);
            ((WebpageItemRow) holder).bind(highlight, position, tilesSize);
        } else if (type == RowItemType.TOP_PANEL.getViewType()) {
            ((TopPanelRow) holder).bind(topSitesCursor, tilesSize);
        } else if (type == RowItemType.TOP_STORIES_ITEM.getViewType()) {
            final TopStory story = (TopStory) recyclerViewModel.get(position);
            ((WebpageItemRow) holder).bind(story, position, tilesSize);
        } else if (type == RowItemType.HIGHLIGHTS_TITLE.getViewType()
                || type == RowItemType.HIGHLIGHTS_EMPTY_STATE.getViewType()) {
            final Context context = holder.itemView.getContext();
            final SharedPreferences sharedPreferences = GeckoSharedPrefs.forProfile(context);
            final boolean bookmarksEnabled = sharedPreferences.getBoolean(ActivityStreamPanel.PREF_BOOKMARKS_ENABLED,
                    context.getResources().getBoolean(R.bool.pref_activitystream_recentbookmarks_enabled_default));
            final boolean visitedEnabled = sharedPreferences.getBoolean(ActivityStreamPanel.PREF_VISITED_ENABLED,
                    context.getResources().getBoolean(R.bool.pref_activitystream_visited_enabled_default));
            setViewVisible(bookmarksEnabled || visitedEnabled, holder.itemView);
        } else if (type == RowItemType.TOP_STORIES_TITLE.getViewType()) {
            final Context context = holder.itemView.getContext();
            final boolean pocketEnabled = ActivityStreamConfiguration.isPocketRecommendingTopSites(context);
            setViewVisible(pocketEnabled, holder.itemView);
        }
    }

    @Override
    public void onViewAttachedToWindow(@NonNull StreamViewHolder holder) {
        super.onViewAttachedToWindow(holder);

        if (holder instanceof WebpageItemRow) {
            ((WebpageItemRow) holder).initResources();
        }
    }

    @Override
    public void onViewDetachedFromWindow(@NonNull StreamViewHolder holder) {
        super.onViewDetachedFromWindow(holder);

        if (holder instanceof WebpageItemRow) {
            ((WebpageItemRow) holder).doCleanup();
        }
    }

    /**
     * This sets a child view of the adapter visible or hidden.
     *
     * This only applies to children whose height and width are WRAP_CONTENT and MATCH_PARENT
     * respectively.
     *
     * NB: This is a hack for the views that are included in the RecyclerView adapter even if
     * they shouldn't be shown, such as the section title views or the empty view for highlights.
     *
     * A more correct implementation would dynamically add/remove these title views rather than
     * showing and hiding them.
     *
     * @param toShow true if the view is to be shown, false to be hidden
     * @param view child View whose visibility is to be changed
     */
    private static void setViewVisible(boolean toShow, final View view) {
        view.setVisibility(toShow ? View.VISIBLE : View.GONE);
        // We also need to set the layout height and width to 0 for the RecyclerView child.
        final RecyclerView.LayoutParams layoutParams = (RecyclerView.LayoutParams) view.getLayoutParams();
        if (toShow) {
            layoutParams.height = RecyclerView.LayoutParams.WRAP_CONTENT;
            layoutParams.width = RecyclerView.LayoutParams.MATCH_PARENT;
        } else {
            layoutParams.height = 0;
            layoutParams.width = 0;
        }
        view.setLayoutParams(layoutParams);
    }

    @Override
    public void onItemClicked(RecyclerView recyclerView, int position, View v) {
        if (!onItemClickIsValidRowItem(position)) {
            return;
        }

        final WebpageRowModel model = (WebpageRowModel) recyclerViewModel.get(position);

        final String sourceType;
        final int actionPosition;
        final int size;
        final String referrerUri;
        final int viewType = getItemViewType(position);

        final ActivityStreamTelemetry.Extras.Builder extras = ActivityStreamTelemetry.Extras.builder();
        if (viewType == RowItemType.HIGHLIGHT_ITEM.getViewType()) {
            extras.forHighlightSource(model.getSource());
            sourceType = ActivityStreamTelemetry.Contract.TYPE_HIGHLIGHTS;
            actionPosition = getHighlightsIndexFromAdapterPosition(position);
            size = getNumOfTypeShown(RowItemType.HIGHLIGHT_ITEM);
            referrerUri = null;
        } else {
            sourceType = ActivityStreamTelemetry.Contract.TYPE_POCKET;
            actionPosition = getTopStoriesIndexFromAdapterPosition(position);
            size = getNumOfTypeShown(RowItemType.TOP_STORIES_ITEM);
            referrerUri = PocketStoriesLoader.POCKET_REFERRER_URI;
        }

        extras.set(ActivityStreamTelemetry.Contract.SOURCE_TYPE, sourceType)
              .set(ActivityStreamTelemetry.Contract.ACTION_POSITION, actionPosition)
              .set(ActivityStreamTelemetry.Contract.COUNT, size);

        Telemetry.sendUIEvent(
                TelemetryContract.Event.LOAD_URL,
                TelemetryContract.Method.LIST_ITEM,
                extras.build()
        );

        // NB: This is hacky. We need to process telemetry data first, otherwise we run a risk of
        // not having a cursor to work with once url is opened and BrowserApp closes A-S home screen
        // and clears its resources (read: cursors). See Bug 1326018.
        onUrlOpenListener.onUrlOpenWithReferrer(model.getUrl(), referrerUri,
                EnumSet.of(HomePager.OnUrlOpenListener.Flags.ALLOW_SWITCH_TO_TAB));
    }

    @Override
    public boolean onItemLongClicked(final RecyclerView recyclerView, final int position, final View v) {
        if (!onItemClickIsValidRowItem(position)) {
            return false;
        }

        final WebpageItemRow highlightItem = (WebpageItemRow) recyclerView.getChildViewHolder(v);
        openContextMenuForWebpageItemRow(highlightItem, position, recyclerView, ActivityStreamTelemetry.Contract.INTERACTION_LONG_CLICK);
        return true;
    }

    private boolean onItemClickIsValidRowItem(final int position) {
        // The position this method receives is from RecyclerView.ViewHolder.getAdapterPosition, whose docs state:
        // "Note that if you've called notifyDataSetChanged(), until the next layout pass, the return value of this
        // method will be NO_POSITION."
        //
        // At the time of writing, we call notifyDataSetChanged for:
        // - swapHighlights (can't do anything about this)
        // - setTileSize (in theory, we might be able to do something hacky to get the existing highlights list)
        //
        // Given the low crash rate (34 crashes in 23 days), I don't think it's worth investigating further
        // or adding a hack.
        if (position == RecyclerView.NO_POSITION) {
            Log.w(LOGTAG, "onItemClicked: received NO_POSITION. Returning");
            return false;
        }

        final int viewType = getItemViewType(position);
        if (viewType != RowItemType.HIGHLIGHT_ITEM.getViewType()
                && viewType != RowItemType.TOP_STORIES_ITEM.getViewType()) {
            // Headers (containing topsites and/or the highlights title) do their own click handling as needed
            return false;
        }

        return true;
    }

    private void openContextMenuForWebpageItemRow(final WebpageItemRow webpageItemRow, final int position, final View snackbarAnchor,
            @NonNull final String interactionExtra) {
        final WebpageRowModel model = (WebpageRowModel) recyclerViewModel.get(position);

        final String sourceType;
        final int actionPosition;
        final ActivityStreamContextMenu.MenuMode menuMode;

        ActivityStreamTelemetry.Extras.Builder extras = ActivityStreamTelemetry.Extras.builder();
        if (model.getRowItemType() == RowItemType.HIGHLIGHT_ITEM) {
            extras.forHighlightSource(model.getSource());
            sourceType = ActivityStreamTelemetry.Contract.TYPE_HIGHLIGHTS;
            actionPosition = getHighlightsIndexFromAdapterPosition(position);
            menuMode = ActivityStreamContextMenu.MenuMode.HIGHLIGHT;
        } else {
            sourceType = ActivityStreamTelemetry.Contract.TYPE_POCKET;
            actionPosition = getTopStoriesIndexFromAdapterPosition(position);
            menuMode = ActivityStreamContextMenu.MenuMode.TOPSTORY;
        }

        extras.set(ActivityStreamTelemetry.Contract.SOURCE_TYPE, sourceType)
              .set(ActivityStreamTelemetry.Contract.ACTION_POSITION, actionPosition)
              .set(ActivityStreamTelemetry.Contract.INTERACTION, interactionExtra);

        openContextMenuInner(webpageItemRow.getTabletContextMenuAnchor(), snackbarAnchor, extras, menuMode, model,
                /* shouldOverrideWithImageProvider */ true, // we use image providers in HighlightItem.pageIconLayout.
                webpageItemRow.getTileWidth(), webpageItemRow.getTileHeight());
    }

    private void openContextMenuForTopSite(final TopSite topSite, final int absolutePosition, final View tabletContextMenuAnchor,
            final View snackbarAnchor, final int faviconWidth, final int faviconHeight) {
        ActivityStreamTelemetry.Extras.Builder extras = ActivityStreamTelemetry.Extras.builder()
                .forTopSite(topSite)
                .set(ActivityStreamTelemetry.Contract.ACTION_POSITION, absolutePosition);

        openContextMenuInner(tabletContextMenuAnchor, snackbarAnchor, extras, ActivityStreamContextMenu.MenuMode.TOPSITE, topSite,
                /* shouldOverrideWithImageProvider */ false, // we only use favicons for top sites.
                faviconWidth, faviconHeight);
    }

    /**
     * @param snackbarAnchor See {@link ActivityStreamContextMenu#show(View, View, ActivityStreamTelemetry.Extras.Builder, ActivityStreamContextMenu.MenuMode, WebpageModel, boolean, HomePager.OnUrlOpenListener, HomePager.OnUrlOpenInBackgroundListener, int, int)} )}
     *                       for additional details.
     */
    private void openContextMenuInner(final View tabletContextMenuAnchor, final View snackbarAnchor,
            final ActivityStreamTelemetry.Extras.Builder extras,
            final ActivityStreamContextMenu.MenuMode menuMode, final WebpageModel webpageModel,
            final boolean shouldOverrideWithImageProvider,
            final int faviconWidth, final int faviconHeight) {
        ActivityStreamContextMenu.show(tabletContextMenuAnchor, snackbarAnchor,
                extras,
                menuMode,
                webpageModel,
                shouldOverrideWithImageProvider,
                onUrlOpenListener, onUrlOpenInBackgroundListener,
                faviconWidth, faviconHeight);

        Telemetry.sendUIEvent(
                TelemetryContract.Event.SHOW,
                TelemetryContract.Method.CONTEXT_MENU,
                extras.build()
        );

    }

    @Override
    public int getItemCount() {
        return recyclerViewModel.size();
    }

    public void swapHighlights(List<Highlight> highlights) {
        final int insertionIndex = indexOfType(RowItemType.HIGHLIGHTS_TITLE, recyclerViewModel) + 1;
        if (getNumOfTypeShown(RowItemType.HIGHLIGHTS_EMPTY_STATE) > 0) {
            recyclerViewModel.remove(insertionIndex); // remove empty state.
        } else {
            int numHighlights = getNumOfTypeShown(RowItemType.HIGHLIGHT_ITEM);
            while (numHighlights > 0) {
                recyclerViewModel.remove(insertionIndex);
                numHighlights--;
            }
        }

        if (!highlights.isEmpty()) {
            recyclerViewModel.addAll(insertionIndex, highlights);
        } else {
            recyclerViewModel.add(insertionIndex, makeRowModelFromType(RowItemType.HIGHLIGHTS_EMPTY_STATE));
        }
        notifyDataSetChanged();
    }

    public void swapTopStories(List<TopStory> newStories) {
        final int insertionIndex = indexOfType(RowItemType.TOP_STORIES_TITLE, recyclerViewModel) + 1;
        int numOldStories = getNumOfTypeShown(RowItemType.TOP_STORIES_ITEM);
        while (numOldStories > 0) {
            recyclerViewModel.remove(insertionIndex);
            numOldStories--;
        }

        topStoriesQueue = newStories;
        for (int i = 0; i < Math.min(MAX_TOP_STORIES, topStoriesQueue.size()); i++) {
            recyclerViewModel.add(insertionIndex + i, topStoriesQueue.get(i));
        }

        notifyDataSetChanged();
    }

    /**
     * Returns the index of the first item of the type found.
     * @param type viewType of RowItemType
     * @param rowModelList List to be indexed into
     * @return index of first item of the type, or -1 if it none exist.
     */
    private static int indexOfType(RowItemType type, List<RowModel> rowModelList) {
        for (int i = 0; i < rowModelList.size(); i++) {
            if (rowModelList.get(i).getRowItemType() == type) {
                return i;
            }
        }
        return -1;
    }

    /**
     * Returns the number of consecutive items in the adapter of the item type specified.
     *
     * This is intended to be used for counting the items that have a dynamic count
     * (such as Highlights or TopStory)
     *
     * @param type RowItemType to be counted
     * @return The number of items shown.
     */
    private int getNumOfTypeShown(RowItemType type) {
        final int startIndex = indexOfType(type, recyclerViewModel);
        if (startIndex == -1) {
            return 0;
        }
        int count = 0;
        for (int i = startIndex; i < recyclerViewModel.size(); i++) {
            if (getItemViewType(i) == type.getViewType()) {
                count++;
            } else {
                break;
            }
        }
        return count;
    }

    public void swapTopSitesCursor(Cursor cursor) {
        this.topSitesCursor = cursor;

        // In Bug 1570880 we've added a new sign in row as the first element in the recyclerview. If the sign in row exists,
        // make sure to notify about the top sites changes at the appropriate position.
        if (recyclerViewModel.get(0).getRowItemType().getViewType() == RowItemType.SIGN_IN.getViewType()) {
            notifyItemChanged(1);
        } else {
            notifyItemChanged(0);
        }
    }

    @Override
    public long getItemId(int position) {
        final int viewType = getItemViewType(position);
        if (viewType == RowItemType.HIGHLIGHT_ITEM.getViewType()
                || viewType == RowItemType.TOP_STORIES_ITEM.getViewType()) {
            // Highlights are always picked from recent history - So using the history id should
            // give us a unique (positive) id.
            final WebpageRowModel model = (WebpageRowModel) recyclerViewModel.get(position);
            return model.getUniqueId();
        } else {
            return recyclerViewModel.get(position).getRowItemType().stableId;
        }
    }
}<|MERGE_RESOLUTION|>--- conflicted
+++ resolved
@@ -26,11 +26,8 @@
 import org.mozilla.gecko.activitystream.homepanel.model.WebpageModel;
 import org.mozilla.gecko.activitystream.homepanel.model.WebpageRowModel;
 import org.mozilla.gecko.activitystream.homepanel.stream.HighlightsEmptyStateRow;
-<<<<<<< HEAD
-=======
 import org.mozilla.gecko.activitystream.homepanel.stream.LearnMoreRow;
 import org.mozilla.gecko.activitystream.homepanel.stream.SignInRow;
->>>>>>> 2eef0466
 import org.mozilla.gecko.activitystream.homepanel.stream.TopPanelRow;
 import org.mozilla.gecko.activitystream.homepanel.model.TopStory;
 import org.mozilla.gecko.activitystream.homepanel.topstories.PocketStoriesLoader;
@@ -80,13 +77,9 @@
         TOP_STORIES_ITEM(-1), // There can be multiple Top Stories items so caller should handle as a special case.
         HIGHLIGHTS_TITLE (-4),
         HIGHLIGHTS_EMPTY_STATE(-5),
-<<<<<<< HEAD
-        HIGHLIGHT_ITEM (-1); // There can be multiple Highlight Items so caller should handle as a special case.
-=======
         HIGHLIGHT_ITEM (-1), // There can be multiple Highlight Items so caller should handle as a special case.
         LEARN_MORE_LINK(-6),
         SIGN_IN (-7); //The sign in row is available only if the user is not logged in.
->>>>>>> 2eef0466
 
         public final int stableId;
 
