/* -*- Mode: Java; c-basic-offset: 4; tab-width: 4; indent-tabs-mode: nil; -*-
 * This Source Code Form is subject to the terms of the Mozilla Public
 * License, v. 2.0. If a copy of the MPL was not distributed with this
 * file, You can obtain one at http://mozilla.org/MPL/2.0/. */

package org.mozilla.gecko;

import android.Manifest;
import android.annotation.TargetApi;
import android.app.Activity;
import android.app.AlertDialog;
import android.app.DownloadManager;
import android.content.ContentProviderClient;
import android.content.ContentResolver;
import android.content.Context;
import android.content.DialogInterface;
import android.content.Intent;
import android.content.SharedPreferences;
import android.content.pm.ActivityInfo;
import android.content.pm.PackageManager;
import android.content.pm.ResolveInfo;
import android.content.res.Configuration;
import android.content.res.Resources;
import android.database.Cursor;
import android.graphics.Bitmap;
import android.graphics.Canvas;
import android.graphics.Color;
import android.graphics.drawable.BitmapDrawable;
import android.graphics.drawable.Drawable;
import android.net.Uri;
import android.nfc.NdefMessage;
import android.nfc.NdefRecord;
import android.nfc.NfcAdapter;
import android.nfc.NfcEvent;
import android.os.Build;
import android.os.Bundle;
import android.os.Environment;
import android.support.annotation.NonNull;
import android.support.annotation.Nullable;
import android.support.annotation.StringRes;
import android.support.design.widget.Snackbar;
import android.support.v4.app.Fragment;
import android.support.v4.app.FragmentManager;
import android.support.v4.content.res.ResourcesCompat;
import android.support.v4.view.MenuItemCompat;
import android.text.TextUtils;
import android.util.AttributeSet;
import android.util.Log;
import android.view.HapticFeedbackConstants;
import android.view.InputDevice;
import android.view.KeyEvent;
import android.view.LayoutInflater;
import android.view.Menu;
import android.view.MenuInflater;
import android.view.MenuItem;
import android.view.MotionEvent;
import android.view.View;
import android.view.ViewConfiguration;
import android.view.ViewGroup;
import android.view.ViewStub;
import android.view.ViewTreeObserver;
import android.view.Window;
import android.view.animation.Interpolator;
import android.widget.Button;
import android.widget.ListView;
import android.widget.ViewFlipper;

import org.mozilla.gecko.AppConstants.Versions;
import org.mozilla.gecko.DynamicToolbar.VisibilityTransition;
import org.mozilla.gecko.Tabs.TabEvents;
import org.mozilla.gecko.activitystream.ActivityStream;
import org.mozilla.gecko.activitystream.ActivityStreamTelemetry;
import org.mozilla.gecko.adjust.AdjustBrowserAppDelegate;
import org.mozilla.gecko.animation.PropertyAnimator;
import org.mozilla.gecko.annotation.RobocopTarget;
import org.mozilla.gecko.bookmarks.EditBookmarkCallback;
import org.mozilla.gecko.bookmarks.BookmarkEditFragment;
import org.mozilla.gecko.bookmarks.BookmarkUtils;
import org.mozilla.gecko.bookmarks.EditBookmarkTask;
import org.mozilla.gecko.bookmarks.UndoEditBookmarkTask;
import org.mozilla.gecko.cleanup.FileCleanupController;
import org.mozilla.gecko.db.BrowserContract;
import org.mozilla.gecko.db.BrowserDB;
import org.mozilla.gecko.db.SuggestedSites;
import org.mozilla.gecko.delegates.BookmarkStateChangeDelegate;
import org.mozilla.gecko.delegates.BrowserAppDelegate;
import org.mozilla.gecko.delegates.OfflineTabStatusDelegate;
import org.mozilla.gecko.delegates.ScreenshotDelegate;
import org.mozilla.gecko.distribution.Distribution;
import org.mozilla.gecko.distribution.DistributionStoreCallback;
import org.mozilla.gecko.dlc.DlcStudyService;
import org.mozilla.gecko.dlc.DlcSyncService;
import org.mozilla.gecko.extensions.ExtensionPermissionsHelper;
import org.mozilla.gecko.firstrun.OnboardingHelper;
import org.mozilla.gecko.home.BrowserSearch;
import org.mozilla.gecko.home.HomeBanner;
import org.mozilla.gecko.home.HomeConfig;
import org.mozilla.gecko.home.HomeConfig.PanelType;
import org.mozilla.gecko.home.HomeConfigPrefsBackend;
import org.mozilla.gecko.home.HomeContextMenuInfo;
import org.mozilla.gecko.home.HomeFragment;
import org.mozilla.gecko.home.HomePager.OnUrlOpenInBackgroundListener;
import org.mozilla.gecko.home.HomePager.OnUrlOpenListener;
import org.mozilla.gecko.home.HomePanelsManager;
import org.mozilla.gecko.home.HomeScreen;
import org.mozilla.gecko.home.SearchEngine;
import org.mozilla.gecko.home.UndoRemoveBookmarkTask;
import org.mozilla.gecko.icons.Icons;
import org.mozilla.gecko.icons.IconsHelper;
import org.mozilla.gecko.icons.decoders.FaviconDecoder;
import org.mozilla.gecko.icons.decoders.IconDirectoryEntry;
import org.mozilla.gecko.icons.decoders.LoadFaviconResult;
import org.mozilla.gecko.lwt.LightweightTheme;
import org.mozilla.gecko.media.PictureInPictureController;
import org.mozilla.gecko.menu.GeckoMenu;
import org.mozilla.gecko.menu.GeckoMenuItem;
import org.mozilla.gecko.mma.MmaDelegate;
import org.mozilla.gecko.mozglue.SafeIntent;
import org.mozilla.gecko.notifications.NotificationHelper;
import org.mozilla.gecko.overlays.ui.ShareDialog;
import org.mozilla.gecko.permissions.Permissions;
import org.mozilla.gecko.preferences.ClearOnShutdownPref;
import org.mozilla.gecko.preferences.GeckoPreferences;
import org.mozilla.gecko.promotion.ReaderViewBookmarkPromotion;
import org.mozilla.gecko.prompts.Prompt;
import org.mozilla.gecko.reader.ReaderModeUtils;
import org.mozilla.gecko.reader.ReadingListHelper;
import org.mozilla.gecko.reader.SavedReaderViewHelper;
import org.mozilla.gecko.restrictions.Restrictable;
import org.mozilla.gecko.restrictions.Restrictions;
import org.mozilla.gecko.search.SearchEngineManager;
import org.mozilla.gecko.search.SearchWidgetProvider;
import org.mozilla.gecko.switchboard.AsyncConfigLoader;
import org.mozilla.gecko.switchboard.SwitchBoard;
import org.mozilla.gecko.sync.repositories.android.FennecTabsRepository;
import org.mozilla.gecko.tabqueue.TabQueueHelper;
import org.mozilla.gecko.tabqueue.TabQueuePrompt;
import org.mozilla.gecko.tabs.TabHistoryController;
import org.mozilla.gecko.tabs.TabHistoryController.OnShowTabHistory;
import org.mozilla.gecko.tabs.TabHistoryFragment;
import org.mozilla.gecko.tabs.TabHistoryPage;
import org.mozilla.gecko.tabs.TabsPanel;
import org.mozilla.gecko.telemetry.TelemetryCorePingDelegate;
import org.mozilla.gecko.telemetry.TelemetryUploadService;
import org.mozilla.gecko.telemetry.measurements.SearchCountMeasurements;
import org.mozilla.gecko.telemetry.TelemetryActivationPingDelegate;
import org.mozilla.gecko.toolbar.AutocompleteHandler;
import org.mozilla.gecko.toolbar.BrowserToolbar;
import org.mozilla.gecko.toolbar.BrowserToolbar.CommitEventSource;
import org.mozilla.gecko.toolbar.BrowserToolbar.TabEditingState;
import org.mozilla.gecko.toolbar.PwaConfirm;
import org.mozilla.gecko.updater.PostUpdateHandler;
import org.mozilla.gecko.util.ActivityUtils;
import org.mozilla.gecko.util.ContextUtils;
import org.mozilla.gecko.util.DrawableUtil;
import org.mozilla.gecko.util.EventCallback;
import org.mozilla.gecko.util.FileUtils;
import org.mozilla.gecko.util.GamepadUtils;
import org.mozilla.gecko.util.GeckoBundle;
import org.mozilla.gecko.util.HardwareUtils;
import org.mozilla.gecko.util.IntentUtils;
import org.mozilla.gecko.util.MenuUtils;
import org.mozilla.gecko.util.PrefUtils;
import org.mozilla.gecko.util.ShortcutUtils;
import org.mozilla.gecko.util.StrictModeContext;
import org.mozilla.gecko.util.StringUtils;
import org.mozilla.gecko.util.ThreadUtils;
import org.mozilla.gecko.util.WindowUtil;
import org.mozilla.gecko.widget.ActionModePresenter;
import org.mozilla.gecko.widget.AnchoredPopup;
import org.mozilla.gecko.widget.AnimatedProgressBar;
import org.mozilla.gecko.widget.GeckoActionProvider;
import org.mozilla.gecko.widget.SplashScreen;
import org.mozilla.geckoview.DynamicToolbarAnimator;
import org.mozilla.geckoview.DynamicToolbarAnimator.PinReason;
import org.mozilla.geckoview.GeckoSession;

import java.io.File;
import java.io.FileNotFoundException;
import java.io.IOException;
import java.lang.reflect.Method;
import java.net.URLEncoder;
import java.util.Arrays;
import java.util.Collections;
import java.util.EnumSet;
import java.util.HashSet;
import java.util.List;
import java.util.Locale;
import java.util.regex.Pattern;

import static org.mozilla.gecko.Tabs.TabEvents.THUMBNAIL;
import static org.mozilla.gecko.mma.MmaDelegate.INTERACT_WITH_SEARCH_WIDGET_URL_AREA;
import static org.mozilla.gecko.mma.MmaDelegate.NEW_TAB;
import static org.mozilla.gecko.util.JavaUtil.getBundleSizeInBytes;

public class BrowserApp extends GeckoApp
                        implements ActionModePresenter,
                                   AnchoredPopup.OnVisibilityChangeListener,
                                   BookmarkEditFragment.Callbacks,
                                   BrowserSearch.OnEditSuggestionListener,
                                   BrowserSearch.OnSearchListener,
                                   DynamicToolbarAnimator.ToolbarChromeProxy,
                                   LayoutInflater.Factory,
                                   LightweightTheme.OnChangeListener,
                                   OnUrlOpenListener,
                                   OnUrlOpenInBackgroundListener,
                                   PropertyAnimator.PropertyAnimationListener,
                                   TabsPanel.TabsLayoutChangeListener,
                                   View.OnKeyListener,
                                   OnboardingHelper.OnboardingListener,
                                   EditBookmarkCallback {
    private static final String LOGTAG = "GeckoBrowserApp";

    private static final int TABS_ANIMATION_DURATION = 450;

    // Intent String extras used to specify custom Switchboard configurations.
    private static final String INTENT_KEY_SWITCHBOARD_SERVER = "switchboard-server";

    // TODO: Replace with kinto endpoint.
    private static final String SWITCHBOARD_SERVER = "";

    private static final String STATE_ABOUT_HOME_TOP_PADDING = "abouthome_top_padding";

    private static final String BROWSER_SEARCH_TAG = "browser_search";

    // Request ID for startActivityForResult.
    public static final int ACTIVITY_REQUEST_PREFERENCES = 1001;
    private static final int ACTIVITY_REQUEST_TAB_QUEUE = 2001;
    public static final int ACTIVITY_REQUEST_FIRST_READERVIEW_BOOKMARK = 3001;
    public static final int ACTIVITY_RESULT_FIRST_READERVIEW_BOOKMARKS_GOTO_BOOKMARKS = 3002;
    public static final int ACTIVITY_RESULT_FIRST_READERVIEW_BOOKMARKS_IGNORE = 3003;
    public static final int ACTIVITY_REQUEST_TRIPLE_READERVIEW = 4001;
    public static final int ACTIVITY_RESULT_TRIPLE_READERVIEW_ADD_BOOKMARK = 4002;
    public static final int ACTIVITY_RESULT_TRIPLE_READERVIEW_IGNORE = 4003;

    public static final String ACTION_VIEW_MULTIPLE = AppConstants.ANDROID_PACKAGE_NAME + ".action.VIEW_MULTIPLE";

    private BrowserSearch mBrowserSearch;
    private View mBrowserSearchContainer;

    public ViewGroup mBrowserChrome;
    public ViewFlipper mActionBarFlipper;
    public ActionModeCompatView mActionBar;
    private PictureInPictureController mPipController;
    private BrowserToolbar mBrowserToolbar;
    private View doorhangerOverlay;
    // We can't name the TabStrip class because it's not included on API 9.
    private TabStripInterface mTabStrip;
    private AnimatedProgressBar mProgressView;
    private HomeScreen mHomeScreen;
    private TabsPanel mTabsPanel;

    private boolean showSplashScreen = false;
    private SplashScreen splashScreen;
    /**
     * Container for the home screen implementation. This will be populated with any valid
     * home screen implementation (currently that is just the HomePager, but that will be extended
     * to permit further experimental replacement panels such as the activity-stream panel).
     */
    private ViewGroup mHomeScreenContainer;
    private int mCachedRecentTabsCount;
    private ActionModeCompat mActionMode;
    private TabHistoryController tabHistoryController;

    public static final String TAB_HISTORY_FRAGMENT_TAG = "tabHistoryFragment";

    // When the static action bar is shown, only the real toolbar chrome should be
    // shown when the toolbar is visible. Causing the toolbar animator to also
    // show the snapshot causes the content to shift under the users finger.
    // See: Bug 1358554
    private boolean mShowingToolbarChromeForActionBar;

    private SafeIntent safeStartingIntent;
    private Intent startingIntentAfterPip;
    private boolean isInAutomation;

    // The types of guest mode dialogs we show.
    public static enum GuestModeDialog {
        ENTERING,
        LEAVING
    }

    private PropertyAnimator mMainLayoutAnimator;

    private static final Interpolator sTabsInterpolator = new Interpolator() {
        @Override
        public float getInterpolation(float t) {
            t -= 1.0f;
            return t * t * t * t * t + 1.0f;
        }
    };

    private FindInPageBar mFindInPageBar;
    private MediaCastingBar mMediaCastingBar;

    // We'll ask for feedback after the user launches the app this many times.
    private static final int FEEDBACK_LAUNCH_COUNT = 15;

    // Stored value of the toolbar height, so we know when it's changed.
    private int mToolbarHeight;

    private SharedPreferencesHelper mSharedPreferencesHelper;

    private ReadingListHelper mReadingListHelper;

    private AccountsHelper mAccountsHelper;

    private ExtensionPermissionsHelper mExtensionPermissionsHelper;

    // The tab to be selected on editing mode exit.
    private Integer mTargetTabForEditingMode;

    private final TabEditingState mLastTabEditingState = new TabEditingState();

    private boolean mSuppressNextKeyUp;

    // The animator used to toggle HomePager visibility has a race where if the HomePager is shown
    // (starting the animation), the HomePager is hidden, and the HomePager animation completes,
    // both the web content and the HomePager will be hidden. This flag is used to prevent the
    // race by determining if the web content should be hidden at the animation's end.
    private boolean mHideWebContentOnAnimationEnd;

    private final DynamicToolbar mDynamicToolbar = new DynamicToolbar();

    private final TelemetryCorePingDelegate mTelemetryCorePingDelegate = new TelemetryCorePingDelegate();
    private final TelemetryActivationPingDelegate mTelemetryActivationPingDelegate = new TelemetryActivationPingDelegate();

    private final List<BrowserAppDelegate> delegates = Collections.unmodifiableList(Arrays.asList(
            new ScreenshotDelegate(),
            new BookmarkStateChangeDelegate(),
            new ReaderViewBookmarkPromotion(),
            mTelemetryCorePingDelegate,
            mTelemetryActivationPingDelegate,
            new OfflineTabStatusDelegate(),
            new AdjustBrowserAppDelegate(mTelemetryCorePingDelegate)
    ));

    @NonNull
    private SearchEngineManager mSearchEngineManager; // Contains reference to Context - DO NOT LEAK!
    private OnboardingHelper mOnboardingHelper;       // Contains reference to Context - DO NOT LEAK!

    private boolean mHasResumed;

    @Override
    public View onCreateView(final View parent, final String name, final Context context, final AttributeSet attrs) {
        final View view;
        if (BrowserToolbar.class.getName().equals(name)) {
            view = BrowserToolbar.create(context, attrs);
        } else if (TabsPanel.TabsLayout.class.getName().equals(name)) {
            view = TabsPanel.createTabsLayout(context, attrs);
        } else {
            view = super.onCreateView(name, context, attrs);
        }
        return view;
    }

    @Override
    @SuppressWarnings("fallthrough")
    public void onTabChanged(Tab tab, TabEvents msg, String data) {
        if (!mInitialized) {
            super.onTabChanged(tab, msg, data);
            return;
        }

        if (tab == null) {
            // Only RESTORED is allowed a null tab: it's the only event that
            // isn't tied to a specific tab.
            if (msg != Tabs.TabEvents.RESTORED) {
                throw new IllegalArgumentException("onTabChanged:" + msg + " must specify a tab.");
            }

            final Tab selectedTab = Tabs.getInstance().getSelectedTab();
            if (selectedTab != null) {
                // After restoring the tabs we want to update the home pager immediately. Otherwise we
                // might wait for an event coming from Gecko and this can take several seconds. (Bug 1283627)
                updateHomePagerForTab(selectedTab);
            }

            return;
        }

        Log.d(LOGTAG, "BrowserApp.onTabChanged: " + tab.getId() + ": " + msg);
        switch (msg) {
            case SELECTED:
                if (Tabs.getInstance().isSelectedTab(tab) && mDynamicToolbar.isEnabled()) {
                    final VisibilityTransition transition = (tab.getShouldShowToolbarWithoutAnimationOnFirstSelection()) ?
                            VisibilityTransition.IMMEDIATE : VisibilityTransition.ANIMATE;
                    mDynamicToolbar.setVisible(true, transition);

                    // The first selection has happened - reset the state.
                    tab.setShouldShowToolbarWithoutAnimationOnFirstSelection(false);
                }
                // fall through
            case LOCATION_CHANGE:
                if (Tabs.getInstance().isSelectedTab(tab)) {
                    updateHomePagerForTab(tab);
                }

                if (mShowingToolbarChromeForActionBar) {
                    mDynamicToolbar.setVisible(true, VisibilityTransition.IMMEDIATE);
                    mShowingToolbarChromeForActionBar = false;
                }
                break;
            case START:
                if (Tabs.getInstance().isSelectedTab(tab)) {
                    invalidateOptionsMenu();

                    if (mDynamicToolbar.isEnabled()) {
                        mDynamicToolbar.setVisible(true, VisibilityTransition.ANIMATE);
                    }
                }
                break;
            case LOAD_ERROR:
            case STOP:
            case MENU_UPDATED:
                if (Tabs.getInstance().isSelectedTab(tab)) {
                    invalidateOptionsMenu();
                }
                break;
            case PAGE_SHOW:
                tab.loadFavicon();
                break;
            case UNSELECTED:
                // We receive UNSELECTED immediately after the SELECTED listeners run
                // so we are ensured that the unselectedTabEditingText has not changed.
                if (tab.isEditing()) {
                    // Copy to avoid constructing new objects.
                    tab.getEditingState().copyFrom(mLastTabEditingState);
                }
                break;
            case START_EDITING:
                enterEditingMode();
                break;
        }

        if (HardwareUtils.isTablet() && msg == TabEvents.SELECTED) {
            updateEditingModeForTab(tab);
        }

        super.onTabChanged(tab, msg, data);
    }

    private void updateEditingModeForTab(final Tab selectedTab) {
        // (bug 1086983 comment 11) Because the tab may be selected from the gecko thread and we're
        // running this code on the UI thread, the selected tab argument may not still refer to the
        // selected tab. However, that means this code should be run again and the initial state
        // changes will be overridden. As an optimization, we can skip this update, but it may have
        // unknown side-effects so we don't.
        if (!Tabs.getInstance().isSelectedTab(selectedTab)) {
            Log.w(LOGTAG, "updateEditingModeForTab: Given tab is expected to be selected tab");
        }

        saveTabEditingState(mLastTabEditingState);

        if (selectedTab.isEditing()) {
            enterEditingMode();
            restoreTabEditingState(selectedTab.getEditingState());
        } else {
            mBrowserToolbar.cancelEdit();
        }
    }

    private void saveTabEditingState(final TabEditingState editingState) {
        mBrowserToolbar.saveTabEditingState(editingState);
        editingState.setIsBrowserSearchShown(mBrowserSearch.getUserVisibleHint());
    }

    private void restoreTabEditingState(final TabEditingState editingState) {
        mBrowserToolbar.restoreTabEditingState(editingState);

        // Since changing the editing text will show/hide browser search, this
        // must be called after we restore the editing state in the edit text View.
        if (editingState.isBrowserSearchShown()) {
            showBrowserSearch();
        } else {
            hideBrowserSearch();
        }
    }

    @Override
    public boolean onKey(View v, int keyCode, KeyEvent event) {
        if (AndroidGamepadManager.handleKeyEvent(event)) {
            return true;
        }

        // Global onKey handler. This is called if the focused UI doesn't
        // handle the key event, and before Gecko swallows the events.
        if (event.getAction() != KeyEvent.ACTION_DOWN) {
            // workaround for suppresed back button after the first redirect (see bug #1551458)
            if (keyCode == KeyEvent.KEYCODE_BACK) {
                return false;
            }

            if (mSuppressNextKeyUp && event.getAction() == KeyEvent.ACTION_UP) {
                mSuppressNextKeyUp = false;
                return true;
            }
            return false;
        }

        if ((event.getSource() & InputDevice.SOURCE_GAMEPAD) == InputDevice.SOURCE_GAMEPAD) {
            switch (keyCode) {
                case KeyEvent.KEYCODE_BUTTON_Y:
                    // Toggle/focus the address bar on gamepad-y button.
                    if (mBrowserChrome.getVisibility() == View.VISIBLE) {
                        if (mDynamicToolbar.isEnabled() && !isHomePagerVisible()) {
                            mDynamicToolbar.setVisible(false, VisibilityTransition.ANIMATE);
                            if (mLayerView != null) {
                                mLayerView.requestFocus();
                            }
                        } else {
                            // Just focus the address bar when about:home is visible
                            // or when the dynamic toolbar isn't enabled.
                            mBrowserToolbar.requestFocusFromTouch();
                        }
                    } else {
                        mDynamicToolbar.setVisible(true, VisibilityTransition.ANIMATE);
                        mBrowserToolbar.requestFocusFromTouch();
                    }
                    return true;
                case KeyEvent.KEYCODE_BUTTON_L1:
                    // Go back on L1
                    Tabs.getInstance().getSelectedTab().doBack();
                    return true;
                case KeyEvent.KEYCODE_BUTTON_R1:
                    // Go forward on R1
                    Tabs.getInstance().getSelectedTab().doForward();
                    return true;
            }
        }

        // Check if this was a shortcut. Meta keys exists only on 11+.
        final Tab tab = Tabs.getInstance().getSelectedTab();
        if (tab != null && event.isCtrlPressed()) {
            switch (keyCode) {
                case KeyEvent.KEYCODE_LEFT_BRACKET:
                    tab.doBack();
                    return true;

                case KeyEvent.KEYCODE_RIGHT_BRACKET:
                    tab.doForward();
                    return true;

                case KeyEvent.KEYCODE_R:
                    tab.doReload(event.isShiftPressed());
                    return true;

                case KeyEvent.KEYCODE_PERIOD:
                    tab.doStop();
                    return true;

                case KeyEvent.KEYCODE_T:
                    int flags = Tabs.LOADURL_START_EDITING;
                    if (tab.isPrivate()) {
                        flags |= Tabs.LOADURL_PRIVATE;
                    }
                    addTab(flags);
                    return true;

                case KeyEvent.KEYCODE_N:
                    addTab(Tabs.LOADURL_START_EDITING);
                    return true;

                case KeyEvent.KEYCODE_P:
                    if (event.isShiftPressed()) {
                        addTab(Tabs.LOADURL_PRIVATE | Tabs.LOADURL_START_EDITING);
                        return true;
                    }
                    break;

                case KeyEvent.KEYCODE_W:
                    Tabs.getInstance().closeTab(tab);
                    return true;

                case KeyEvent.KEYCODE_F:
                    mFindInPageBar.show(mBrowserToolbar.isPrivateMode());
                return true;
            }
        }

        return false;
    }

    private Runnable mCheckLongPress;
    {
        // Only initialise the runnable if we are = N.
        // See onKeyDown() for more details of the back-button long-press workaround
        if (Versions.N) {
            mCheckLongPress = new Runnable() {
                public void run() {
                    handleBackLongPress();
                }
            };
        }
    }

    @Override
    public boolean onKeyDown(int keyCode, KeyEvent event) {
        // Bug 1304688: Android N has broken passing onKeyLongPress events for the back button, so we
        // instead copy the long-press-handler technique from Android's KeyButtonView.
        // - For short presses, we cancel the callback in onKeyUp
        // - For long presses, the normal keypress is marked as cancelled, hence won't be handled elsewhere
        //   (but Android still provides the haptic feedback), and the runnable is run.
        if (Versions.N &&
                keyCode == KeyEvent.KEYCODE_BACK) {
            ThreadUtils.getUiHandler().removeCallbacks(mCheckLongPress);
            ThreadUtils.getUiHandler().postDelayed(mCheckLongPress, ViewConfiguration.getLongPressTimeout());
        }

        if (!mBrowserToolbar.isEditing() && onKey(null, keyCode, event)) {
            return true;
        }
        return super.onKeyDown(keyCode, event);
    }

    @Override
    public boolean onKeyUp(int keyCode, KeyEvent event) {
        if (Versions.N &&
                keyCode == KeyEvent.KEYCODE_BACK) {
            ThreadUtils.getUiHandler().removeCallbacks(mCheckLongPress);
        }

        if (AndroidGamepadManager.handleKeyEvent(event)) {
            return true;
        }
        return super.onKeyUp(keyCode, event);
    }

    @Override
    public void onCreate(Bundle savedInstanceState) {
        final Context appContext = getApplicationContext();

        showSplashScreen = true;

        safeStartingIntent = new SafeIntent(getIntent());
        isInAutomation = IntentUtils.getIsInAutomationFromEnvironment(safeStartingIntent);

        GeckoProfile.setIntentArgs(safeStartingIntent.getStringExtra("args"));

        if (!isInAutomation && AppConstants.MOZ_ANDROID_DOWNLOAD_CONTENT_SERVICE) {
            // Kick off download of app content as early as possible so that in the best case it's
            // available before the user starts using the browser.
            DlcStudyService.enqueueServiceWork(this);
        }

        // This has to be prepared prior to calling GeckoApp.onCreate, because
        // widget code and BrowserToolbar need it, and they're created by the
        // layout, which GeckoApp takes care of.
        final GeckoApplication app = (GeckoApplication) getApplication();
        app.prepareLightweightTheme();

        // Copying features out the APK races Gecko startup: the first time the profile is read by
        // Gecko, it needs to find the copied features.  `super.onCreate(...)` initiates Gecko
        // startup, so this must come first -- and be synchronous!
        new PostUpdateHandler().onCreate(this, savedInstanceState);

        super.onCreate(savedInstanceState);

        if (isShutDownOrAbort()) {
            return;
        }

        mOnboardingHelper = new OnboardingHelper(this, safeStartingIntent);
        initSwitchboardAndMma(this, safeStartingIntent, isInAutomation);
        initTelemetryUploader(isInAutomation);

        mBrowserChrome = (ViewGroup) findViewById(R.id.browser_chrome);
        mActionBarFlipper = (ViewFlipper) findViewById(R.id.browser_actionbar);
        mActionBar = (ActionModeCompatView) findViewById(R.id.actionbar);
        mBrowserToolbar = (BrowserToolbar) findViewById(R.id.browser_toolbar);
        mBrowserToolbar.setTouchEventInterceptor(new TouchEventInterceptor() {
            @Override
            public boolean onInterceptTouchEvent(View view, MotionEvent event) {
                // Manually dismiss text selection bar if it's not overlaying the toolbar.
                mTextSelection.dismiss();
                return false;
            }

            @Override
            public boolean onTouch(View v, MotionEvent event) {
                return false;
            }
        });

        app.getLightweightTheme().addListener(this);

        mProgressView = (AnimatedProgressBar) findViewById(R.id.page_progress);
        mDynamicToolbar.setLayerView(mLayerView);
        mProgressView.setDynamicToolbar(mDynamicToolbar);
        mBrowserToolbar.setProgressBar(mProgressView);

        // Initialize Tab History Controller.
        tabHistoryController = new TabHistoryController(new OnShowTabHistory() {
            @Override
            public void onShowHistory(final List<TabHistoryPage> historyPageList, final int toIndex, final boolean isPrivate) {
                runOnUiThread(new Runnable() {
                    @Override
                    public void run() {
                        if (BrowserApp.this.isFinishing()) {
                            // TabHistoryController is rather slow - and involves calling into Gecko
                            // to retrieve tab history. That means there can be a significant
                            // delay between the back-button long-press, and onShowHistory()
                            // being called. Hence we need to guard against the Activity being
                            // shut down (in which case trying to perform UI changes, such as showing
                            // fragments below, will crash).
                            return;
                        }

                        final TabHistoryFragment fragment = TabHistoryFragment.newInstance(historyPageList, toIndex, isPrivate);
                        final FragmentManager fragmentManager = getSupportFragmentManager();
                        GeckoAppShell.getHapticFeedbackDelegate().performHapticFeedback(HapticFeedbackConstants.LONG_PRESS);
                        fragment.show(R.id.tab_history_panel, fragmentManager.beginTransaction(), TAB_HISTORY_FRAGMENT_TAG);
                    }
                });
            }
        });
        mBrowserToolbar.setTabHistoryController(tabHistoryController);

        final String action = safeStartingIntent.getAction();
        if (Intent.ACTION_VIEW.equals(action)) {
            // Show the target URL immediately in the toolbar.
            mBrowserToolbar.setTitle(safeStartingIntent.getDataString());

            showTabQueuePromptIfApplicable(safeStartingIntent);
        } else if (ACTION_VIEW_MULTIPLE.equals(action) && savedInstanceState == null) {
            // We only want to handle this intent if savedInstanceState is null. In the case where
            // savedInstanceState is not null this activity is being re-created and we already
            // opened tabs for the URLs the last time. Our session store will take care of restoring
            // them.
            openMultipleTabsFromIntent(safeStartingIntent);
        } else if (GuestSession.NOTIFICATION_INTENT.equals(action)) {
            GuestSession.onNotificationIntentReceived(this);
        } else if (TabQueueHelper.LOAD_URLS_ACTION.equals(action)) {
            Telemetry.sendUIEvent(TelemetryContract.Event.ACTION, TelemetryContract.Method.NOTIFICATION, "tabqueue");
        } else if (NotificationHelper.HELPER_BROADCAST_ACTION.equals(action)) {
            NotificationHelper.getInstance(getApplicationContext()).handleNotificationIntent(safeStartingIntent);
        }

        if (HardwareUtils.isTablet()) {
            mTabStrip = (TabStripInterface) (((ViewStub) findViewById(R.id.tablet_tab_strip)).inflate());
        }

        ((GeckoApp.MainLayout) mMainLayout).setTouchEventInterceptor(new HideOnTouchListener());
        ((GeckoApp.MainLayout) mMainLayout).setMotionEventInterceptor(new MotionEventInterceptor() {
            @Override
            public boolean onInterceptMotionEvent(View view, MotionEvent event) {
                // If we get a gamepad panning MotionEvent while the focus is not on the layerview,
                // put the focus on the layerview and carry on
                if (mLayerView != null && !mLayerView.hasFocus() && GamepadUtils.isPanningControl(event)) {
                    if (mHomeScreen == null) {
                        return false;
                    }

                    if (isHomePagerVisible()) {
                        mLayerView.requestFocus();
                    } else {
                        mHomeScreen.requestFocus();
                    }
                }
                return false;
            }
        });

        mHomeScreenContainer = (ViewGroup) findViewById(R.id.home_screen_container);

        mBrowserSearchContainer = findViewById(R.id.search_container);
        mBrowserSearch = (BrowserSearch) getSupportFragmentManager().findFragmentByTag(BROWSER_SEARCH_TAG);
        if (mBrowserSearch == null) {
            mBrowserSearch = BrowserSearch.newInstance();
            mBrowserSearch.setUserVisibleHint(false);
        }

        setBrowserToolbarListeners();
        mPipController = new PictureInPictureController(this);

        mFindInPageBar = (FindInPageBar) findViewById(R.id.find_in_page);
        mMediaCastingBar = (MediaCastingBar) findViewById(R.id.media_casting);

        doorhangerOverlay = findViewById(R.id.doorhanger_overlay);

        EventDispatcher.getInstance().registerGeckoThreadListener(this,
            "Search:Keyword",
            null);

        EventDispatcher.getInstance().registerUiThreadListener(this,
            "GeckoView:AccessibilityEnabled",
            "SearchEngines:Data",
            "Menu:Open",
            "LightweightTheme:Update",
            "Tab:Added",
            "CharEncoding:Data",
            "CharEncoding:State",
            "Settings:Show",
            "Sanitize:Finished",
            "Sanitize:OpenTabs",
            "NotificationSettings:FeatureTipsStatusUpdated",
            null);

        EventDispatcher.getInstance().registerBackgroundThreadListener(this,
            "Experiments:GetActive",
            "Experiments:SetOverride",
            "Experiments:ClearOverride",
            "Favicon:Request",
            "Feedback:MaybeLater",
            "Sanitize:ClearHistory",
            "Sanitize:ClearSyncedTabs",
            "Sanitize:Cache",
            "Telemetry:Gather",
            "Download:AndroidDownloadManager",
            "Website:AppInstalled",
            "Website:AppInstallFailed",
            "Website:Metadata",
            null);

        getAppEventDispatcher().registerUiThreadListener(this, "Prompt:ShowTop");

        EventDispatcher.getInstance().dispatch("SearchEngines:GetVisible", null);

        final GeckoProfile profile = getProfile();

        // We want to upload the telemetry core ping as soon after startup as possible. It relies on the
        // Distribution being initialized. If you move this initialization, ensure it plays well with telemetry.
        final Distribution distribution = Distribution.init(getApplicationContext());
        distribution.addOnDistributionReadyCallback(
                new DistributionStoreCallback(getApplicationContext(), profile.getName()));

        mSearchEngineManager = new SearchEngineManager(this, distribution);

        // Init suggested sites engine in BrowserDB.
        final BrowserDB db = BrowserDB.from(profile);
        final SuggestedSites suggestedSites = new SuggestedSites(appContext, distribution);
        db.setSuggestedSites(suggestedSites);

        final int sitesPinnedToTopsites = BrowserDB.from(BrowserApp.this).getPinnedSitesCountForAS(getContentResolver());
        GeckoSharedPrefs.forApp(getApplicationContext()).edit().putInt("android.not_a_preference.total_sites_pinned_to_topsites", sitesPinnedToTopsites).apply();
        // Remove bookmarks that were marked as soft delete
        ThreadUtils.postToBackgroundThread(new Runnable() {
            @Override
            public void run() {
                db.removeSoftDeleteBookmarks(getContentResolver());
            }
        });

        mSharedPreferencesHelper = new SharedPreferencesHelper(appContext);
        mReadingListHelper = new ReadingListHelper(appContext, profile);
        mAccountsHelper = new AccountsHelper(appContext, profile);
        mExtensionPermissionsHelper = new ExtensionPermissionsHelper(this);

        if (AppConstants.MOZ_ANDROID_BEAM) {
            NfcAdapter nfc = NfcAdapter.getDefaultAdapter(this);
            if (nfc != null) {
                nfc.setNdefPushMessageCallback(new NfcAdapter.CreateNdefMessageCallback() {
                    @Override
                    public NdefMessage createNdefMessage(NfcEvent event) {
                        Tab tab = Tabs.getInstance().getSelectedTab();
                        if (tab == null || tab.isPrivate()) {
                            return null;
                        }
                        return new NdefMessage(new NdefRecord[] { NdefRecord.createUri(tab.getURL()) });
                    }
                }, this);
            }
        }

        if (savedInstanceState != null) {
            mDynamicToolbar.onRestoreInstanceState(savedInstanceState);
            mHomeScreenContainer.setPadding(0, savedInstanceState.getInt(STATE_ABOUT_HOME_TOP_PADDING), 0, 0);
        }

        mDynamicToolbar.setEnabledChangedListener(new DynamicToolbar.OnEnabledChangedListener() {
            @Override
            public void onEnabledChanged(boolean enabled) {
                setDynamicToolbarEnabled(enabled);
            }
        });

        // Set the maximum bits-per-pixel the favicon system cares about.
        IconDirectoryEntry.setMaxBPP(GeckoAppShell.getScreenDepth());

        for (final BrowserAppDelegate delegate : delegates) {
            delegate.onCreate(this, savedInstanceState);
        }

        // We want to get an understanding of how our user base is spread (bug 1221646).
        final String installerPackageName = getPackageManager().getInstallerPackageName(getPackageName());
        Telemetry.sendUIEvent(TelemetryContract.Event.LAUNCH, TelemetryContract.Method.SYSTEM, "installer_" + installerPackageName);
    }

    /**
     * This method is used in order to check if an intent came from {@link SearchWidgetProvider}
     * and handle it accordingly.
     * @param intent to be checked and handled
     * @return True if the intent could be handled
     */
    private boolean handleSearchWidgetIntent(Intent intent) {
        SearchWidgetProvider.InputType input = getWidgetInputType(intent);

        if (input == null) {
            return false;
        }

        MmaDelegate.track(INTERACT_WITH_SEARCH_WIDGET_URL_AREA);
        Telemetry.sendUIEvent(TelemetryContract.Event.SEARCH, TelemetryContract.Method.WIDGET);

        switch (input) {
            case TEXT:
                cleanupForNewTabEditing();
                handleTabEditingMode(false);
                return true;
            case VOICE:
                cleanupForNewTabEditing();
                handleTabEditingMode(true);
                return true;
            default:
                // Can't handle this input type, where did it came from though?
                Log.e(LOGTAG, "can't handle search action :: input == " + input);
                return false;
        }
    }

    private void cleanupForNewTabEditing() {
        closeOptionsMenu();
        autoHideTabs();
    }

    private synchronized void handleTabEditingMode(boolean isVoice) {
        final Tabs.OnTabsChangedListener tabsChangedListener = new Tabs.OnTabsChangedListener() {
            @Override
            public void onTabChanged(Tab tab, TabEvents msg, String data) {
                // Listening for THUMBNAIL, while entailing a small delay
                // allows for fully loading the "about:home" screen and finishing all related operations
                // so that we can safely enter editing mode.
                if (tab != null && tab.getURL().equals("about:home") && (THUMBNAIL.equals(msg))) {
                    selectTabAndEnterEditingMode(tab.getId(), isVoice);
                    Tabs.unregisterOnTabsChangedListener(this);
                }
            }
        };
        Tabs.registerOnTabsChangedListener(tabsChangedListener);
    }

    private void selectTabAndEnterEditingMode(int tabId, boolean isVoice) {
        Tabs.getInstance().selectTab(tabId);
        enterEditingMode();
        if (isVoice) {
            mBrowserToolbar.launchVoiceRecognizer();
        }
    }

    /**
     * Initializes the default Switchboard URLs the first time.
     * @param intent
     */
    private void initSwitchboardAndMma(final Context context, final SafeIntent intent, final boolean isInAutomation) {
        if (isInAutomation) {
            Log.d(LOGTAG, "Switchboard disabled - in automation");
            return;
        } else if (!AppConstants.MOZ_SWITCHBOARD) {
            Log.d(LOGTAG, "Switchboard compile-time disabled");
            return;
        }

        final String serverExtra = intent.getStringExtra(INTENT_KEY_SWITCHBOARD_SERVER);
        final String serverUrl = TextUtils.isEmpty(serverExtra) ? SWITCHBOARD_SERVER : serverExtra;
        final SwitchBoard.ConfigStatusListener configStatuslistener = mOnboardingHelper;
        final MmaDelegate.MmaVariablesChangedListener variablesChangedListener = mOnboardingHelper;
        new AsyncConfigLoader(context, serverUrl, configStatuslistener) {
            @Override
            protected Void doInBackground(Void... params) {
                super.doInBackground(params);
                if (GeckoPreferences.isMmaAvailableAndEnabled(context)) {
                    // Do LeanPlum start/init here
                    MmaDelegate.init(BrowserApp.this, variablesChangedListener);
                }
                return null;
            }
        }.execute();
    }

    private static void initTelemetryUploader(final boolean isInAutomation) {
        TelemetryUploadService.setDisabled(isInAutomation);
    }

    private Class<?> getMediaPlayerManager() {
        if (AppConstants.MOZ_MEDIA_PLAYER) {
            try {
                return Class.forName("org.mozilla.gecko.MediaPlayerManager");
            } catch (Exception ex) {
                // Ignore failures
                Log.e(LOGTAG, "No native casting support", ex);
            }
        }

        return null;
    }

    @Override
    public void onBackPressed() {
        if (mTextSelection.dismiss()) {
            return;
        }

        if (getSupportFragmentManager().getBackStackEntryCount() > 0) {
            super.onBackPressed();
            return;
        }

        if (mBrowserToolbar.onBackPressed()) {
            return;
        }

        if (mActionMode != null) {
            endActionMode();
            return;
        }

        if (hideFirstrunPager(TelemetryContract.Method.BACK)) {
            return;
        }

        super.onBackPressed();
    }

    @Override
    public void onAttachedToWindow() {
        final SafeIntent intent = new SafeIntent(getIntent());

        if (!IntentUtils.getIsInAutomationFromEnvironment(intent)) {
            // We can't show the first run experience until Gecko has finished initialization (bug 1077583).
            mOnboardingHelper.checkFirstRun();
        }
    }

    @Override
    protected void processTabQueue() {
        if (TabQueueHelper.TAB_QUEUE_ENABLED && mInitialized) {
            ThreadUtils.postToBackgroundThread(new Runnable() {
                @Override
                public void run() {
                    if (TabQueueHelper.shouldOpenTabQueueUrls(BrowserApp.this)) {
                        openQueuedTabs();
                    }
                }
            });
        }
    }

    @Override
    protected void openQueuedTabs() {
        ThreadUtils.assertNotOnUiThread();

        int queuedTabCount = TabQueueHelper.getTabQueueLength(BrowserApp.this);

        Telemetry.addToHistogram("FENNEC_TABQUEUE_QUEUESIZE", queuedTabCount);
        Telemetry.sendUIEvent(TelemetryContract.Event.LOAD_URL, TelemetryContract.Method.INTENT, "tabqueue-delayed");

        TabQueueHelper.openQueuedUrls(BrowserApp.this, getProfile(), TabQueueHelper.FILE_NAME, false);

        // If there's more than one tab then also show the tabs panel.
        if (queuedTabCount > 1) {
            ThreadUtils.postToUiThread(new Runnable() {
                @Override
                public void run() {
                    showNormalTabs();
                }
            });
        }
    }

    private void openMultipleTabsFromIntent(final SafeIntent intent) {
        final List<String> urls = intent.getStringArrayListExtra("urls");
        if (urls != null) {
            openUrls(urls);
        }
    }

    @Override
    public void onResume() {
        super.onResume();

        if (isShutDownOrAbort()) {
            return;
        }

        if (!mHasResumed) {
            getAppEventDispatcher().unregisterUiThreadListener(this, "Prompt:ShowTop");
            mHasResumed = true;
        }

        processTabQueue();

        for (BrowserAppDelegate delegate : delegates) {
            delegate.onResume(this);
        }
    }

    @Override
    public void onPause() {
        dismissTabHistoryFragment();

        super.onPause();
        if (isShutDownOrAbort()) {
            return;
        }

        if (mHasResumed) {
            // Register for Prompt:ShowTop so we can foreground this activity even if it's hidden.
            getAppEventDispatcher().registerUiThreadListener(this, "Prompt:ShowTop");
            mHasResumed = false;
        }

        for (BrowserAppDelegate delegate : delegates) {
            delegate.onPause(this);
        }
    }

    @Override
    protected void onUserLeaveHint() {
        super.onUserLeaveHint();
        try {
            mPipController.tryEnteringPictureInPictureMode();
        } catch (IllegalStateException exception) {
            Log.e(LOGTAG, "Cannot enter in Picture In Picture mode:\n" + exception.getMessage());
            setRequestedOrientationForCurrentActivity(ActivityInfo.SCREEN_ORIENTATION_FULL_SENSOR);
        }
    }

    @Override
    public void onPictureInPictureModeChanged(boolean isInPictureInPictureMode, Configuration newConfig) {
        super.onPictureInPictureModeChanged(isInPictureInPictureMode, newConfig);

        if (!isInPictureInPictureMode) {
            mPipController.cleanResources();

            // User clicked a new link to be opened in Firefox.
            // We returned from Picture-in-picture mode and now must try to open that link.
            if (startingIntentAfterPip != null) {
                startActivity(startingIntentAfterPip);
                startingIntentAfterPip = null;
            } else {
                // Get if the user pressed in the PIP window to return to full app or closed it entirely
                // by checking if the activity received onStop() or not.
                final boolean userReturnedToFullApp = !isApplicationInBackground();

                // After returning from Picture-in-picture mode the video can still be playing
                // in fullscreen. But now we have the status bar showing.
                // If media is still playing / is paused we need to call setFullscreen(..) to hide
                // the status bar and offer the same fullscreen video experience that the user had
                // before entering in Picture-in-picture mode.
                final boolean shouldKeepVideoInFullscreen =
                        mPipController.isMediaPlaying() || mPipController.isMediaPaused();
                if (userReturnedToFullApp && shouldKeepVideoInFullscreen) {
                    ActivityUtils.setFullScreen(this, true);
                } else {
                    // User closed the PIP mode.
                    // Make sure that after restarting, the activity will match device's orientation.
                    setRequestedOrientationForCurrentActivity(ActivityInfo.SCREEN_ORIENTATION_FULL_SENSOR);
                }
            }
        }
    }

    @Override
    public void onRestart() {
        super.onRestart();
        if (isShutDownOrAbort()) {
            return;
        }

        for (final BrowserAppDelegate delegate : delegates) {
            delegate.onRestart(this);
        }
    }

    @Override
    public void onStart() {
        super.onStart();
        if (isShutDownOrAbort()) {
            return;
        }

        // Queue this work so that the first launch of the activity doesn't
        // trigger profile init too early.
        ThreadUtils.postToBackgroundThread(new Runnable() {
            @Override
            public void run() {
                final GeckoProfile profile = getProfile();
                if (profile.inGuestMode()) {
                    GuestSession.showNotification(BrowserApp.this);
                } else {
                    // If we're restarting, we won't destroy the activity.
                    // Make sure we remove any guest notifications that might
                    // have been shown.
                    GuestSession.hideNotification(BrowserApp.this);
                }

                // It'd be better to launch this once, in onCreate, but there's ambiguity for when the
                // profile is created so we run here instead. Don't worry, call start short-circuits pretty fast.
                final SharedPreferences sharedPrefs = GeckoSharedPrefs.forProfileName(BrowserApp.this, profile.getName());
                FileCleanupController.startIfReady(BrowserApp.this, sharedPrefs, profile.getDir().getAbsolutePath());
            }
        });

        for (final BrowserAppDelegate delegate : delegates) {
            delegate.onStart(this);
        }

        MmaDelegate.track(MmaDelegate.RESUMED_FROM_BACKGROUND);
        MmaDelegate.notifyDefaultBrowserStatus(this);
    }

    @Override
    public void onStop() {
        super.onStop();
        if (isShutDownOrAbort()) {
            return;
        }

        if (mPipController.isInPipMode()) {
            // If screen is locked we should exit PictureInPicture mode
            moveTaskToBack(true);
            mPipController.cleanResources();
        }

        // We only show the guest mode notification when our activity is in the foreground.
        GuestSession.hideNotification(this);

        for (final BrowserAppDelegate delegate : delegates) {
            delegate.onStop(this);
        }

        onAfterStop();
    }

    @Override
    public void onWindowFocusChanged(boolean hasFocus) {
        super.onWindowFocusChanged(hasFocus);

        // Sending a message to the toolbar when the browser window gains focus
        // This is needed for qr code input
        if (hasFocus) {
            mBrowserToolbar.onParentFocus();
        }
    }

    private void setBrowserToolbarListeners() {
        mBrowserToolbar.setOnActivateListener(new BrowserToolbar.OnActivateListener() {
            @Override
            public void onActivate() {
                enterEditingMode();
            }
        });

        mBrowserToolbar.setOnCommitListener(new BrowserToolbar.OnCommitListener() {
            @Override
            public void onCommit(CommitEventSource eventSource) {
                final boolean didCommit = commitEditingMode();
                if (didCommit && eventSource == CommitEventSource.KEY_EVENT) {
                    // We're committing in response to a key-down event. Since we'll be hiding the
                    // ToolbarEditLayout, the corresponding key-up event will end up being sent to
                    // Gecko which we don't want, as this messes up tracking of the last user input.
                    mSuppressNextKeyUp = true;
                }
            }
        });

        mBrowserToolbar.setOnDismissListener(new BrowserToolbar.OnDismissListener() {
            @Override
            public void onDismiss() {
                mBrowserToolbar.cancelEdit();
            }
        });

        // Website suggestions for address bar inputs should not be enabled when running in automation.
        // After the upgrade to support library v.26 it could fail otherwise unrelated Robocop tests
        // See https://bugzilla.mozilla.org/show_bug.cgi?id=1385464#c3
        if (!isInAutomation) {
            mBrowserToolbar.setOnFilterListener(new BrowserToolbar.OnFilterListener() {
                @Override
                public void onFilter(String searchText, AutocompleteHandler handler) {
                    filterEditingMode(searchText, handler);
                }
            });
        }

        mBrowserToolbar.setOnFocusChangeListener(new View.OnFocusChangeListener() {
            @Override
            public void onFocusChange(View v, boolean hasFocus) {
                if (isHomePagerVisible()) {
                    mHomeScreen.onToolbarFocusChange(hasFocus);
                }
            }
        });

        mBrowserToolbar.setOnStartEditingListener(new BrowserToolbar.OnStartEditingListener() {
            @Override
            public void onStartEditing() {
                final Tab selectedTab = Tabs.getInstance().getSelectedTab();
                if (selectedTab != null) {
                    selectedTab.setIsEditing(true);
                }

                // Temporarily disable doorhanger notifications.
                if (mDoorHangerPopup != null) {
                    mDoorHangerPopup.disable();
                }
            }
        });

        mBrowserToolbar.setOnStopEditingListener(new BrowserToolbar.OnStopEditingListener() {
            @Override
            public void onStopEditing() {
                final Tab selectedTab = Tabs.getInstance().getSelectedTab();
                if (selectedTab != null) {
                    selectedTab.setIsEditing(false);
                }

                selectTargetTabForEditingMode();

                // Since the underlying LayerView is set visible in hideHomePager, we would
                // ordinarily want to call it first. However, hideBrowserSearch changes the
                // visibility of the HomePager and hideHomePager will take no action if the
                // HomePager is hidden, so we want to call hideBrowserSearch to restore the
                // HomePager visibility first.
                hideBrowserSearch();
                hideHomePager();

                // Re-enable doorhanger notifications. They may trigger on the selected tab above.
                if (mDoorHangerPopup != null) {
                    mDoorHangerPopup.enable();
                }
            }
        });

        // Intercept key events for gamepad shortcuts
        mBrowserToolbar.setOnKeyListener(this);
    }

    private void setDynamicToolbarEnabled(boolean enabled) {
        ThreadUtils.assertOnUiThread();

        if (mLayerView != null) {
            if (enabled) {
                 mDynamicToolbar.setPinned(false, PinReason.DISABLED);
            } else {
               // Immediately show the toolbar when disabling the dynamic
               // toolbar.
                mDynamicToolbar.setPinned(true, PinReason.DISABLED);
                mDynamicToolbar.setVisible(true, VisibilityTransition.IMMEDIATE);
            }
        }

        refreshToolbarHeight();
    }

    private static boolean isAboutHome(final Tab tab) {
        return AboutPages.isAboutHome(tab.getURL());
    }

    @Override
    public boolean onSearchRequested() {
        enterEditingMode();
        return true;
    }

    @Override
    public boolean onContextItemSelected(MenuItem item) {
        final int itemId = item.getItemId();
        if (itemId == R.id.pasteandgo) {
            hideFirstrunPager(TelemetryContract.Method.CONTEXT_MENU);

            String text = Clipboard.getText(this);
            if (!TextUtils.isEmpty(text)) {
                loadUrlOrKeywordSearch(text);
                Telemetry.sendUIEvent(TelemetryContract.Event.LOAD_URL, TelemetryContract.Method.CONTEXT_MENU);
                Telemetry.sendUIEvent(TelemetryContract.Event.ACTION, TelemetryContract.Method.CONTEXT_MENU, "pasteandgo");
            }
            return true;
        }

        if (itemId == R.id.paste) {
            String text = Clipboard.getText(this);
            if (!TextUtils.isEmpty(text)) {
                enterEditingMode(text);
                showBrowserSearch();
                mBrowserSearch.filter(text, null);
                Telemetry.sendUIEvent(TelemetryContract.Event.ACTION, TelemetryContract.Method.CONTEXT_MENU, "paste");
            }
            return true;
        }

        if (itemId == R.id.subscribe) {
            // This can be selected from either the browser menu or the contextmenu, depending on the size and version (v11+) of the phone.
            Tab tab = Tabs.getInstance().getSelectedTab();
            if (tab != null && tab.hasFeeds()) {
                final GeckoBundle args = new GeckoBundle(1);
                args.putInt("tabId", tab.getId());
                EventDispatcher.getInstance().dispatch("Feeds:Subscribe", args);
            }
            return true;
        }

        if (itemId == R.id.add_search_engine) {
            // This can be selected from either the browser menu or the contextmenu, depending on the size and version (v11+) of the phone.
            Tab tab = Tabs.getInstance().getSelectedTab();
            if (tab != null && tab.hasOpenSearch()) {
                final GeckoBundle args = new GeckoBundle(1);
                args.putInt("tabId", tab.getId());
                EventDispatcher.getInstance().dispatch("SearchEngines:Add", args);
            }
            return true;
        }

        if (itemId == R.id.copyurl) {
            Tab tab = Tabs.getInstance().getSelectedTab();
            if (tab != null) {
                String url = ReaderModeUtils.stripAboutReaderUrl(tab.getURL());
                if (url != null) {
                    Clipboard.setText(this, url);
                    Telemetry.sendUIEvent(TelemetryContract.Event.ACTION, TelemetryContract.Method.CONTEXT_MENU, "copyurl");
                }
            }
            return true;
        }

        if (itemId == R.id.pin_to_top_sites) {
            final Tab selectedTab = Tabs.getInstance().getSelectedTab();
            if (selectedTab != null) {
                ThreadUtils.postToBackgroundThread(new Runnable() {
                    @Override
                    public void run() {
                        final ActivityStreamTelemetry.Extras.Builder telemetryExtraBuilder = ActivityStreamTelemetry.Extras.builder();
                        final BrowserDB db = BrowserDB.from(BrowserApp.this);
                        final ContentResolver cr = getContentResolver();
                        final String url = selectedTab.getURL();

                        final @StringRes int snackbarText;
                        if (!db.isPinnedForAS(cr, url)) {
                            db.pinSiteForAS(getContentResolver(), url, selectedTab.getTitle());
                            snackbarText = R.string.pinned_page_to_top_sites;
                            telemetryExtraBuilder.set(ActivityStreamTelemetry.Contract.ITEM, ActivityStreamTelemetry.Contract.ITEM_PIN);
                        } else {
                            db.unpinSiteForAS(getContentResolver(), url);
                            snackbarText = R.string.unpinned_page_from_top_sites;
                            telemetryExtraBuilder.set(ActivityStreamTelemetry.Contract.ITEM, ActivityStreamTelemetry.Contract.ITEM_UNPIN);
                        }

                        SnackbarBuilder.builder(BrowserApp.this)
                                .message(snackbarText)
                                .buildAndShow();

                        Telemetry.sendUIEvent(TelemetryContract.Event.ACTION, TelemetryContract.Method.MENU, // via browser menu.
                                telemetryExtraBuilder.build());
                    }
                });
            }
            return true;
        }

        if (itemId == R.id.add_to_launcher) {
            final Tab tab = Tabs.getInstance().getSelectedTab();
            if (tab == null) {
                return true;
            }

            final String url = tab.getURL();
            final String title = tab.getDisplayTitle();
            if (url == null || title == null) {
                return true;
            }

            ThreadUtils.postToBackgroundThread(new Runnable() {
                @Override
                public void run() {
                    GeckoApplication.createBrowserShortcut(title, url);
                }
            });

            Telemetry.sendUIEvent(TelemetryContract.Event.ACTION, TelemetryContract.Method.CONTEXT_MENU,
                getResources().getResourceEntryName(itemId));
            return true;
        }

        if (itemId == R.id.set_as_homepage) {
            final Tab tab = Tabs.getInstance().getSelectedTab();
            if (tab == null) {
                return true;
            }

            final String url = tab.getURL();
            if (url == null) {
                return true;
            }
            final SharedPreferences prefs = GeckoSharedPrefs.forProfile(this);
            final SharedPreferences.Editor editor = prefs.edit();
            editor.putString(GeckoPreferences.PREFS_HOMEPAGE, url);
            editor.apply();

            Telemetry.sendUIEvent(TelemetryContract.Event.ACTION, TelemetryContract.Method.CONTEXT_MENU,
                getResources().getResourceEntryName(itemId));
            return true;
        }

        return false;
    }

    @Override
    public void onDestroy() {
        if (isShutDownOrAbort()) {
            super.onDestroy();
            return;
        }

        if (mProgressView != null) {
            mProgressView.setDynamicToolbar(null);
        }

        mDynamicToolbar.destroy();

        final GeckoApplication app = (GeckoApplication) getApplication();
        app.getLightweightTheme().removeListener(this);

        AddonUICache.getInstance().onDestroyOptionsMenu();

        if (mBrowserToolbar != null)
            mBrowserToolbar.onDestroy();

        if (mFindInPageBar != null) {
            mFindInPageBar.onDestroy();
            mFindInPageBar = null;
        }

        if (mMediaCastingBar != null) {
            mMediaCastingBar.onDestroy();
            mMediaCastingBar = null;
        }

        if (mSharedPreferencesHelper != null) {
            mSharedPreferencesHelper.uninit();
            mSharedPreferencesHelper = null;
        }

        if (mReadingListHelper != null) {
            mReadingListHelper.uninit();
            mReadingListHelper = null;
        }

        if (mAccountsHelper != null) {
            mAccountsHelper.uninit();
            mAccountsHelper = null;
        }

        if (mExtensionPermissionsHelper != null) {
            mExtensionPermissionsHelper.uninit();
            mExtensionPermissionsHelper = null;
        }

        mSearchEngineManager.unregisterListeners();

        EventDispatcher.getInstance().unregisterGeckoThreadListener(this,
            "Search:Keyword",
            null);

        EventDispatcher.getInstance().unregisterUiThreadListener(this,
            "GeckoView:AccessibilityEnabled",
            "SearchEngines:Data",
            "Menu:Open",
            "LightweightTheme:Update",
            "Tab:Added",
            "CharEncoding:Data",
            "CharEncoding:State",
            "Settings:Show",
            "Sanitize:Finished",
            "Sanitize:OpenTabs",
            "NotificationSettings:FeatureTipsStatusUpdated",
            null);

        EventDispatcher.getInstance().unregisterBackgroundThreadListener(this,
            "Experiments:GetActive",
            "Experiments:SetOverride",
            "Experiments:ClearOverride",
            "Favicon:Request",
            "Feedback:MaybeLater",
            "Sanitize:ClearHistory",
            "Sanitize:ClearSyncedTabs",
            "Sanitize:Cache",
            "Telemetry:Gather",
            "Download:AndroidDownloadManager",
            "Website:AppInstalled",
            "Website:AppInstallFailed",
            "Website:Metadata",
            null);

        getAppEventDispatcher().unregisterUiThreadListener(this, "Prompt:ShowTop");

        if (AppConstants.MOZ_ANDROID_BEAM) {
            NfcAdapter nfc = NfcAdapter.getDefaultAdapter(this);
            if (nfc != null) {
                // null this out even though the docs say it's not needed,
                // because the source code looks like it will only do this
                // automatically on API 14+
                nfc.setNdefPushMessageCallback(null, this);
            }
        }

        for (final BrowserAppDelegate delegate : delegates) {
            delegate.onDestroy(this);
        }

        deleteTempFiles(getApplicationContext());

        NotificationHelper.destroy();
        GeckoNetworkManager.destroy();

        MmaDelegate.flushResources(this);

        super.onDestroy();
    }

    @Override
    protected void initializeChrome() {
        super.initializeChrome();

        mDoorHangerPopup.setAnchor(mBrowserToolbar.getDoorHangerAnchor());
        mDoorHangerPopup.setOnVisibilityChangeListener(this);

        if (mLayerView != null) {
            mLayerView.getDynamicToolbarAnimator().setToolbarChromeProxy(this);
        }
        setDynamicToolbarEnabled(mDynamicToolbar.isEnabled());

        // Intercept key events for gamepad shortcuts
        mLayerView.setOnKeyListener(this);

        // Initialize the actionbar menu items on startup for both large and small tablets
        if (HardwareUtils.isTablet()) {
            onCreatePanelMenu(Window.FEATURE_OPTIONS_PANEL, null);
            invalidateOptionsMenu();
        }
    }

    @Override
    public void onDoorHangerShow() {
        mDynamicToolbar.setVisible(true, VisibilityTransition.ANIMATE);
        super.onDoorHangerShow();
    }

    // ToolbarChromeProxy inteface
    @Override
    public Bitmap getBitmapOfToolbarChrome() {
        if (mBrowserChrome == null) {
            return null;
        }

        Bitmap bm = Bitmap.createBitmap(mBrowserChrome.getWidth(), mBrowserChrome.getHeight(), Bitmap.Config.ARGB_8888);
        Canvas canvas = new Canvas(bm);
        Drawable bgDrawable = mBrowserChrome.getBackground();
        if (bgDrawable != null) {
            bgDrawable.draw(canvas);
        } else {
            canvas.drawColor(Color.WHITE);
        }

        mBrowserChrome.draw(canvas);
        return bm;
    }

    @Override
    public boolean isToolbarChromeVisible() {
       return mBrowserChrome.getVisibility() == View.VISIBLE;
    }

    @Override
    public void toggleToolbarChrome(final boolean aShow) {
        if (aShow) {
            mBrowserChrome.setVisibility(View.VISIBLE);
        } else {
            // The chrome needs to be INVISIBLE instead of GONE so that
            // it will continue update when the layout changes. This
            // ensures the bitmap generated for the static toolbar
            // snapshot is the correct size.
            mBrowserChrome.setVisibility(View.INVISIBLE);
        }
    }

    public void refreshToolbarHeight() {
        ThreadUtils.assertOnUiThread();

        int height = 0;
        if (mBrowserChrome != null) {
            height = mBrowserChrome.getHeight();
        }

        mHomeScreenContainer.setPadding(0, height, 0, 0);

        if (mLayerView != null && height != mToolbarHeight) {
            mToolbarHeight = height;
            mLayerView.getDynamicToolbarAnimator().setMaxToolbarHeight(height);
            mDynamicToolbar.setVisible(true, VisibilityTransition.IMMEDIATE);
        }
    }

    @Override
    void toggleChrome(final boolean aShow) {
        if (mDynamicToolbar != null) {
            mDynamicToolbar.setVisible(aShow, VisibilityTransition.IMMEDIATE);
        }
        super.toggleChrome(aShow);
    }

    @Override
    void focusChrome() {
        if (mDynamicToolbar != null) {
            mDynamicToolbar.setVisible(true, VisibilityTransition.IMMEDIATE);
        }
        mActionBarFlipper.requestFocusFromTouch();

        super.focusChrome();
    }

    @Override
    public void refreshChrome() {
        invalidateOptionsMenu();

        if (mTabsPanel != null) {
            mTabsPanel.refresh();
        }

        if (mTabStrip != null) {
            mTabStrip.refresh();
        }

        mBrowserToolbar.refresh();
    }

    @Override // BundleEventListener
    public void handleMessage(final String event, final GeckoBundle message,
                              final EventCallback callback) {
        switch (event) {
            case "Gecko:Ready":
                EventDispatcher.getInstance().registerUiThreadListener(this, "Gecko:DelayedStartup");

                // Handle this message in GeckoApp, but also enable the Settings
                // menuitem, which is specific to BrowserApp.
                super.handleMessage(event, message, callback);

                final Menu menu = mMenu;
                ThreadUtils.postToUiThread(new Runnable() {
                    @Override
                    public void run() {
                        if (menu != null) {
                            menu.findItem(R.id.settings).setEnabled(true);
                            menu.findItem(R.id.help).setEnabled(true);
                        }
                    }
                });

                // Display notification for Mozilla data reporting, if data should be collected.
                if (AppConstants.MOZ_DATA_REPORTING &&
                        Restrictions.isAllowed(this, Restrictable.DATA_CHOICES)) {
                    DataReportingNotification.checkAndNotifyPolicy(this);
                }
                break;

            case "Gecko:DelayedStartup":
                EventDispatcher.getInstance().unregisterUiThreadListener(this, "Gecko:DelayedStartup");

                // Force tabs panel inflation once the initial pageload is finished.
                ensureTabsPanelExists();

                if (handleSearchWidgetIntent(safeStartingIntent.getUnsafe())) {
                    return;
                }

                if (AppConstants.MOZ_MEDIA_PLAYER) {
                    // Check if the fragment is already added. This should never be true
                    // here, but this is a nice safety check. If casting is disabled,
                    // these classes aren't built. We use reflection to initialize them.
                    final Class<?> mediaManagerClass = getMediaPlayerManager();

                    if (mediaManagerClass != null) {
                        try {
                            final String tag = "";
                            mediaManagerClass.getDeclaredField("MEDIA_PLAYER_TAG").get(tag);
                            Log.i(LOGTAG, "Found tag " + tag);
                            final Fragment frag = getSupportFragmentManager().findFragmentByTag(tag);
                            if (frag == null) {
                                final Method getInstance = mediaManagerClass.getMethod(
                                        "getInstance", (Class[]) null);
                                final Fragment mpm = (Fragment) getInstance.invoke(null);
                                getSupportFragmentManager().beginTransaction()
                                        .disallowAddToBackStack().add(mpm, tag).commit();
                            }
                        } catch (Exception ex) {
                            Log.e(LOGTAG, "Error initializing media manager", ex);
                        }
                    }
                }

                if (AppConstants.MOZ_STUMBLER_BUILD_TIME_ENABLED &&
                        Restrictions.isAllowed(this, Restrictable.DATA_CHOICES)) {
                    // Start (this acts as ping if started already) the stumbler lib; if
                    // the stumbler has queued data it will upload it.  Stumbler operates
                    // on its own thread, and startup impact is further minimized by
                    // delaying work (such as upload) a few seconds.  Avoid any potential
                    // startup CPU/thread contention by delaying the pref broadcast.
                    GeckoPreferences.broadcastStumblerPref(BrowserApp.this);
                }

                if (AppConstants.MOZ_ANDROID_DOWNLOAD_CONTENT_SERVICE &&
                        !IntentUtils.getIsInAutomationFromEnvironment(new SafeIntent(getIntent()))) {
                    // TODO: Better scheduling of DLC actions (Bug 1257492)
                    DlcSyncService.enqueueServiceWork(this);
                }

                break;

            case "GeckoView:AccessibilityEnabled":
                mDynamicToolbar.setAccessibilityEnabled(message.getBoolean("touchEnabled"));
                break;

            case "Menu:Open":
                if (mBrowserToolbar.isEditing()) {
                    mBrowserToolbar.cancelEdit();
                }
                openOptionsMenu();
                break;

            case "SearchEngines:Data":
                final GeckoBundle[] engines = message.getBundleArray("searchEngines");
                final int totalAddedSearchEngines = engines == null ? 0 : engines.length;
                GeckoSharedPrefs.forApp(getApplicationContext()).edit().putInt("android.not_a_preference.total_added_search_engines", totalAddedSearchEngines).apply();
               break;

            case "LightweightTheme:Update":
                mDynamicToolbar.setVisible(true, VisibilityTransition.ANIMATE);
                break;

            case "Search:Keyword":
                storeSearchQuery(message.getString("query"));
                recordSearch(GeckoSharedPrefs.forProfile(this), message.getString("identifier"),
                        TelemetryContract.Method.ACTIONBAR);
                break;

            case "Prompt:ShowTop":
                // Bring this activity to front so the prompt is visible..
                Intent bringToFrontIntent = new Intent();
                bringToFrontIntent.setClassName(AppConstants.ANDROID_PACKAGE_NAME,
                                                AppConstants.MOZ_ANDROID_BROWSER_INTENT_CLASS);
                bringToFrontIntent.setFlags(Intent.FLAG_ACTIVITY_REORDER_TO_FRONT);
                startActivity(bringToFrontIntent);
                break;

            case "Tab:Added":
                if (message.getBoolean("cancelEditMode")) {
                    // Set the target tab to null so it does not get selected (on editing
                    // mode exit) in lieu of the tab that we're going to open and select.
                    mTargetTabForEditingMode = null;
                    mBrowserToolbar.cancelEdit();
                }
                break;

            case "CharEncoding:Data":
                final GeckoBundle[] charsets = message.getBundleArray("charsets");
                final int selected = message.getInt("selected");

                final String[] titleArray = new String[charsets.length];
                final String[] codeArray = new String[charsets.length];
                for (int i = 0; i < charsets.length; i++) {
                    final GeckoBundle charset = charsets[i];
                    titleArray[i] = charset.getString("title");
                    codeArray[i] = charset.getString("code");
                }

                final AlertDialog.Builder dialogBuilder = new AlertDialog.Builder(this);
                dialogBuilder.setSingleChoiceItems(titleArray, selected,
                        new AlertDialog.OnClickListener() {
                            @Override
                            public void onClick(final DialogInterface dialog, final int which) {
                                final GeckoBundle data = new GeckoBundle(1);
                                data.putString("encoding", codeArray[which]);
                                EventDispatcher.getInstance().dispatch("CharEncoding:Set", data);
                                dialog.dismiss();
                            }
                        });
                dialogBuilder.setNegativeButton(R.string.button_cancel,
                        new AlertDialog.OnClickListener() {
                            @Override
                            public void onClick(final DialogInterface dialog, final int which) {
                                dialog.dismiss();
                            }
                        });
                dialogBuilder.show();
                break;

            case "CharEncoding:State":
                final boolean visible = "true".equals(message.getString("visible"));
                GeckoPreferences.setCharEncodingState(visible);
                if (mMenu != null) {
                    mMenu.findItem(R.id.char_encoding).setVisible(visible);
                }
                break;

            case "Experiments:GetActive":
                final List<String> experiments = SwitchBoard.getActiveExperiments(this);
                callback.sendSuccess(experiments.toArray(new String[experiments.size()]));
                break;

            case "Experiments:SetOverride":
                Experiments.setOverride(this, message.getString("name"),
                                        message.getBoolean("isEnabled"));
                break;

            case "Experiments:ClearOverride":
                Experiments.clearOverride(this, message.getString("name"));
                break;

            case "Favicon:Request":
                final String url = message.getString("url");
                final boolean shouldSkipNetwork = message.getBoolean("skipNetwork");

                if (TextUtils.isEmpty(url)) {
                    callback.sendError(null);
                    break;
                }

                Icons.with(this)
                        .pageUrl(url)
                        .privileged(false)
                        .skipNetworkIf(shouldSkipNetwork)
                        .executeCallbackOnBackgroundThread()
                        .build()
                        .execute(IconsHelper.createBase64EventCallback(callback));
                break;

            case "Feedback:MaybeLater":
                SharedPreferences settings = getPreferences(Activity.MODE_PRIVATE);
                settings.edit().putInt(getPackageName() + ".feedback_launch_count", 0).apply();
                break;

            case "Sanitize:Finished":
                if (message.getBoolean("shutdown", false)) {
                    // Gecko is shutting down and has called our sanitize handlers, so to make us
                    // appear more responsive, we can start shutting down the UI as well, even if
                    // that means that Android might kill our process before Gecko has fully exited.

                    // There is at least one exception, though: If we want to dump a captured
                    // profile to disk, Gecko must be able to fully shutdown, so we only kill the UI
                    // later on, in response to the Gecko thread exiting.
                    if (!mDumpProfileOnShutdown) {
                        finishAndShutdown(/* restart */ false);
                    }
                }
                break;

            case "Sanitize:OpenTabs":
                Tabs.getInstance().closeAllTabs();
                callback.sendSuccess(null);
                break;

            case "Sanitize:ClearHistory":
                BrowserDB.from(getProfile()).clearHistory(
                        getContentResolver(), message.getBoolean("clearSearchHistory", false));
                callback.sendSuccess(null);
                break;

            case "Sanitize:Cache":
                final File cacheFolder = new File(getCacheDir(), FileUtils.CONTENT_TEMP_DIRECTORY);
                // file.delete() throws an exception if the path does not exists
                // e.g you can get in this scenario after two cache clearing in a row
                if (cacheFolder.exists()) {
                    FileUtils.delTree(cacheFolder, null, true);
                    // now we can delete the folder
                    cacheFolder.delete();
                }
                callback.sendSuccess(null);
                break;

            case "Sanitize:ClearSyncedTabs":
                FennecTabsRepository.deleteNonLocalClientsAndTabs(this);
                callback.sendSuccess(null);
                break;

            case "Settings:Show":
                final Intent settingsIntent = new Intent(this, GeckoPreferences.class);
                final String resource = message.getString(GeckoPreferences.INTENT_EXTRA_RESOURCES);

                GeckoPreferences.setResourceToOpen(settingsIntent, resource);
                startActivityForResult(settingsIntent, ACTIVITY_REQUEST_PREFERENCES);

                // Don't use a transition to settings if we're on a device where that
                // would look bad.
                if (HardwareUtils.IS_KINDLE_DEVICE) {
                    overridePendingTransition(0, 0);
                }
                break;

            case "Telemetry:Gather":
                final BrowserDB db = BrowserDB.from(getProfile());
                final ContentResolver cr = getContentResolver();

                Telemetry.addToHistogram("PLACES_PAGES_COUNT", db.getCount(cr, "history"));
                Telemetry.addToHistogram("FENNEC_BOOKMARKS_COUNT", db.getCount(cr, "bookmarks"));
                Telemetry.addToHistogram("BROWSER_IS_USER_DEFAULT",
                        (isDefaultBrowser(Intent.ACTION_VIEW) ? 1 : 0));
                Telemetry.addToHistogram("FENNEC_CUSTOM_HOMEPAGE",
                        (Tabs.hasHomepage(this) ? 1 : 0));

                final SharedPreferences prefs = GeckoSharedPrefs.forProfile(this);
                final boolean hasCustomHomepanels =
                        prefs.contains(HomeConfigPrefsBackend.PREFS_CONFIG_KEY) ||
                        prefs.contains(HomeConfigPrefsBackend.PREFS_CONFIG_KEY_OLD);
                Telemetry.addToHistogram("FENNEC_HOMEPANELS_CUSTOM", hasCustomHomepanels ? 1 : 0);

                Telemetry.addToHistogram("FENNEC_READER_VIEW_CACHE_SIZE",
                        SavedReaderViewHelper.getSavedReaderViewHelper(this)
                                             .getDiskSpacedUsedKB());

                if (Versions.feature16Plus) {
                    Telemetry.addToHistogram("BROWSER_IS_ASSIST_DEFAULT",
                            (isDefaultBrowser(Intent.ACTION_ASSIST) ? 1 : 0));
                }

                Telemetry.addToHistogram("FENNEC_ORBOT_INSTALLED",
                    ContextUtils.isPackageInstalled(this, "org.torproject.android") ? 1 : 0);
                break;

            case "Website:AppInstalled":
                final String name = message.getString("name");
                final String startUrl = message.getString("start_url");
                final String manifestPath = message.getString("manifest_path");
                final String manifestUrl = message.getString("manifest_url");
                final LoadFaviconResult loadIconResult = FaviconDecoder
                    .decodeDataURI(this, message.getString("icon"));
                if (loadIconResult != null) {
                    final Bitmap icon = loadIconResult
                        .getBestBitmap(GeckoAppShell.getPreferredIconSize());
                    GeckoApplication.createAppShortcut(name, startUrl, manifestPath, manifestUrl, icon);

                    Telemetry.sendUIEvent(TelemetryContract.Event.ACTION, TelemetryContract.Method.PAGEACTION, PwaConfirm.TELEMETRY_EXTRA_ADDED);

                } else {
                    Log.e(LOGTAG, "Failed to load icon!");
                }

                break;

            case "Website:AppInstallFailed":
                final String title = message.getString("title");
                final String bookmarkUrl = message.getString("url");
                GeckoApplication.createBrowserShortcut(title, bookmarkUrl);
                break;

<<<<<<< HEAD
            case "Updater:Launch":
                /**
                 * Launch UI that lets the user update Firefox.
                 *
                 * This depends on the current channel: Release and Beta both direct to
                 * the Google Play Store. If updating is enabled, Aurora, Nightly, and
                 * custom builds open about:waterfox, which provides an update interface.
                 *
                 * If updating is not enabled, this simply logs an error.
                 */
                if (AppConstants.RELEASE_OR_BETA) {
                    Intent intent = new Intent(Intent.ACTION_VIEW);
                    intent.setData(Uri.parse("market://details?id=" + getPackageName()));
                    startActivity(intent);
                    break;
                }

                if (AppConstants.MOZ_UPDATER) {
                    Tabs.getInstance().loadUrlInTab(AboutPages.FIREFOX);
                    break;
                }

                Log.w(LOGTAG, "No candidate updater found; ignoring launch request.");
                break;

=======
>>>>>>> 934b6cb2
            case "Download:AndroidDownloadManager":
                // Downloading via Android's download manager
                final String uri = message.getString("uri");
                final String filename = message.getString("filename");
                final String mimeType = message.getString("mimeType");

                final DownloadManager.Request request = new DownloadManager.Request(Uri.parse(uri));
                request.setMimeType(mimeType);

                try {
                    request.setDestinationInExternalPublicDir(
                            Environment.DIRECTORY_DOWNLOADS, filename);
                } catch (IllegalStateException e) {
                    Log.e(LOGTAG, "Cannot create download directory");
                    break;
                }

                request.allowScanningByMediaScanner();
                request.setNotificationVisibility(
                        DownloadManager.Request.VISIBILITY_VISIBLE_NOTIFY_COMPLETED);
                request.addRequestHeader("User-Agent", HardwareUtils.isTablet() ?
                        AppConstants.USER_AGENT_FENNEC_TABLET :
                        AppConstants.USER_AGENT_FENNEC_MOBILE);

                try {
                    DownloadManager manager = (DownloadManager)
                            getSystemService(Context.DOWNLOAD_SERVICE);
                    manager.enqueue(request);
                } catch (RuntimeException e) {
                    Log.e(LOGTAG, "Download failed: " + e);
                }
                break;

            case "Website:Metadata":
                final String location = message.getString("location");
                final boolean hasImage = message.getBoolean("hasImage");
                final String metadata = message.getString("metadata");

                final ContentProviderClient contentProviderClient = getContentResolver()
                        .acquireContentProviderClient(BrowserContract.PageMetadata.CONTENT_URI);
                if (contentProviderClient == null) {
                    Log.w(LOGTAG, "Failed to obtain content provider client for: " +
                                  BrowserContract.PageMetadata.CONTENT_URI);
                    return;
                }
                try {
                    GlobalPageMetadata.getInstance().add(
                            BrowserDB.from(getProfile()),
                            contentProviderClient,
                            location, hasImage, metadata);
                } finally {
                    contentProviderClient.release();
                }

                break;

            case "NotificationSettings:FeatureTipsStatusUpdated":
                if (message.getBoolean("isMmaEnabled")) {
                    initSwitchboardAndMma(this, safeStartingIntent, isInAutomation);
                } else {
                    MmaDelegate.stop();
                }
                break;

            default:
                super.handleMessage(event, message, callback);
                break;
        }
    }

    /**
     * Use a dummy Intent to do a default browser check.
     *
     * @return true if this package is the default browser on this device, false otherwise.
     */
    private boolean isDefaultBrowser(String action) {
        final Intent viewIntent = new Intent(action, Uri.parse("http://www.mozilla.org"));
        final ResolveInfo info = getPackageManager().resolveActivity(viewIntent, PackageManager.MATCH_DEFAULT_ONLY);
        if (info == null) {
            // No default is set
            return false;
        }

        final String packageName = info.activityInfo.packageName;
        return (TextUtils.equals(packageName, getPackageName()));
    }

    @Override
    public void addTab(final int flags) {
        if ((flags & Tabs.LOADURL_PRIVATE) == 0) {
            MmaDelegate.track(NEW_TAB);
        }
        Tabs.getInstance().addTab(flags);
    }

    @Override
    public void addTab() {
        addTab(Tabs.LOADURL_NONE);
    }

    @Override
    public void addPrivateTab() {
        Tabs.getInstance().addPrivateTab();
    }

    @Override
    public void showNormalTabs() {
        showTabs(TabsPanel.Panel.NORMAL_TABS);
    }

    @Override
    public void showPrivateTabs() {
        showTabs(TabsPanel.Panel.PRIVATE_TABS);
    }
    /**
    * Ensure the TabsPanel view is properly inflated and returns
    * true when the view has been inflated, false otherwise.
    */
    private boolean ensureTabsPanelExists() {
        if (mTabsPanel != null) {
            return false;
        }

        ViewStub tabsPanelStub = (ViewStub) findViewById(R.id.tabs_panel);
        mTabsPanel = (TabsPanel) tabsPanelStub.inflate();

        mTabsPanel.setTabsLayoutChangeListener(this);

        return true;
    }

    private void showTabs(final TabsPanel.Panel panel) {
        if (Tabs.getInstance().getDisplayCount() == 0)
            return;

        hideFirstrunPager(TelemetryContract.Method.BUTTON);

        if (ensureTabsPanelExists()) {
            // If we've just inflated the tabs panel, only show it once the current
            // layout pass is done to avoid displayed temporary UI states during
            // relayout.
            ViewTreeObserver vto = mTabsPanel.getViewTreeObserver();
            if (vto.isAlive()) {
                vto.addOnGlobalLayoutListener(new ViewTreeObserver.OnGlobalLayoutListener() {
                    @Override
                    public void onGlobalLayout() {
                        mTabsPanel.getViewTreeObserver().removeGlobalOnLayoutListener(this);
                        showTabs(panel);
                    }
                });
            }
        } else {
            if (mDoorHangerPopup != null) {
                mDoorHangerPopup.disable();
            }
            if (mTabStrip != null) {
                mTabStrip.tabStripIsCovered(true);
            }
            mTabsPanel.show(panel);

            // Hide potentially visible "find in page" bar (Bug 1177338)
            mFindInPageBar.hide();

            for (final BrowserAppDelegate delegate : delegates) {
                delegate.onTabsTrayShown(this, mTabsPanel);
            }
        }

        // Set status bar color with tabs tray background color.
        WindowUtil.setTabsTrayStatusBarColor(this);
    }

    @Override
    public void hideTabs() {
        mTabsPanel.hide();
        if (mTabStrip != null) {
            mTabStrip.tabStripIsCovered(false);
        }
        if (mDoorHangerPopup != null) {
            mDoorHangerPopup.enable();
        }

        for (final BrowserAppDelegate delegate : delegates) {
            delegate.onTabsTrayHidden(this, mTabsPanel);
        }

        refreshStatusBarColor();
    }

    @Override
    public boolean autoHideTabs() {
        if (areTabsShown()) {
            hideTabs();
            return true;
        }
        return false;
    }

    public boolean areTabsShown() {
        return (mTabsPanel != null && mTabsPanel.isShown());
    }

    @TargetApi(Build.VERSION_CODES.JELLY_BEAN)
    @Override
    public void onTabsLayoutChange(int width, int height) {
        int animationLength = TABS_ANIMATION_DURATION;

        if (mMainLayoutAnimator != null) {
            animationLength = Math.max(1, animationLength - (int)mMainLayoutAnimator.getRemainingTime());
            mMainLayoutAnimator.stop(false);
        }

        if (areTabsShown()) {
            mTabsPanel.setDescendantFocusability(ViewGroup.FOCUS_AFTER_DESCENDANTS);
            // Hide the web content from accessibility tools even though it's visible
            // so that you can't examine it as long as the tabs are being shown.
            if (Versions.feature16Plus) {
                mLayerView.setImportantForAccessibility(View.IMPORTANT_FOR_ACCESSIBILITY_NO);
            }
        } else {
            if (Versions.feature16Plus) {
                mLayerView.setImportantForAccessibility(View.IMPORTANT_FOR_ACCESSIBILITY_YES);
            }
        }

        mMainLayoutAnimator = new PropertyAnimator(animationLength, sTabsInterpolator);
        mMainLayoutAnimator.addPropertyAnimationListener(this);
        mMainLayoutAnimator.attach(mMainLayout,
                                   PropertyAnimator.Property.SCROLL_Y,
                                   -height);

        mTabsPanel.prepareTabsAnimation(mMainLayoutAnimator);
        mBrowserToolbar.triggerTabsPanelTransition(mMainLayoutAnimator, areTabsShown());

        // If the tabs panel is animating onto the screen, pin the dynamic
        // toolbar.
        if (mDynamicToolbar.isEnabled()) {
            if (width > 0 && height > 0) {
                mDynamicToolbar.setPinned(true, PinReason.RELAYOUT);
                mDynamicToolbar.setVisible(true, VisibilityTransition.ANIMATE);
            } else {
                mDynamicToolbar.setPinned(false, PinReason.RELAYOUT);
            }
        }

        mMainLayoutAnimator.start();
    }

    @Override
    public void onPropertyAnimationStart() {
    }

    @Override
    public void onPropertyAnimationEnd() {
        if (!areTabsShown()) {
            mTabsPanel.setVisibility(View.INVISIBLE);
            mTabsPanel.setDescendantFocusability(ViewGroup.FOCUS_BLOCK_DESCENDANTS);
        } else {
            // Cancel editing mode to return to page content when the TabsPanel closes. We cancel
            // it here because there are graphical glitches if it's canceled while it's visible.
            mBrowserToolbar.cancelEdit();
        }

        mTabsPanel.finishTabsAnimation();

        mMainLayoutAnimator = null;
    }

    @Override
    public void onSaveInstanceState(Bundle outState) {
        super.onSaveInstanceState(outState);
        mDynamicToolbar.onSaveInstanceState(outState);
        outState.putInt(STATE_ABOUT_HOME_TOP_PADDING, mHomeScreenContainer.getPaddingTop());

        // Under key “android:viewHierarchyState” the OS stores another object of type Bundle.
        // This bundle stores the state of the view which is in a SparseArray that can grow pretty big.
        // This in some cases can lead to TransactionTooLargeException as per
        // [https://developer.android.com/reference/android/os/TransactionTooLargeException] it's
        // specified that the limit is fixed to 1MB per process.
        if (getBundleSizeInBytes(outState) > MAX_BUNDLE_SIZE_BYTES) {
            outState.remove("android:viewHierarchyState");
        }
    }

    /**
     * Attempts to switch to an open tab with the given URL.
     * <p>
     * If the tab exists, this method cancels any in-progress editing as well as
     * calling {@link Tabs#selectTab(int)}.
     *
     * @param url of tab to switch to.
     * @param flags to obey: if {@link OnUrlOpenListener.Flags#ALLOW_SWITCH_TO_TAB}
     *        is not present, return false.
     * @return true if we successfully switched to a tab, false otherwise.
     */
    private boolean maybeSwitchToTab(String url, EnumSet<OnUrlOpenListener.Flags> flags) {
        if (!flags.contains(OnUrlOpenListener.Flags.ALLOW_SWITCH_TO_TAB)) {
            return false;
        }

        final boolean isPrivate = mBrowserToolbar.isPrivateMode();
        final Tabs tabs = Tabs.getInstance();
        final Tab tab;

        if (AboutPages.isAboutReader(url)) {
            tab = tabs.getFirstReaderTabForUrl(url, isPrivate);
        } else {
            tab = tabs.getFirstTabForUrl(url, isPrivate);
        }

        if (tab == null) {
            return false;
        }

        return maybeSwitchToTab(tab.getId());
    }

    /**
     * Attempts to switch to an open tab with the given unique tab ID.
     * <p>
     * If the tab exists, this method cancels any in-progress editing as well as
     * calling {@link Tabs#selectTab(int)}.
     *
     * @param id of tab to switch to.
     * @return true if we successfully switched to the tab, false otherwise.
     */
    private boolean maybeSwitchToTab(int id) {
        final Tabs tabs = Tabs.getInstance();
        final Tab tab = tabs.getTab(id);

        if (tab == null) {
            return false;
        }

        final Tab oldTab = tabs.getSelectedTab();
        if (oldTab != null) {
            oldTab.setIsEditing(false);
        }

        // Set the target tab to null so it does not get selected (on editing
        // mode exit) in lieu of the tab we are about to select.
        mTargetTabForEditingMode = null;
        tabs.selectTab(tab.getId());

        mBrowserToolbar.cancelEdit();

        return true;
    }

    public void openUrlAndStopEditing(String url) {
        openUrlAndStopEditing(url, null, null, false);
    }

    private void openUrlAndStopEditingWithReferrer(final String url, final String referrerUri) {
        openUrlAndStopEditing(url, null, referrerUri, false);
    }

    private void openUrlAndStopEditing(String url, String searchEngine) {
        openUrlAndStopEditing(url, searchEngine, null, false);
    }

    private void openUrlAndStopEditing(String url, String searchEngine, @Nullable final String referrerUri,
            boolean newTab) {
        int flags = Tabs.LOADURL_NONE;
        if (newTab) {
            flags |= Tabs.LOADURL_NEW_TAB;
            if (Tabs.getInstance().getSelectedTab().isPrivate()) {
                flags |= Tabs.LOADURL_PRIVATE;
            }
        }

        Tabs.getInstance().loadUrl(url, searchEngine, referrerUri, Tabs.INVALID_TAB_ID, null, flags);

        mBrowserToolbar.cancelEdit();
    }

    private boolean isHomePagerVisible() {
        return (mHomeScreen != null && mHomeScreen.isVisible()
                && mHomeScreenContainer != null && mHomeScreenContainer.getVisibility() == View.VISIBLE);
    }

    private SplashScreen getSplashScreen() {
        final ViewGroup main = (ViewGroup) findViewById(R.id.gecko_layout);
        final View splashLayout = LayoutInflater.from(this).inflate(R.layout.splash_screen, main);
        return (SplashScreen) splashLayout.findViewById(R.id.splash_root);
    }

    /**
     * Enters editing mode with the current tab's URL. There might be no
     * tabs loaded by the time the user enters editing mode e.g. just after
     * the app starts. In this case, we simply fallback to an empty URL.
     */
    private void enterEditingMode() {
        String url = "";
        String telemetryMsg = "urlbar-empty";

        final Tab tab = Tabs.getInstance().getSelectedTab();
        if (tab != null) {
            final String userSearchTerm = tab.getUserRequested();
            final String tabURL = tab.getURL();

            // Check to see if there's a user-entered search term,
            // which we save whenever the user performs a search.
            if (!TextUtils.isEmpty(userSearchTerm)) {
                url = userSearchTerm;
                telemetryMsg = "urlbar-userentered";
            } else if (!TextUtils.isEmpty(tabURL)) {
                url = tabURL;
                telemetryMsg = "urlbar-url";
                if (splashScreen != null) {
                    splashScreen.setVisibility(View.GONE);
                }
            }
        }

        enterEditingMode(url);
        Telemetry.sendUIEvent(TelemetryContract.Event.SHOW, TelemetryContract.Method.ACTIONBAR, telemetryMsg);
    }

    /**
     * Enters editing mode with the specified URL. If a null
     * url is given, the empty String will be used instead.
     */
    private void enterEditingMode(@NonNull String url) {
        hideFirstrunPager(TelemetryContract.Method.ACTIONBAR);

        if (mBrowserToolbar.isEditing() || mBrowserToolbar.isAnimating()) {
            return;
        }

        final Tab selectedTab = Tabs.getInstance().getSelectedTab();
        final String panelId;
        if (selectedTab != null) {
            mTargetTabForEditingMode = selectedTab.getId();
            panelId = selectedTab.getMostRecentHomePanel();
        } else {
            mTargetTabForEditingMode = null;
            panelId = null;
        }

        final PropertyAnimator animator = new PropertyAnimator(250);
        animator.setUseHardwareLayer(false);

        mBrowserToolbar.startEditing(url, animator);

        showHomePagerWithAnimator(panelId, null, animator);

        animator.start();
        Telemetry.startUISession(TelemetryContract.Session.AWESOMESCREEN);
    }

    /**
     * @return True if editing mode was successfully committed.
     */
    private boolean commitEditingMode() {
        if (!mBrowserToolbar.isEditing()) {
            return false;
        }

        Telemetry.stopUISession(TelemetryContract.Session.AWESOMESCREEN,
                                TelemetryContract.Reason.COMMIT);

        final String url = mBrowserToolbar.commitEdit();

        // HACK: We don't know the url that will be loaded when hideHomePager is initially called
        // in BrowserToolbar's onStopEditing listener so on the awesomescreen, hideHomePager will
        // use the url "about:home" and return without taking any action. hideBrowserSearch is
        // then called, but since hideHomePager changes both HomePager and LayerView visibility
        // and exited without taking an action, no Views are displayed and graphical corruption is
        // visible instead.
        //
        // Here we call hideHomePager for the second time with the URL to be loaded so that
        // hideHomePager is called with the correct state for the upcoming page load.
        //
        // Expected to be fixed by bug 915825.
        hideHomePager(url);
        loadUrlOrKeywordSearch(url);
        clearSelectedTabApplicationId();

        return true;
    }

    private void clearSelectedTabApplicationId() {
        final Tab selected = Tabs.getInstance().getSelectedTab();
        if (selected != null) {
            selected.setApplicationId(null);
        }
    }

    private void loadUrlOrKeywordSearch(final String url) {
        // Don't do anything if the user entered an empty URL.
        if (TextUtils.isEmpty(url)) {
            return;
        }

        // If the URL doesn't look like a search query, just load it.
        if (!StringUtils.isSearchQuery(url, true)) {
            Tabs.getInstance().loadUrl(url, Tabs.LOADURL_USER_ENTERED);
            Telemetry.sendUIEvent(TelemetryContract.Event.LOAD_URL, TelemetryContract.Method.ACTIONBAR, "user");
            return;
        }

        // Otherwise, check for a bookmark keyword.
        final SharedPreferences sharedPrefs = GeckoSharedPrefs.forProfile(this);
        final BrowserDB db = BrowserDB.from(getProfile());
        ThreadUtils.postToBackgroundThread(new Runnable() {
            @Override
            public void run() {
                final String keyword;
                final String keywordSearch;

                final int index = url.indexOf(" ");
                if (index == -1) {
                    keyword = url;
                    keywordSearch = "";
                } else {
                    keyword = url.substring(0, index);
                    keywordSearch = url.substring(index + 1);
                }

                final String keywordUrl = db.getUrlForKeyword(getContentResolver(), keyword);

                // If there isn't a bookmark keyword, or if there is no search query
                // within the keywordURL, yet one is provided, load the url.
                // This may result in a query using the default search engine.
                if (TextUtils.isEmpty(keywordUrl) ||
                        (!TextUtils.isEmpty(keywordSearch) && !StringUtils.queryExists(keywordUrl))) {
                    Tabs.getInstance().loadUrl(url, Tabs.LOADURL_USER_ENTERED);
                    Telemetry.sendUIEvent(TelemetryContract.Event.LOAD_URL, TelemetryContract.Method.ACTIONBAR, "user");
                    return;
                }

                // Otherwise, construct a search query from the bookmark keyword.
                // Replace lower case bookmark keywords with URLencoded search query or
                // replace upper case bookmark keywords with un-encoded search query.
                // This makes it match the same behaviour as on Firefox for the desktop.
                final String searchUrl = keywordUrl.replace("%s", URLEncoder.encode(keywordSearch)).replace("%S", keywordSearch);

                Tabs.getInstance().loadUrl(searchUrl, Tabs.LOADURL_USER_ENTERED);
                Telemetry.sendUIEvent(TelemetryContract.Event.LOAD_URL,
                                      TelemetryContract.Method.ACTIONBAR,
                                      "keyword");
            }
        });
    }

    /**
     * Records in telemetry that a search has occurred.
     *
     * @param where where the search was started from
     */
    private static void recordSearch(@NonNull final SharedPreferences prefs, @NonNull final String engineIdentifier,
            @NonNull final TelemetryContract.Method where) {
        // We could include the engine identifier as an extra but we'll
        // just capture that with core ping telemetry (bug 1253319).
        Telemetry.sendUIEvent(TelemetryContract.Event.SEARCH, where);
        SearchCountMeasurements.incrementSearch(prefs, engineIdentifier, where.toString());
    }

    /**
     * Store search query in SearchHistoryProvider.
     *
     * @param query
     *        a search query to store. We won't store empty queries.
     */
    private void storeSearchQuery(final String query) {
        if (TextUtils.isEmpty(query)) {
            return;
        }

        // Filter out URLs and long suggestions
        if (query.length() > 50 || Pattern.matches("^(https?|ftp|file)://.*", query)) {
            return;
        }

        final GeckoProfile profile = getProfile();
        // Don't bother storing search queries in guest mode
        if (profile.inGuestMode()) {
            return;
        }

        final BrowserDB db = BrowserDB.from(profile);
        ThreadUtils.postToBackgroundThread(new Runnable() {
            @Override
            public void run() {
                db.getSearches().insert(getContentResolver(), query);
            }
        });
    }

    void filterEditingMode(String searchTerm, AutocompleteHandler handler) {
        if (TextUtils.isEmpty(searchTerm)) {
            hideBrowserSearch();
        } else {
            showBrowserSearch();
            mBrowserSearch.filter(searchTerm, handler);
        }
    }

    /**
     * Selects the target tab for editing mode. This is expected to be the tab selected on editing
     * mode entry, unless it is subsequently overridden.
     *
     * A background tab may be selected while editing mode is active (e.g. popups), causing the
     * new url to load in the newly selected tab. Call this method on editing mode exit to
     * mitigate this.
     *
     * Note that this method is disabled for new tablets because we can see the selected tab in the
     * tab strip and, when the selected tab changes during editing mode as in this hack, the
     * temporarily selected tab is visible to users.
     */
    private void selectTargetTabForEditingMode() {
        if (HardwareUtils.isTablet()) {
            return;
        }

        if (mTargetTabForEditingMode != null) {
            Tabs.getInstance().selectTab(mTargetTabForEditingMode);
        }

        mTargetTabForEditingMode = null;
    }

    /**
     * Shows or hides the home pager for the given tab.
     */
    private void updateHomePagerForTab(Tab tab) {
        // Don't change the visibility of the home pager if we're in editing mode.
        if (mBrowserToolbar.isEditing()) {
            return;
        }

        // History will only store that we were visiting about:home, however the specific panel
        // isn't stored. (We are able to navigate directly to homepanels using an about:home?panel=...
        // URL, but the reverse doesn't apply: manually switching panels doesn't update the URL.)
        // Hence we need to restore the panel, in addition to panel state, here.
        if (isAboutHome(tab)) {
            // For some reason(e.g. from SearchWidget) we are showing the splash schreen.
            // If we are not waiting for the onboarding screens we should hide it now.
            if (!mOnboardingHelper.isPreparing() &&
                    splashScreen != null &&
                    splashScreen.getVisibility() == View.VISIBLE) {
                // Below line will be run when LOCATION_CHANGE. Which means the page load is almost completed.
                splashScreen.hide();
            }

            String panelId = AboutPages.getPanelIdFromAboutHomeUrl(tab.getURL());
            Bundle panelRestoreData = null;
            if (panelId == null) {
                // No panel was specified in the URL. Try loading the most recent
                // home panel for this tab.
                // Note: this isn't necessarily correct. We don't update the URL when we switch tabs.
                // If a user explicitly navigated to about:reader?panel=FOO, and then switches
                // to panel BAR, the history URL still contains FOO, and we restore to FOO. In most
                // cases however we aren't supplying a panel ID in the URL so this code still works
                // for most cases.
                // We can't fix this directly since we can't ignore the panelId if we're explicitly
                // loading a specific panel, and we currently can't distinguish between loading
                // history, and loading new pages, see Bug 1268887
                panelId = tab.getMostRecentHomePanel();
                panelRestoreData = tab.getMostRecentHomePanelData();
            } else if (panelId.equals(HomeConfig.getIdForBuiltinPanelType(PanelType.DEPRECATED_RECENT_TABS))) {
                // Redirect to the Combined History panel.
                panelId = HomeConfig.getIdForBuiltinPanelType(PanelType.COMBINED_HISTORY);
                panelRestoreData = new Bundle();
                // Jump directly to the Recent Tabs subview of the Combined History panel.
                panelRestoreData.putBoolean("goToRecentTabs", true);
            }
            showHomePager(panelId, panelRestoreData);

            if (mDynamicToolbar.isEnabled()) {
                mDynamicToolbar.setVisible(true, VisibilityTransition.ANIMATE);
            }
            showSplashScreen = false;
        } else {
            // The tab going to load is not about page. It's a web page.
            // If showSplashScreen is true, it means the app is first launched. We want to show the SlashScreen
            // But if GeckoThread.isRunning, the will be 0 sec for web rendering.
            // In that case, we don't want to show the SlashScreen/
            if (showSplashScreen && !GeckoThread.isRunning()) {
                if (splashScreen == null) {
                    splashScreen = getSplashScreen();
                }

                showSplashScreen = false;
            } else if (splashScreen != null) {
                // Below line will be run when LOCATION_CHANGE. Which means the page load is almost completed.
                splashScreen.hide();
            }
            hideHomePager();
        }
    }

    @Override
    public void onLocaleReady(final String locale) {
        Log.d(LOGTAG, "onLocaleReady: " + locale);
        super.onLocaleReady(locale);

        HomePanelsManager.getInstance().onLocaleReady(locale);
        mBrowserToolbar.onLocaleReady(locale);

        if (mMenu != null) {
            mMenu.clear();
            onCreateOptionsMenu(mMenu);
        }
    }

    @Override
    public void onActivityResult(int requestCode, int resultCode, Intent data) {
        Log.d(LOGTAG, "onActivityResult: " + requestCode + ", " + resultCode + ", " + data);
        switch (requestCode) {
            case ACTIVITY_REQUEST_PREFERENCES:
                // We just returned from preferences. If our locale changed,
                // we need to redisplay at this point, and do any other browser-level
                // bookkeeping that we associate with a locale change.
                if (resultCode != GeckoPreferences.RESULT_CODE_LOCALE_DID_CHANGE) {
                    Log.d(LOGTAG, "No locale change returning from preferences; nothing to do.");
                    return;
                }

                ThreadUtils.postToBackgroundThread(new Runnable() {
                    @Override
                    public void run() {
                        final LocaleManager localeManager = BrowserLocaleManager.getInstance();
                        final Locale locale = localeManager.getCurrentLocale(getApplicationContext());
                        Log.d(LOGTAG, "Read persisted locale " + locale);
                        if (locale == null) {
                            return;
                        }
                        onLocaleChanged(Locales.getLanguageTag(locale));
                    }
                });
                break;

            case ACTIVITY_REQUEST_TAB_QUEUE:
                TabQueueHelper.processTabQueuePromptResponse(resultCode, this);
                break;

            default:
                for (final BrowserAppDelegate delegate : delegates) {
                    delegate.onActivityResult(this, requestCode, resultCode, data);
                }

                super.onActivityResult(requestCode, resultCode, data);
        }
    }

    private void showHomePager(String panelId, Bundle panelRestoreData) {
        showHomePagerWithAnimator(panelId, panelRestoreData, null);
    }

    private void showHomePagerWithAnimator(String panelId, Bundle panelRestoreData, PropertyAnimator animator) {
        if (isHomePagerVisible()) {
            // Home pager already visible, make sure it shows the correct panel.
            mHomeScreen.showPanel(panelId, panelRestoreData);
            return;
        }

        // This must be called before the dynamic toolbar is set visible because it calls
        // FormAssistPopup.onMetricsChanged, which queues a runnable that undoes the effect of hide.
        // With hide first, onMetricsChanged will return early instead.
        mFormAssistPopup.hide();
        mFindInPageBar.hide();

        // Refresh toolbar height to possibly restore the toolbar padding
        refreshToolbarHeight();

        // Show the toolbar before hiding about:home so the
        // onMetricsChanged callback still works.
        if (mDynamicToolbar.isEnabled()) {
            mDynamicToolbar.setVisible(true, VisibilityTransition.IMMEDIATE);
        }

        if (mHomeScreen == null) {
            if (ActivityStream.isEnabled(this) &&
                !ActivityStream.isHomePanel()) {
                final ViewStub asStub = (ViewStub) findViewById(R.id.activity_stream_stub);
                mHomeScreen = (HomeScreen) asStub.inflate();
            } else {
                final ViewStub homePagerStub = (ViewStub) findViewById(R.id.home_pager_stub);
                mHomeScreen = (HomeScreen) homePagerStub.inflate();

                // For now these listeners are HomePager specific. In future we might want
                // to have a more abstracted data storage, with one Bundle containing all
                // relevant restore data.
                mHomeScreen.setOnPanelChangeListener(new HomeScreen.OnPanelChangeListener() {
                    @Override
                    public void onPanelSelected(String panelId) {
                        final Tab currentTab = Tabs.getInstance().getSelectedTab();
                        if (currentTab != null) {
                            currentTab.setMostRecentHomePanel(panelId);
                        }
                    }
                });

                // Set this listener to persist restore data (via the Tab) every time panel state changes.
                mHomeScreen.setPanelStateChangeListener(new HomeFragment.PanelStateChangeListener() {
                    @Override
                    public void onStateChanged(Bundle bundle) {
                        final Tab currentTab = Tabs.getInstance().getSelectedTab();
                        if (currentTab != null) {
                            currentTab.setMostRecentHomePanelData(bundle);
                        }
                    }

                    @Override
                    public void setCachedRecentTabsCount(int count) {
                        mCachedRecentTabsCount = count;
                    }

                    @Override
                    public int getCachedRecentTabsCount() {
                        return mCachedRecentTabsCount;
                    }
                });
            }

            // Don't show the banner in guest mode.
            if (!Restrictions.isUserRestricted()) {
                final ViewStub homeBannerStub = (ViewStub) findViewById(R.id.home_banner_stub);
                final HomeBanner homeBanner = (HomeBanner) homeBannerStub.inflate();
                mHomeScreen.setBanner(homeBanner);

                // Remove the banner from the view hierarchy if it is dismissed.
                homeBanner.setOnDismissListener(new HomeBanner.OnDismissListener() {
                    @Override
                    public void onDismiss() {
                        mHomeScreen.setBanner(null);
                        mHomeScreenContainer.removeView(homeBanner);
                    }
                });
            }
        }

        mHomeScreenContainer.setVisibility(View.VISIBLE);
        mHomeScreen.load(getSupportLoaderManager(),
                        getSupportFragmentManager(),
                        panelId,
                        panelRestoreData,
                        animator);

        // Hide the web content so it cannot be focused by screen readers.
        hideWebContentOnPropertyAnimationEnd(animator);
    }

    private void hideWebContentOnPropertyAnimationEnd(final PropertyAnimator animator) {
        if (animator == null) {
            hideWebContent();
            return;
        }

        animator.addPropertyAnimationListener(new PropertyAnimator.PropertyAnimationListener() {
            @Override
            public void onPropertyAnimationStart() {
                mHideWebContentOnAnimationEnd = true;
            }

            @Override
            public void onPropertyAnimationEnd() {
                if (mHideWebContentOnAnimationEnd) {
                    hideWebContent();
                }
            }
        });
    }

    private void hideWebContent() {
        // The view is set to INVISIBLE, rather than GONE, to avoid
        // the additional requestLayout() call.
        mLayerView.setVisibility(View.INVISIBLE);
    }

    /**
     * Hide the Onboarding pager on user action, and don't show any onFinish hints.
     * @param method TelemetryContract method by which action was taken
     * @return boolean of whether pager was visible
     */
    private boolean hideFirstrunPager(TelemetryContract.Method method) {
        if (!mOnboardingHelper.hideOnboarding()) {
            return false;
        }

        Telemetry.sendUIEvent(TelemetryContract.Event.CANCEL, method, "firstrun-pane");

        return true;
    }

    /**
     * Hides the HomePager, using the url of the currently selected tab as the url to be
     * loaded.
     */
    private void hideHomePager() {
        final Tab selectedTab = Tabs.getInstance().getSelectedTab();
        final String url = (selectedTab != null) ? selectedTab.getURL() : null;

        hideHomePager(url);
    }

    /**
     * Hides the HomePager. The given url should be the url of the page to be loaded, or null
     * if a new page is not being loaded.
     */
    private void hideHomePager(final String url) {
        if (!isHomePagerVisible() || AboutPages.isAboutHome(url)) {
            return;
        }

        // Prevent race in hiding web content - see declaration for more info.
        mHideWebContentOnAnimationEnd = false;

        // Display the previously hidden web content (which prevented screen reader access).
        mLayerView.setVisibility(View.VISIBLE);
        mHomeScreenContainer.setVisibility(View.GONE);

        if (mHomeScreen != null) {
            mHomeScreen.unload();
        }

        mBrowserToolbar.setNextFocusDownId(R.id.layer_view);

        // Refresh toolbar height to possibly restore the toolbar padding
        refreshToolbarHeight();
    }

    private void showBrowserSearchAfterAnimation(PropertyAnimator animator) {
        if (animator == null) {
            showBrowserSearch();
            return;
        }

        animator.addPropertyAnimationListener(new PropertyAnimator.PropertyAnimationListener() {
            @Override
            public void onPropertyAnimationStart() {
            }

            @Override
            public void onPropertyAnimationEnd() {
                showBrowserSearch();
            }
        });
    }

    private void showBrowserSearch() {
        if (mBrowserSearch.getUserVisibleHint()) {
            return;
        }

        mBrowserSearchContainer.setVisibility(View.VISIBLE);

        // Prevent overdraw by hiding the underlying web content and HomePager View
        hideWebContent();
        mHomeScreenContainer.setVisibility(View.INVISIBLE);

        final FragmentManager fm = getSupportFragmentManager();

        // In certain situations, showBrowserSearch() can be called immediately after hideBrowserSearch()
        // (see bug 925012). Because of an Android bug (http://code.google.com/p/android/issues/detail?id=61179),
        // calling FragmentTransaction#add immediately after FragmentTransaction#remove won't add the fragment's
        // view to the layout. Calling FragmentManager#executePendingTransactions before re-adding the fragment
        // prevents this issue.
        fm.executePendingTransactions();

        Fragment f = fm.findFragmentById(R.id.search_container);

        // checking if fragment is already present
        if (f != null) {
            fm.beginTransaction().show(f).commitAllowingStateLoss();
            mBrowserSearch.resetScrollState();
        } else {
            // add fragment if not already present
            fm.beginTransaction().add(R.id.search_container, mBrowserSearch, BROWSER_SEARCH_TAG).commitAllowingStateLoss();
        }
        mBrowserSearch.setUserVisibleHint(true);

        // We want to adjust the window size when the keyboard appears to bring the
        // SearchEngineBar above the keyboard. However, adjusting the window size
        // when hiding the keyboard results in graphical glitches where the keyboard was
        // because nothing was being drawn underneath (bug 933422). This can be
        // prevented drawing content under the keyboard (i.e. in the Window).
        //
        // We do this here because there are glitches when unlocking a device with
        // BrowserSearch in the foreground if we use BrowserSearch.onStart/Stop.
        getWindow().setBackgroundDrawableResource(android.R.color.white);
    }

    private void hideBrowserSearch() {
        if (!mBrowserSearch.getUserVisibleHint()) {
            return;
        }

        final Tab selectedTab = Tabs.getInstance().getSelectedTab();
        final String panelId;
        final Bundle panelData;
        if (selectedTab != null) {
            panelId = selectedTab.getMostRecentHomePanel();
            panelData = selectedTab.getMostRecentHomePanelData();
        } else {
            panelId = null;
            panelData = null;
        }

        // To prevent overdraw, the HomePager is hidden when BrowserSearch is displayed:
        // reverse that.
        showHomePager(panelId, panelData);

        mBrowserSearchContainer.setVisibility(View.INVISIBLE);

        getSupportFragmentManager().beginTransaction()
                .hide(mBrowserSearch).commitAllowingStateLoss();
        mBrowserSearch.setUserVisibleHint(false);

        getWindow().setBackgroundDrawable(null);
    }

    /**
     * Hides certain UI elements (e.g. button toast) when the user touches the main layout.
     */
    private static final class HideOnTouchListener implements TouchEventInterceptor {
        @Override
        public boolean onInterceptTouchEvent(View view, MotionEvent event) {
            if (event.getActionMasked() == MotionEvent.ACTION_DOWN) {
                SnackbarBuilder.dismissCurrentSnackbar();
            }
            return false;
        }

        @Override
        public boolean onTouch(View view, MotionEvent event) {
            return false;
        }
    }

    @Override
    public boolean onCreateOptionsMenu(Menu menu) {
        // Sets mMenu = menu.
        super.onCreateOptionsMenu(menu);

        // Inform the menu about the action-items bar.
        if (menu instanceof GeckoMenu &&
            HardwareUtils.isTablet()) {
            ((GeckoMenu) menu).setActionItemBarPresenter(mBrowserToolbar);
        }

        MenuInflater inflater = getMenuInflater();
        inflater.inflate(R.menu.browser_app_menu, mMenu);

        // Let the AddonUICache handle adding (and removing again) any add-on/browser action
        // menu items as required.
        AddonUICache.getInstance().onCreateOptionsMenu(mMenu);

        // Action providers are available only ICS+.
        GeckoMenuItem share = (GeckoMenuItem) mMenu.findItem(R.id.share);

        GeckoActionProvider provider = GeckoActionProvider.getForType(GeckoActionProvider.DEFAULT_MIME_TYPE, this);

        share.setActionProvider(provider);

        return true;
    }

    @Override
    public void openOptionsMenu() {
        hideFirstrunPager(TelemetryContract.Method.MENU);

        // Disable menu access (for hardware buttons) when the software menu button is inaccessible.
        // Note that the software button is always accessible on new tablet.
        if (mBrowserToolbar.isEditing() && !HardwareUtils.isTablet()) {
            return;
        }

        if (ActivityUtils.isFullScreen(this)) {
            return;
        }

        if (areTabsShown()) {
            mTabsPanel.showMenu();
            return;
        }

        // Scroll custom menu to the top
        if (mMenuPanel != null)
            mMenuPanel.scrollTo(0, 0);

        // Scroll menu ListView (potentially in MenuPanel ViewGroup) to top.
        if (mMenu instanceof GeckoMenu) {
            ((GeckoMenu) mMenu).setSelection(0);
        }

        if (!mBrowserToolbar.openOptionsMenu())
            super.openOptionsMenu();

        if (mDynamicToolbar.isEnabled()) {
            mDynamicToolbar.setVisible(true, VisibilityTransition.ANIMATE);
        }
    }

    @Override
    public void closeOptionsMenu() {
        if (!mBrowserToolbar.closeOptionsMenu())
            super.closeOptionsMenu();
    }

    @Override // GeckoView.ContentDelegate
    public void onFullScreen(final GeckoSession session, final boolean fullscreen) {
        super.onFullScreen(session, fullscreen);

        if (fullscreen) {
            mDynamicToolbar.setVisible(false, VisibilityTransition.IMMEDIATE);
            mDynamicToolbar.setPinned(true, PinReason.FULL_SCREEN);
        } else {
            mDynamicToolbar.setPinned(false, PinReason.FULL_SCREEN);
            mDynamicToolbar.setVisible(true, VisibilityTransition.IMMEDIATE);
        }
    }

    @Override
    public boolean onPrepareOptionsMenu(Menu aMenu) {
        if (aMenu == null)
            return false;

        // Hide the tab history panel when hardware menu button is pressed.
        dismissTabHistoryFragment();

        if (!GeckoThread.isRunning()) {
            aMenu.findItem(R.id.settings).setEnabled(false);
            aMenu.findItem(R.id.help).setEnabled(false);
        }

        Tab tab = Tabs.getInstance().getSelectedTab();
        // Unlike other menu items, the bookmark star is not tinted. See {@link ThemedImageButton#setTintedDrawable}.
        final MenuItem bookmark = aMenu.findItem(R.id.bookmark);
        final MenuItem back = aMenu.findItem(R.id.back);
        final MenuItem forward = aMenu.findItem(R.id.forward);
        final MenuItem share = aMenu.findItem(R.id.share);
        final MenuItem bookmarksList = aMenu.findItem(R.id.bookmarks_list);
        final MenuItem historyList = aMenu.findItem(R.id.history_list);
        final MenuItem saveAsPDF = aMenu.findItem(R.id.save_as_pdf);
        final MenuItem print = aMenu.findItem(R.id.print);
        final MenuItem viewPageSource = aMenu.findItem(R.id.view_page_source);
        final MenuItem charEncoding = aMenu.findItem(R.id.char_encoding);
        final MenuItem findInPage = aMenu.findItem(R.id.find_in_page);
        final MenuItem desktopMode = aMenu.findItem(R.id.desktop_mode);
        final MenuItem enterGuestMode = aMenu.findItem(R.id.new_guest_session);
        final MenuItem exitGuestMode = aMenu.findItem(R.id.exit_guest_session);

        // Only show the "Quit" menu when capturing a profile, on television devices,
        // or if the user has explicitly enabled the clear on shutdown pref.
        // (We check the pref last to save the pref read.)
        // In ICS+, it's easy to kill an app through the task switcher.
        final SharedPreferences prefs = GeckoSharedPrefs.forProfile(this);
        final boolean visible = HardwareUtils.isTelevision() ||
                                mDumpProfileOnShutdown ||
                                prefs.getBoolean(GeckoPreferences.PREFS_SHOW_QUIT_MENU, false) ||
                                !PrefUtils.getStringSet(prefs,
                                                        ClearOnShutdownPref.PREF,
                                                        new HashSet<String>()).isEmpty();
        aMenu.findItem(R.id.quit).setVisible(visible);

        // If tab data is unavailable we disable most of the context menu and related items and
        // return early.
        if (tab == null || tab.getURL() == null) {
            bookmark.setEnabled(false);
            back.setEnabled(false);
            forward.setEnabled(false);
            share.setEnabled(false);
            saveAsPDF.setEnabled(false);
            print.setEnabled(false);
            findInPage.setEnabled(false);
            viewPageSource.setEnabled(false);

            // NOTE: Use MenuUtils.safeSetEnabled because some actions might
            // be on the BrowserToolbar context menu.
            MenuUtils.safeSetEnabled(aMenu, R.id.page, false);
            MenuUtils.safeSetEnabled(aMenu, R.id.subscribe, false);
            MenuUtils.safeSetEnabled(aMenu, R.id.add_search_engine, false);
            MenuUtils.safeSetEnabled(aMenu, R.id.pin_to_top_sites, false);
            MenuUtils.safeSetEnabled(aMenu, R.id.add_to_launcher, false);
            MenuUtils.safeSetEnabled(aMenu, R.id.set_as_homepage, false);

            final MenuItem pinToTopSitesItem = aMenu.findItem(R.id.pin_to_top_sites);
            if (pinToTopSitesItem != null) {
                // This title is set dynamically so we reset it for this edge case.
                pinToTopSitesItem.setTitle(R.string.contextmenu_pin_to_top_sites);
            }

            return true;
        }

        // If tab data IS available we need to manually enable items as necessary. They may have
        // been disabled if returning early above, hence every item must be toggled, even if it's
        // always expected to be enabled (e.g. the bookmark star is always enabled, except when
        // we don't have tab data).

        final boolean inGuestMode = GeckoProfile.get(this).inGuestMode();

        bookmark.setEnabled(true); // Might have been disabled above, ensure it's reenabled
        bookmark.setVisible(!inGuestMode);
        bookmark.setCheckable(true);
        bookmark.setChecked(tab.isBookmark());
        bookmark.setTitle(resolveBookmarkTitleID(tab.isBookmark()));
        bookmark.setOnMenuItemClickListener(new MenuItem.OnMenuItemClickListener() {
            @Override
            public boolean onMenuItemClick(MenuItem item) {
                return false;
            }
        });

        final boolean isPrivate = tab.isPrivate();
        // We don't use icons on GB builds so not resolving icons might conserve resources.
        bookmark.setIcon(resolveBookmarkIconDrawable(tab.isBookmark(), resolveMenuIconTint(isPrivate)));

        back.setEnabled(tab.canDoBack());
        forward.setEnabled(tab.canDoForward());
        desktopMode.setChecked(tab.getDesktopMode());

        View backButtonView = MenuItemCompat.getActionView(back);

        if (backButtonView != null) {
            backButtonView.setOnLongClickListener(new Button.OnLongClickListener() {
                @Override
                public boolean onLongClick(View view) {
                    Tab tab = Tabs.getInstance().getSelectedTab();
                    if (tab != null) {
                        closeOptionsMenu();
                        return tabHistoryController.showTabHistory(tab,
                                TabHistoryController.HistoryAction.BACK);
                    }
                    return false;
                }
            });
        }

        View forwardButtonView = MenuItemCompat.getActionView(forward);

        if (forwardButtonView != null) {
            forwardButtonView.setOnLongClickListener(new Button.OnLongClickListener() {
                @Override
                public boolean onLongClick(View view) {
                    Tab tab = Tabs.getInstance().getSelectedTab();
                    if (tab != null) {
                        closeOptionsMenu();
                        return tabHistoryController.showTabHistory(tab,
                                TabHistoryController.HistoryAction.FORWARD);
                    }
                    return false;
                }
            });
        }

        String url = tab.getURL();
        if (AboutPages.isAboutReader(url)) {
            url = ReaderModeUtils.stripAboutReaderUrl(url);
        }

        // Disable share menuitem for about:, chrome:, file:, and resource: URIs
        final boolean shareVisible = Restrictions.isAllowed(this, Restrictable.SHARE);
        share.setVisible(shareVisible);
        final boolean shareEnabled = StringUtils.isShareableUrl(url) && shareVisible;
        share.setEnabled(shareEnabled);
        MenuUtils.safeSetEnabled(aMenu, R.id.downloads, Restrictions.isAllowed(this, Restrictable.DOWNLOAD));

        final boolean distSetAsHomepage = GeckoSharedPrefs.forProfile(this).getBoolean(GeckoPreferences.PREFS_SET_AS_HOMEPAGE, false);
        MenuUtils.safeSetVisible(aMenu, R.id.set_as_homepage, distSetAsHomepage);

        // NOTE: Use MenuUtils.safeSetEnabled because some actions might
        // be on the BrowserToolbar context menu.
        MenuUtils.safeSetEnabled(aMenu, R.id.page, !isAboutHome(tab));
        MenuUtils.safeSetEnabled(aMenu, R.id.subscribe, tab.hasFeeds());
        MenuUtils.safeSetEnabled(aMenu, R.id.add_search_engine, tab.hasOpenSearch());
        MenuUtils.safeSetEnabled(aMenu, R.id.add_to_launcher,
            !isAboutHome(tab) && ShortcutUtils.isPinShortcutSupported());
        MenuUtils.safeSetEnabled(aMenu, R.id.set_as_homepage, !isAboutHome(tab));
        onPrepareOptionsMenuPinToTopSites(aMenu, tab);

        // This provider also applies to the quick share menu item.
        final GeckoActionProvider provider = ((GeckoMenuItem) share).getGeckoActionProvider();
        if (provider != null) {
            Intent shareIntent = provider.getIntent();

            // For efficiency, the provider's intent is only set once
            if (shareIntent == null) {
                shareIntent = new Intent(Intent.ACTION_SEND);
                shareIntent.setType("text/plain");
                provider.setIntent(shareIntent);
            }

            // Replace the existing intent's extras
            shareIntent.putExtra(Intent.EXTRA_TEXT, url);
            shareIntent.putExtra(Intent.EXTRA_SUBJECT, tab.getDisplayTitle());
            shareIntent.putExtra(Intent.EXTRA_TITLE, tab.getDisplayTitle());
            shareIntent.putExtra(ShareDialog.INTENT_EXTRA_DEVICES_ONLY, true);

            // Clear the existing thumbnail extras so we don't share an old thumbnail.
            shareIntent.removeExtra("share_screenshot_uri");

            // Include the thumbnail of the page being shared.
            BitmapDrawable drawable = tab.getThumbnail();
            if (drawable != null) {
                Bitmap thumbnail = drawable.getBitmap();

                // Kobo uses a custom intent extra for sharing thumbnails.
                if (Build.MANUFACTURER.equals("Kobo") && thumbnail != null) {
                    File cacheDir = getExternalCacheDir();

                    if (cacheDir != null) {
                        File outFile = new File(cacheDir, "thumbnail.png");

                        try {
                            final java.io.FileOutputStream out = new java.io.FileOutputStream(outFile);
                            try {
                                thumbnail.compress(Bitmap.CompressFormat.PNG, 90, out);
                            } finally {
                                try {
                                    out.close();
                                } catch (final IOException e) { /* Nothing to do here. */ }
                            }
                        } catch (FileNotFoundException e) {
                            Log.e(LOGTAG, "File not found", e);
                        }

                        shareIntent.putExtra("share_screenshot_uri", Uri.parse(outFile.getPath()));
                    }
                }
            }
        }

        final boolean privateTabVisible = Restrictions.isAllowed(this, Restrictable.PRIVATE_BROWSING);
        MenuUtils.safeSetVisible(aMenu, R.id.new_private_tab, privateTabVisible);

        // Disable PDF generation (save and print) for about:home and xul pages.
        boolean allowPDF = (!(isAboutHome(tab) ||
                               tab.getContentType().equals("application/vnd.mozilla.xul+xml") ||
                               tab.getContentType().startsWith("video/")));
        saveAsPDF.setEnabled(allowPDF);
        print.setEnabled(allowPDF);
        print.setVisible(Versions.feature19Plus);

        // Disable find in page and view source for about:home, since it won't work on Java content.
        final boolean notInAboutHome = !isAboutHome(tab);
        findInPage.setEnabled(notInAboutHome);
        viewPageSource.setEnabled(notInAboutHome);

        charEncoding.setVisible(GeckoPreferences.getCharEncodingState());

        // Bug - 1536866. We are hiding the enter guest mode option but we need to leave the exit option available
        // for users that are currently using it.
        if (getProfile().inGuestMode()) {
            exitGuestMode.setVisible(true);
        } else {
            enterGuestMode.setVisible(false);
        }

        if (!Restrictions.isAllowed(this, Restrictable.GUEST_BROWSING)) {
            MenuUtils.safeSetVisible(aMenu, R.id.new_guest_session, false);
        }

        if (SwitchBoard.isInExperiment(this, Experiments.TOP_ADDONS_MENU)) {
            MenuUtils.safeSetVisible(aMenu, R.id.addons_top_level, true);
            GeckoMenuItem item = (GeckoMenuItem) aMenu.findItem(R.id.addons_top_level);
            if (item != null && mExtensionPermissionsHelper != null) {
                if (mExtensionPermissionsHelper.getShowUpdateIcon()) {
                    item.setIcon(R.drawable.ic_addon_update);
                } else {
                    item.setIcon(null);
                }
            }
            MenuUtils.safeSetVisible(aMenu, R.id.addons, false);
        } else {
            MenuUtils.safeSetVisible(aMenu, R.id.addons_top_level, false);
            MenuUtils.safeSetVisible(aMenu, R.id.addons, true);
        }

        if (!Restrictions.isAllowed(this, Restrictable.INSTALL_EXTENSION)) {
            MenuUtils.safeSetVisible(aMenu, R.id.addons, false);
            MenuUtils.safeSetVisible(aMenu, R.id.addons_top_level, false);
        }

        // Hide panel menu items if the panels themselves are hidden.
        // If we don't know whether the panels are hidden, just show the menu items.
        bookmarksList.setVisible(prefs.getBoolean(HomeConfig.PREF_KEY_BOOKMARKS_PANEL_ENABLED, true));
        historyList.setVisible(prefs.getBoolean(HomeConfig.PREF_KEY_HISTORY_PANEL_ENABLED, true));

        return true;
    }

    private void onPrepareOptionsMenuPinToTopSites(final Menu aMenu, final Tab tab) {
        final MenuItem item = aMenu.findItem(R.id.pin_to_top_sites);
        if (item == null) {
            return;
        }

        // Set initial state before async query completes.
        item.setEnabled(false); // Disable interaction.
        item.setTitle(R.string.contextmenu_pin_to_top_sites);

        ThreadUtils.postToBackgroundThread(new Runnable() {
            @Override
            public void run() {
                final boolean isPinned = BrowserDB.from(BrowserApp.this).isPinnedForAS(getContentResolver(), tab.getURL());
                ThreadUtils.postToUiThread(new Runnable() {
                    @Override
                    public void run() {
                        item.setTitle(isPinned ?
                                R.string.contextmenu_unpin_from_top_sites : R.string.contextmenu_pin_to_top_sites);
                        item.setEnabled(true);
                    }
                });
            }
        });
    }

    private Drawable resolveBookmarkIconDrawable(final boolean isBookmark, final int tint) {
        if (isBookmark) {
            return ResourcesCompat.getDrawable(getResources(), R.drawable.star_blue, null);
        } else {
            return DrawableUtil.tintDrawable(this, R.drawable.ic_menu_bookmark_add, tint);
        }
    }

    private int resolveMenuIconTint(final boolean isPrivate) {
        final int tintResId;

        if (isPrivate && HardwareUtils.isLargeTablet()) {
            tintResId = R.color.menu_item_tint_private;
        } else {
            tintResId = R.color.menu_item_tint;
        }
        return ResourcesCompat.getColor(getResources(), tintResId, null);
    }

    private int resolveBookmarkTitleID(final boolean isBookmark) {
        return (isBookmark ? R.string.bookmark_remove : R.string.bookmark);
    }

    @Override
    public boolean onOptionsItemSelected(MenuItem item) {
        Tab tab = null;
        Intent intent = null;

        final int itemId = item.getItemId();

        // Track the menu action. We don't know much about the context, but we can use this to determine
        // the frequency of use for various actions.
        String extras = getResources().getResourceEntryName(itemId);
        if (TextUtils.equals(extras, "new_private_tab")) {
            // Mask private browsing
            extras = "new_tab";
        }

        Telemetry.sendUIEvent(TelemetryContract.Event.ACTION, TelemetryContract.Method.MENU, extras);

        mBrowserToolbar.cancelEdit();

        if (itemId == R.id.bookmark) {
            final int bookmarkWithStar = GeckoSharedPrefs.forApp(getApplicationContext()).getInt("android.not_a_preference.bookmarks_with_star", 0);
            GeckoSharedPrefs.forApp(getApplicationContext()).edit().putInt("android.not_a_preference.bookmarks_with_star", bookmarkWithStar + 1).apply();
            tab = Tabs.getInstance().getSelectedTab();
            if (tab != null) {
                final String extra;
                if (AboutPages.isAboutReader(tab.getURL())) {
                    extra = "bookmark_reader";
                } else {
                    extra = "bookmark";
                }

                final boolean isPrivate = tab.isPrivate();
                if (item.isChecked()) {
                    Telemetry.sendUIEvent(TelemetryContract.Event.UNSAVE, TelemetryContract.Method.MENU, extra);
                    tab.removeBookmark();
                    item.setTitle(resolveBookmarkTitleID(false));
                    item.setIcon(resolveBookmarkIconDrawable(false, resolveMenuIconTint(isPrivate)));
                } else {
                    Telemetry.sendUIEvent(TelemetryContract.Event.SAVE, TelemetryContract.Method.MENU, extra);
                    tab.addBookmark();
                    item.setTitle(resolveBookmarkTitleID(true));
                    item.setIcon(resolveBookmarkIconDrawable(true, resolveMenuIconTint(isPrivate)));
                }
            }
            return true;
        }

        if (itemId == R.id.share) {
            tab = Tabs.getInstance().getSelectedTab();
            if (tab != null) {
                String url = tab.getURL();
                if (url != null) {
                    url = ReaderModeUtils.stripAboutReaderUrl(url);

                    // Context: Sharing via chrome list (no explicit session is active)
                    Telemetry.sendUIEvent(TelemetryContract.Event.SHARE, TelemetryContract.Method.LIST, "menu");

                    IntentHelper.openUriExternal(url, "text/plain", "", "", Intent.ACTION_SEND, tab.getDisplayTitle(), false);
                }
            }
            return true;
        }

        if (itemId == R.id.reload) {
            tab = Tabs.getInstance().getSelectedTab();
            if (tab != null)
                tab.doReload(false);
            return true;
        }

        if (itemId == R.id.back) {
            tab = Tabs.getInstance().getSelectedTab();
            if (tab != null)
                tab.doBack();
            return true;
        }

        if (itemId == R.id.forward) {
            tab = Tabs.getInstance().getSelectedTab();
            if (tab != null)
                tab.doForward();
            return true;
        }

        if (itemId == R.id.bookmarks_list) {
            final String url = AboutPages.getURLForBuiltinPanelType(PanelType.BOOKMARKS);
            Tabs.getInstance().loadUrl(url);
            return true;
        }

        if (itemId == R.id.history_list) {
            final String url = AboutPages.getURLForBuiltinPanelType(PanelType.COMBINED_HISTORY);
            Tabs.getInstance().loadUrl(url);
            return true;
        }

        if (itemId == R.id.save_as_pdf) {
            final SharedPreferences prefs = GeckoSharedPrefs.forApp(getApplicationContext());
            final int saveAsPdf = prefs.getInt("android.not_a_preference.save_as_pdf", 0);
            prefs.edit().putInt("android.not_a_preference.save_as_pdf", saveAsPdf + 1).apply();

            Telemetry.sendUIEvent(TelemetryContract.Event.SAVE, TelemetryContract.Method.MENU, "pdf");
            EventDispatcher.getInstance().dispatch("SaveAs:PDF", null);
            return true;
        }

        if (itemId == R.id.print) {
            final SharedPreferences prefs = GeckoSharedPrefs.forApp(getApplicationContext());
            final int print = prefs.getInt("android.not_a_preference.print", 0);
            prefs.edit().putInt("android.not_a_preference.print", print + 1).apply();

            Telemetry.sendUIEvent(TelemetryContract.Event.SAVE, TelemetryContract.Method.MENU, "print");
            PrintHelper.printPDF(this);
            return true;
        }

        if (itemId == R.id.view_page_source) {
            final SharedPreferences prefs = GeckoSharedPrefs.forApp(getApplicationContext());
            final int viewPageSource = prefs.getInt("android.not_a_preference.view_page_source", 0);
            prefs.edit().putInt("android.not_a_preference.view_page_source", viewPageSource + 1).apply();

            tab = Tabs.getInstance().getSelectedTab();
            final GeckoBundle args = new GeckoBundle(1);
            args.putInt("tabId", tab.getId());
            getAppEventDispatcher().dispatch("Tab:ViewSource", args);
        }

        if (itemId == R.id.settings) {
            intent = new Intent(this, GeckoPreferences.class);

            // We want to know when the Settings activity returns, because
            // we might need to redisplay based on a locale change.
            startActivityForResult(intent, ACTIVITY_REQUEST_PREFERENCES);
            return true;
        }

        if (itemId == R.id.help) {
            final String VERSION = AppConstants.MOZ_APP_VERSION;
            final String OS = AppConstants.OS_TARGET;
            final String LOCALE = Locales.getLanguageTag(Locale.getDefault());

            final String URL = getResources().getString(R.string.help_link, VERSION, OS, LOCALE);
            Tabs.getInstance().loadUrlInTab(URL);
            return true;
        }

        if (itemId == R.id.addons || itemId == R.id.addons_top_level) {
            Tabs.getInstance().loadUrlInTab(AboutPages.ADDONS);
            return true;
        }

        if (itemId == R.id.logins) {
            Tabs.getInstance().loadUrlInTab(AboutPages.LOGINS);
            return true;
        }

        if (itemId == R.id.downloads) {
            Tabs.getInstance().loadUrlInTab(AboutPages.DOWNLOADS);
            return true;
        }

        if (itemId == R.id.char_encoding) {
            EventDispatcher.getInstance().dispatch("CharEncoding:Get", null);
            return true;
        }

        if (itemId == R.id.find_in_page) {
            mFindInPageBar.show(mBrowserToolbar.isPrivateMode());
            return true;
        }

        if (itemId == R.id.desktop_mode) {
            Tab selectedTab = Tabs.getInstance().getSelectedTab();
            if (selectedTab == null)
                return true;
            final GeckoBundle args = new GeckoBundle(2);
            args.putBoolean("desktopMode", !item.isChecked());
            args.putInt("tabId", selectedTab.getId());
            EventDispatcher.getInstance().dispatch("DesktopMode:Change", args);
            return true;
        }

        if (itemId == R.id.new_tab) {
            addTab();
            return true;
        }

        if (itemId == R.id.new_private_tab) {
            addPrivateTab();
            return true;
        }

        if (itemId == R.id.new_guest_session) {
            showGuestModeDialog(GuestModeDialog.ENTERING);
            return true;
        }

        if (itemId == R.id.exit_guest_session) {
            showGuestModeDialog(GuestModeDialog.LEAVING);
            return true;
        }

        // We have a few menu items that can also be in the context menu. If
        // we have not already handled the item, give the context menu handler
        // a chance.
        if (onContextItemSelected(item)) {
            return true;
        }

        return super.onOptionsItemSelected(item);
    }

    @Override
    public boolean onMenuItemLongClick(MenuItem item) {
        if (item.getItemId() == R.id.reload) {
            Tab tab = Tabs.getInstance().getSelectedTab();
            if (tab != null) {
                tab.doReload(true);

                Telemetry.sendUIEvent(TelemetryContract.Event.ACTION, TelemetryContract.Method.MENU, "reload_force");
            }
            return true;
        }

        return super.onMenuItemLongClick(item);
    }

    public void showGuestModeDialog(final GuestModeDialog type) {
        if ((type == GuestModeDialog.ENTERING) == getProfile().inGuestMode()) {
            // Don't show enter dialog if we are already in guest mode; same with leaving.
            return;
        }

        final Prompt ps = new Prompt(this, new Prompt.PromptCallback() {
            @Override
            public void onPromptFinished(final GeckoBundle result) {
                final int itemId = result.getInt("button", -1);
                if (itemId != 0) {
                    return;
                }

                final Context context = GeckoAppShell.getApplicationContext();
                if (type == GuestModeDialog.ENTERING) {
                    GeckoProfile.enterGuestMode(context);
                } else {
                    GeckoProfile.leaveGuestMode(context);
                    // Now's a good time to make sure we're not displaying the
                    // Guest Browsing notification.
                    GuestSession.hideNotification(context);
                }
                finishAndShutdown(/* restart */ true);
            }
        });

        Resources res = getResources();
        ps.setButtons(new String[] {
            res.getString(R.string.guest_session_dialog_continue),
            res.getString(R.string.guest_session_dialog_cancel)
        });

        int titleString = 0;
        int msgString = 0;
        if (type == GuestModeDialog.ENTERING) {
            titleString = R.string.new_guest_session_title;
            msgString = R.string.new_guest_session_text;
        } else {
            titleString = R.string.exit_guest_session_title;
            msgString = R.string.exit_guest_session_text;
        }

        ps.show(res.getString(titleString), res.getString(msgString), null, ListView.CHOICE_MODE_NONE);
    }

    /**
     * Handle a long press on the back button
     */
    private boolean handleBackLongPress() {
        // If the tab search history is already shown, do nothing.
        TabHistoryFragment frag = (TabHistoryFragment) getSupportFragmentManager().findFragmentByTag(TAB_HISTORY_FRAGMENT_TAG);
        if (frag != null) {
            return true;
        }

        Tab tab = Tabs.getInstance().getSelectedTab();
        if (tab != null  && !tab.isEditing()) {
            return tabHistoryController.showTabHistory(tab, TabHistoryController.HistoryAction.ALL);
        }

        return false;
    }

    /**
     * This will detect if the key pressed is back. If so, will show the history.
     */
    @Override
    public boolean onKeyLongPress(int keyCode, KeyEvent event) {
        // onKeyLongPress is broken in Android N, see onKeyDown() for more information. We add a version
        // check here to match our fallback code in order to avoid handling a long press twice (which
        // could happen if newer versions of android and/or other vendors were to  fix this problem).
        if (!Versions.N &&
                keyCode == KeyEvent.KEYCODE_BACK) {
            if (handleBackLongPress()) {
                return true;
            }
        }
        return super.onKeyLongPress(keyCode, event);
    }

    /*
     * If the app has been launched a certain number of times, and we haven't asked for feedback before,
     * open a new tab with about:feedback when launching the app from the icon shortcut.
     */
    @SuppressWarnings("try")
    @Override
    protected void onNewIntent(Intent externalIntent) {

        // Currently there is no way to exit PictureInPicture mode programmatically
        // https://issuetracker.google.com/issues/37254459
        // but because we are "singleTask" we will receive the Intents to open a new link.
        // When this happens, the new Intent will trigger `onPictureInPictureModeChanged(..)`
        //
        // Whenever the user presses a new link to be opened in Firefox we must
        // cache the received Intent, wait for PictureInPicture mode to end and then act on that Intent.
        if (mPipController.isInPipMode()) {

            startingIntentAfterPip = externalIntent;

            // Pattern used to exit MultiWindow - https://stackoverflow.com/a/43288507/4249825
            // also works for us.
            // Without this the old tab would continue playing media.
            moveTaskToBack(true);
            startingIntentAfterPip.setFlags(Intent.FLAG_ACTIVITY_REORDER_TO_FRONT);

            // To enter PictureInPicture mode the video must be playing in fullscreen, which also
            // means the orientation will be changed to Landscape.
            // If when pressing the new link the device is actually in Portrait we will force
            // the activity to enter in Portrait before opening the new tab.
            setRequestedOrientationForCurrentActivity(ActivityInfo.SCREEN_ORIENTATION_FULL_SENSOR);

            return;
        }

        final SafeIntent intent = new SafeIntent(externalIntent);
        String action = intent.getAction();

        final boolean isViewAction = Intent.ACTION_VIEW.equals(action);
        final boolean isBookmarkAction = GeckoApp.ACTION_HOMESCREEN_SHORTCUT.equals(action);
        final boolean isTabQueueAction = TabQueueHelper.LOAD_URLS_ACTION.equals(action);
        final boolean isViewMultipleAction = ACTION_VIEW_MULTIPLE.equals(action);

        if (mInitialized && (isViewAction || isBookmarkAction)) {
            // Dismiss editing mode if the user is loading a URL from an external app.
            mBrowserToolbar.cancelEdit();

            // Hide firstrun-pane if the user is loading a URL from an external app.
            hideFirstrunPager(TelemetryContract.Method.NONE);

            if (isBookmarkAction) {
                // GeckoApp.ACTION_HOMESCREEN_SHORTCUT means we're opening a bookmark that
                // was added to Android's homescreen.
                Telemetry.sendUIEvent(TelemetryContract.Event.LOAD_URL, TelemetryContract.Method.HOMESCREEN);
            }
        }

        showTabQueuePromptIfApplicable(intent);

        // GeckoApp will wrap this unsafe external intent in a SafeIntent.
        super.onNewIntent(externalIntent);

        if (AppConstants.MOZ_ANDROID_BEAM && NfcAdapter.ACTION_NDEF_DISCOVERED.equals(action)) {
            final GeckoBundle data = new GeckoBundle(2);
            data.putString("uri", intent.getDataString());
            data.putString("flags", "OPEN_NEWTAB");
            getAppEventDispatcher().dispatch("Tab:OpenUri", data);
        }

        // Only solicit feedback when the app has been launched from the icon shortcut.
        if (GuestSession.NOTIFICATION_INTENT.equals(action)) {
            GuestSession.onNotificationIntentReceived(this);
        }

        // If the user has clicked the tab queue notification then load the tabs.
        if (TabQueueHelper.TAB_QUEUE_ENABLED && mInitialized && isTabQueueAction) {
            Telemetry.sendUIEvent(TelemetryContract.Event.ACTION, TelemetryContract.Method.NOTIFICATION, "tabqueue");
            ThreadUtils.postToBackgroundThread(new Runnable() {
                @Override
                public void run() {
                    openQueuedTabs();
                }
            });
        }

        // Custom intent action for opening multiple URLs at once
        if (isViewMultipleAction) {
            openMultipleTabsFromIntent(intent);
        }

        for (final BrowserAppDelegate delegate : delegates) {
            delegate.onNewIntent(this, intent);
        }

        if (handleSearchWidgetIntent(externalIntent)) {
            return;
        }

        if (!mInitialized || !Intent.ACTION_MAIN.equals(action)) {
            return;
        }

        // Check to see how many times the app has been launched.
        final String keyName = getPackageName() + ".feedback_launch_count";

        // Faster on main thread with an async apply().
        try (StrictModeContext unused = StrictModeContext.allowDiskReads()) {
            SharedPreferences settings = getPreferences(Activity.MODE_PRIVATE);
            int launchCount = settings.getInt(keyName, 0);
            if (launchCount < FEEDBACK_LAUNCH_COUNT) {
                // Increment the launch count and store the new value.
                launchCount++;
                settings.edit().putInt(keyName, launchCount).apply();

                // If we've reached our magic number, show the feedback page.
                if (launchCount == FEEDBACK_LAUNCH_COUNT) {
                    EventDispatcher.getInstance().dispatch("Feedback:Show", null);
                }
            }
        }
    }

    public void openUrls(List<String> urls) {
        final GeckoBundle data = new GeckoBundle(1);
        data.putStringArray("urls", urls.toArray(new String[urls.size()]));
        EventDispatcher.getInstance().dispatch("Tabs:OpenMultiple", data);
    }

    private void showTabQueuePromptIfApplicable(final SafeIntent intent) {
        ThreadUtils.postToBackgroundThread(new Runnable() {
            @Override
            public void run() {
                // We only want to show the prompt if the browser has been opened from an external url
                if (TabQueueHelper.TAB_QUEUE_ENABLED && mInitialized
                                                     && Intent.ACTION_VIEW.equals(intent.getAction())
                                                     && !intent.getBooleanExtra(BrowserContract.SKIP_TAB_QUEUE_FLAG, false)
                                                     && TabQueueHelper.shouldShowTabQueuePrompt(BrowserApp.this)) {
                    Intent promptIntent = new Intent(BrowserApp.this, TabQueuePrompt.class);
                    startActivityForResult(promptIntent, ACTIVITY_REQUEST_TAB_QUEUE);
                }
            }
        });
    }

    // HomePager.OnUrlOpenListener
    @Override
    public void onUrlOpen(String url, EnumSet<OnUrlOpenListener.Flags> flags) {
        onUrlOpenWithReferrer(url, null, flags);
    }

    @Override
    public void onUrlOpenWithReferrer(final String url, @Nullable final String referrerUri,
            final EnumSet<OnUrlOpenListener.Flags> flags) {
        if (flags.contains(OnUrlOpenListener.Flags.OPEN_WITH_INTENT)) {
            Intent intent = new Intent(Intent.ACTION_VIEW);
            intent.setData(Uri.parse(url));
            startActivity(intent);
        } else {
            // By default this listener is used for lists where the offline reader-view icon
            // is shown - hence we need to redirect to the reader-view page by default.
            // However there are some cases where we might not want to use this, e.g.
            // for topsites where we do not indicate that a page is an offline reader-view bookmark too.
            final String pageURL;
            if (!flags.contains(OnUrlOpenListener.Flags.NO_READER_VIEW)) {
                pageURL = SavedReaderViewHelper.getReaderURLIfCached(this, url);
            } else {
                pageURL = url;
            }

            if (!maybeSwitchToTab(pageURL, flags)) {
                openUrlAndStopEditingWithReferrer(pageURL, referrerUri);
                clearSelectedTabApplicationId();
            }
        }
    }

    // HomePager.OnUrlOpenInBackgroundListener
    @Override
    public void onUrlOpenInBackground(final String url, EnumSet<OnUrlOpenInBackgroundListener.Flags> flags) {
        onUrlOpenInBackgroundWithReferrer(url, null, flags);
    }

    @Override
    public void onUrlOpenInBackgroundWithReferrer(final String url, @Nullable final String referrerUri,
            final EnumSet<OnUrlOpenInBackgroundListener.Flags> flags) {
        if (url == null) {
            throw new IllegalArgumentException("url must not be null");
        }
        if (flags == null) {
            throw new IllegalArgumentException("flags must not be null");
        }

        // We only use onUrlOpenInBackgroundListener for the homepanel context menus, hence
        // we should always be checking whether we want the readermode version
        final String pageURL = SavedReaderViewHelper.getReaderURLIfCached(this, url);

        final boolean isPrivate = flags.contains(OnUrlOpenInBackgroundListener.Flags.PRIVATE);

        int loadFlags = Tabs.LOADURL_NEW_TAB | Tabs.LOADURL_BACKGROUND;
        if (isPrivate) {
            loadFlags |= Tabs.LOADURL_PRIVATE;
        }

        final Tab newTab = Tabs.getInstance().loadUrl(pageURL, null, referrerUri, Tabs.INVALID_TAB_ID, null, loadFlags);

        // We switch to the desired tab by unique ID, which closes any window
        // for a race between opening the tab and closing it, and switching to
        // it. We could also switch to the Tab explicitly, but we don't want to
        // hold a reference to the Tab itself in the anonymous listener class.
        final int newTabId = newTab.getId();

        final SnackbarBuilder.SnackbarCallback callback = new SnackbarBuilder.SnackbarCallback() {
            @Override
            public void onClick(View v) {
                Telemetry.sendUIEvent(TelemetryContract.Event.SHOW, TelemetryContract.Method.TOAST, "switchtab");

                maybeSwitchToTab(newTabId);
            }
        };

        final String message = isPrivate ?
                getResources().getString(R.string.new_private_tab_opened) :
                getResources().getString(R.string.new_tab_opened);
        final String buttonMessage = getResources().getString(R.string.switch_button_message);

        SnackbarBuilder.builder(this)
                .message(message)
                .duration(Snackbar.LENGTH_LONG)
                .action(buttonMessage)
                .callback(callback)
                .buildAndShow();
    }

    // BrowserSearch.OnSearchListener
    @Override
    public void onSearch(SearchEngine engine, final String text, final TelemetryContract.Method method) {
        // Don't store searches that happen in private tabs. This assumes the user can only
        // perform a search inside the currently selected tab, which is true for searches
        // that come from SearchEngineRow.
        if (!mBrowserToolbar.isPrivateMode()) {
            storeSearchQuery(text);
        }

        // We don't use SearchEngine.getEngineIdentifier because it can
        // return a custom search engine name, which is a privacy concern.
        final String identifierToRecord = (engine.identifier != null) ? engine.identifier : "other";
        recordSearch(GeckoSharedPrefs.forProfile(this), identifierToRecord, method);
        openUrlAndStopEditing(text, engine.name);
    }

    // BrowserSearch.OnEditSuggestionListener
    @Override
    public void onEditSuggestion(String suggestion) {
        mBrowserToolbar.onEditSuggestion(suggestion);
    }

    @Override
    public int getLayout() { return R.layout.gecko_app; }

    @Override
    public View getDoorhangerOverlay() {
        return doorhangerOverlay;
    }

    public SearchEngineManager getSearchEngineManager() {
        return mSearchEngineManager;
    }

    // For use from tests only.
    @RobocopTarget
    public ReadingListHelper getReadingListHelper() {
        return mReadingListHelper;
    }

    @Override
    protected ActionModePresenter getTextSelectPresenter() {
        return this;
    }


    /* Implementing ActionModeCompat.Presenter */
    @Override
    public void startActionMode(final ActionModeCompat.Callback callback) {
        // If actionMode is null, we're not currently showing one. Flip to the action mode view
        if (mActionMode == null) {
            mActionBarFlipper.showNext();
            DynamicToolbarAnimator toolbar = mLayerView.getDynamicToolbarAnimator();

            // If the toolbar is dynamic and not currently showing, just show the real toolbar
            // and keep the animated snapshot hidden
            if (mDynamicToolbar.isEnabled() && !isToolbarChromeVisible()) {
                toggleToolbarChrome(true);
                mShowingToolbarChromeForActionBar = true;
            }
            mDynamicToolbar.setPinned(true, PinReason.ACTION_MODE);

        } else {
            // Otherwise, we're already showing an action mode. Just finish it and show the new one
            mActionMode.finish();
        }

        mActionMode = new ActionModeCompat(BrowserApp.this, callback, mActionBar);
        if (callback.onCreateActionMode(mActionMode, mActionMode.getMenu())) {
            mActionMode.invalidate();
        }
        mActionMode.animateIn();
    }

    /* Implementing ActionModeCompat.Presenter */
    @Override
    public void endActionMode() {
        if (mActionMode == null) {
            return;
        }

        mActionMode.finish();
        mActionMode = null;
        mDynamicToolbar.setPinned(false, PinReason.ACTION_MODE);

        mActionBarFlipper.showPrevious();

        // Hide the real toolbar chrome if it was hidden before the action bar
        // was shown.
        if (mShowingToolbarChromeForActionBar) {
            toggleToolbarChrome(false);
            mShowingToolbarChromeForActionBar = false;
        }
    }

    public static interface TabStripInterface {
        public void refresh();
        /** Called to let the tab strip know it is now, or is now no longer, being hidden by
         *  something being drawn over it.
         */
        void tabStripIsCovered(boolean covered);
        void setOnTabChangedListener(OnTabAddedOrRemovedListener listener);
        interface OnTabAddedOrRemovedListener {
            void onTabChanged();
        }
    }

    @Override
    protected void recordStartupActionTelemetry(final String passedURL, final String action) {
        final TelemetryContract.Method method;
        if (ACTION_HOMESCREEN_SHORTCUT.equals(action)) {
            // This action is also recorded via "loadurl.1" > "homescreen".
            method = TelemetryContract.Method.HOMESCREEN;
        } else if (passedURL == null) {
            Telemetry.sendUIEvent(TelemetryContract.Event.LAUNCH, TelemetryContract.Method.HOMESCREEN, "launcher");
            method = TelemetryContract.Method.HOMESCREEN;
        } else {
            // This is action is also recorded via "loadurl.1" > "intent".
            method = TelemetryContract.Method.INTENT;
        }

        if (GeckoProfile.get(this).inGuestMode()) {
            Telemetry.sendUIEvent(TelemetryContract.Event.LAUNCH, method, "guest");
        } else if (Restrictions.isRestrictedProfile(this)) {
            Telemetry.sendUIEvent(TelemetryContract.Event.LAUNCH, method, "restricted");
        }
    }

    /**
     * Launch edit bookmark dialog. The {@link BookmarkEditFragment} needs to be started by an activity
     * that implements the interface({@link BookmarkEditFragment.Callbacks}) for handling callback method.
     */
    public void showEditBookmarkDialog(String pageUrl) {
        if (BookmarkUtils.isEnabled(this)) {
            BookmarkEditFragment dialog = BookmarkEditFragment.newInstance(pageUrl);
            dialog.show(getSupportFragmentManager(), "edit-bookmark");
        } else {
            new EditBookmarkDialog(this).show(pageUrl);
        }
    }

    @Override
    public void onEditBookmark(@NonNull Bundle bundle) {
        new EditBookmarkTask(this, bundle, this).execute();
    }

    @Override
    public void onLightweightThemeChanged() {
        refreshStatusBarColor();
    }

    @Override
    public void onLightweightThemeReset() {
        refreshStatusBarColor();
    }

    private void refreshStatusBarColor() {
        final boolean isPrivate = mBrowserToolbar.isPrivateMode();
        WindowUtil.setStatusBarColor(BrowserApp.this, isPrivate);
    }

    @Override
    public void onOnboardingProcessStarted() {
        if (splashScreen == null) {
            splashScreen = getSplashScreen();
        }

        splashScreen.show(OnboardingHelper.DELAY_SHOW_DEFAULT_ONBOARDING);
    }

    @Override
    public void onOnboardingScreensVisible() {
        mHomeScreenContainer.setVisibility(View.VISIBLE);

        if (HardwareUtils.isTablet()) {
            mTabStrip.setOnTabChangedListener(new BrowserApp.TabStripInterface.OnTabAddedOrRemovedListener() {
                @Override
                public void onTabChanged() {
                    hideFirstrunPager(TelemetryContract.Method.BUTTON);
                    mTabStrip.setOnTabChangedListener(null);
                }
            });
        }
    }

    @Override
    public void onFinishedOnboarding(final boolean showBrowserHint) {
        if (showBrowserHint && !Tabs.hasHomepage(this)) {
            enterEditingMode();
        }
    }

    private void dismissTabHistoryFragment() {
        TabHistoryFragment frag = (TabHistoryFragment) getSupportFragmentManager().findFragmentByTag(TAB_HISTORY_FRAGMENT_TAG);
        if (frag != null) {
            frag.dismiss();
        }
    }

    private boolean isShutDownOrAbort() {
        return mIsAbortingAppLaunch || mShutdownOnDestroy;
    }

    @Override
    public void onUndoEditBookmark(Bundle bundle) {
        new UndoEditBookmarkTask(this, bundle).execute();
    }

    @Override
    public void onUndoRemoveBookmark(HomeContextMenuInfo info, int position) {
        new UndoRemoveBookmarkTask(this, info, position).execute();
    }
}<|MERGE_RESOLUTION|>--- conflicted
+++ resolved
@@ -2051,34 +2051,6 @@
                 GeckoApplication.createBrowserShortcut(title, bookmarkUrl);
                 break;
 
-<<<<<<< HEAD
-            case "Updater:Launch":
-                /**
-                 * Launch UI that lets the user update Firefox.
-                 *
-                 * This depends on the current channel: Release and Beta both direct to
-                 * the Google Play Store. If updating is enabled, Aurora, Nightly, and
-                 * custom builds open about:waterfox, which provides an update interface.
-                 *
-                 * If updating is not enabled, this simply logs an error.
-                 */
-                if (AppConstants.RELEASE_OR_BETA) {
-                    Intent intent = new Intent(Intent.ACTION_VIEW);
-                    intent.setData(Uri.parse("market://details?id=" + getPackageName()));
-                    startActivity(intent);
-                    break;
-                }
-
-                if (AppConstants.MOZ_UPDATER) {
-                    Tabs.getInstance().loadUrlInTab(AboutPages.FIREFOX);
-                    break;
-                }
-
-                Log.w(LOGTAG, "No candidate updater found; ignoring launch request.");
-                break;
-
-=======
->>>>>>> 934b6cb2
             case "Download:AndroidDownloadManager":
                 // Downloading via Android's download manager
                 final String uri = message.getString("uri");
