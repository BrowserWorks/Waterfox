--- conflicted
+++ resolved
@@ -23,14 +23,9 @@
 <!ENTITY firstrun_sync_title "Sync">
 <!ENTITY firstrun_sync_message3 "Sync your bookmarks, history, and passwords to your phone.">
 <!ENTITY firstrun_sync_subtext2 "Use Sync to find the bookmarks, passwords, and other things you save to &brandShortName; on all your devices.">
-<<<<<<< HEAD
 <!ENTITY newfirstrun_sync_subtext "Sync the things you save on mobile to Waterfox for desktop, privately and securely.">
-<!ENTITY updatednewfirstrun_sync_subtext "Sign in to your account to get the most out of &brandShortName;">
-=======
-<!ENTITY newfirstrun_sync_subtext "Sync the things you save on mobile to Firefox for desktop, privately and securely.">
 <!ENTITY firstrun_sendtab_title "Send Tab">
 <!ENTITY firstrun_sendtab_message "Share tabs from mobile to desktop — instantly.">
->>>>>>> 2eef0466
 <!ENTITY firstrun_signin_message "Get connected, get started">
 <!ENTITY onboard_start_button_browser "Start Browsing">
 <!ENTITY firstrun_button_notnow "Not right now">
