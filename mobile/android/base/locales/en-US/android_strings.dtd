<!-- This Source Code Form is subject to the terms of the Mozilla Public
   - License, v. 2.0. If a copy of the MPL was not distributed with this
   - file, You can obtain one at http://mozilla.org/MPL/2.0/. -->

<!ENTITY firstrun_panel_title_welcome "Welcome">

<!ENTITY firstrun_urlbar_message "Welcome to &brandShortName;">
<!ENTITY firstrun_urlbar_subtext "Since 2011, &brandShortName; has been built for YOU. Free, open source and private.">
<!ENTITY firstrun_bookmarks_title "History">
<!ENTITY firstrun_bookmarks_message "Your faves, front and center">
<!ENTITY firstrun_bookmarks_subtext "Get results from your bookmarks and history when you search.">
<!ENTITY firstrun_data_title "Data">
<!ENTITY firstrun_data_message "Less data, more savings">
<!ENTITY firstrun_data_subtext2 "Turn off images to spend less data on every site you visit.">
<!ENTITY firstrun_sync_title "Sync">
<!ENTITY firstrun_sync_message "&brandShortName;, always by your side">
<!ENTITY firstrun_sync_subtext "Waterfox supports Firefox Sync! Sync your tabs, passwords, and more everywhere you use it.">
<!ENTITY firstrun_signin_message "Get connected, get started">
<!ENTITY firstrun_signin_button "Sign in to Sync">
<!ENTITY  onboard_start_button_browser "Start Browsing">
<!ENTITY firstrun_button_notnow "Not right now">
<!ENTITY firstrun_button_next "Next">

<!ENTITY firstrun_tabqueue_title "Links">
<!-- Localization note (firstrun_tabqueue_message): 'Tab queue' is a feature that allows users to queue up or save links from outside of Firefox (without switching apps) - these links will be loaded in Firefox the next time Firefox is opened. -->
<!ENTITY firstrun_tabqueue_message_off "Turn on Tab queue">
<!ENTITY firstrun_tabqueue_subtext_off "Save links for later in &brandShortName; when tapping them in other apps.">

<!ENTITY firstrun_tabqueue_message_on "Success!">
<!ENTITY firstrun_tabqueue_subtext_on "You can always turn this off in &settings; under &pref_category_general;.">

<!ENTITY firstrun_readerview_title "Articles">
<!-- Localization note (firstrun_readerview_message): This is a casual way of describing getting rid of unnecessary things, and is referring to simplifying websites so only the article text and images are visible, removing unnecessary headers or ads. -->
<!ENTITY firstrun_readerview_message "Lose the clutter">
<!ENTITY firstrun_readerview_subtext "Use Reader View to make articles nicer to read \u2014 even offline.">

<!-- Localization note (firstrun_devices_title): This is a casual way of addressing the user, somewhat referring to their online identity (which would include other devices, Firefox usage, accounts, etc). -->
<!ENTITY firstrun_account_title "You">
<!ENTITY firstrun_account_message "Have &brandShortName; on another device?">

<!ENTITY  onboard_start_restricted1 "Stay safe and in control with this simplified version of &brandShortName;.">

<!-- Localization note: These are used as the titles of different pages on the home screen.
     They are automatically converted to all caps by the Android platform. -->
<!ENTITY  bookmarks_title "Bookmarks">
<!ENTITY  history_title "History">

<!ENTITY  switch_to_tab "Switch to tab">

<!-- Localization note: Shown in a snackbar when tab is loaded from cache while device was offline. -->
<!ENTITY  tab_offline_version "Showing offline version">

<!ENTITY  crash_reporter_title "&brandShortName; Crash Reporter">
<!ENTITY  crash_message2 "&brandShortName; had a problem and crashed. Your tabs should be listed on the &brandShortName; Start page when you restart.">
<!ENTITY  crash_send_report_message3 "Tell &vendorShortName; about this crash so they can fix it">
<!ENTITY  crash_include_url2 "Include the address of the page I was on">
<!ENTITY  crash_sorry "We\'re sorry">
<!ENTITY  crash_comment "Add a comment (comments are publicly visible)">
<!ENTITY  crash_allow_contact2 "Allow &vendorShortName; to contact me about this report">
<!ENTITY  crash_email "Your email">
<!ENTITY  crash_closing_alert "Exit without sending a crash report?">
<!ENTITY  sending_crash_report "Sending crash report\u2026">
<!ENTITY  crash_close_label "Close">
<!ENTITY  crash_restart_label "Restart &brandShortName;">

<!ENTITY url_bar_default_text2 "Search or enter address">

<!ENTITY bookmark "Bookmark">
<!ENTITY bookmark_remove "Remove bookmark">
<!ENTITY bookmark_added "Bookmark added">
<!-- Localization note (bookmark_already_added) : This string is
     used as a label in a toast. It is the verb "to bookmark", not
     the noun "a bookmark". -->
<!ENTITY bookmark_already_added "Already bookmarked">
<!ENTITY bookmark_removed "Bookmark removed">
<!ENTITY bookmark_updated "Bookmark updated">
<!ENTITY bookmark_options "Options">
<!ENTITY bookmark_save "Save">
<!ENTITY screenshot_added_to_bookmarks "Screenshot added to bookmarks">
<!-- Localization note (screenshot_folder_label_in_bookmarks): We save links to screenshots
     the user takes. The folder we store these links in is located in the bookmarks list
     and is labeled by this String. -->
<!ENTITY screenshot_folder_label_in_bookmarks "Screenshots">
<!ENTITY readinglist_smartfolder_label_in_bookmarks "Reading List">

<!-- Localization note (bookmark_folder_items): The variable is replaced by the number of items
     in the folder. -->
<!ENTITY bookmark_folder_items "&formatD; items">
<!ENTITY bookmark_folder_one_item "1 item">
<!ENTITY bookmark_parent_folder "Parent Folder">
<!ENTITY bookmark_add_folder "Add new folder">

<!ENTITY reader_saved_offline "Saved offline">
<!-- Localization note (reader_switch_to_bookmarks) : This
     string is used as an action in a snackbar - it lets you
     "switch" to the bookmarks (saved items) panel. -->
<!ENTITY reader_switch_to_bookmarks "Switch">

<!ENTITY history_today_section "Today">
<!ENTITY history_yesterday_section "Yesterday">
<!ENTITY history_week_section3 "Last 7 days">
<!ENTITY history_older_section3 "Older than 6 months">

<!ENTITY search "Search">
<!ENTITY reload "Reload">
<!ENTITY forward "Forward">
<!ENTITY menu "Menu">
<!ENTITY back "Back">
<!ENTITY stop "Stop">
<!ENTITY site_security "Site Security">
<!ENTITY edit_mode_cancel "Cancel">

<!ENTITY close_tab "Close Tab">
<!ENTITY one_tab "1 tab">
<!-- Localization note (num_tabs2) : Number of tabs is always more than one.
     We can't use android plural forms, sadly. See bug #753859. -->
<!ENTITY num_tabs2 "&formatD; tabs">
<!ENTITY new_tab_opened "New tab opened">
<!ENTITY new_private_tab_opened "New private tab opened">
<!-- Localization note (switch_button_message): This string should be as short
     as possible because it's shown as a label in a toast.  Ideally, this string
     is upper-case, to match Google and Android's convention. -->
<!ENTITY switch_button_message "SWITCH">
<!-- Localization note (tab_title_prefix_is_playing_audio): This string is not
     visible in the UI, but rather used as a text-to-speech content description
     for sight-impaired a11y users. The content description is set on a tab
     title in a list of open tabs when content in that tab is playing audio.
     &formatS; will be replaced with the title of the tab, as received from the
     web page. When audio is not playing in a tab, &formatS; will be used as
     the content description. -->
<!ENTITY tab_title_prefix_is_playing_audio "Playing audio – &formatS;">

<!ENTITY settings "Settings">
<!ENTITY settings_title "Settings">
<!ENTITY pref_category_general "General">
<!ENTITY pref_category_general_summary3 "Home, language, tab queue">

<!-- Localization note (pref_category_language) : This is the preferences
     section in which the user picks the locale in which to display Firefox
     UI. The locale includes both language and region concepts. -->
<!ENTITY pref_category_language "Language">
<!ENTITY pref_category_language_summary "Change the language of your browser">
<!ENTITY pref_browser_locale "Browser language">

<!-- Localization note (locale_system_default) : This string indicates that
     Firefox will use the locale currently selected in Android's settings
     to display browser chrome. -->
<!ENTITY locale_system_default "System default">

<!-- Localization note (overlay_share_label) : This is the label that appears
     in Android's intent chooser when sending a link to Firefox to bookmark,
     send to another device, or add to Reading List. -->
<!ENTITY overlay_share_label "Add to &brandShortName;">

<!-- Localization note (overlay_share_bookmark_btn_label) : This string is
     used in the share overlay menu to select an action. It is the verb
     "to bookmark", not the noun "a bookmark". -->
<!ENTITY overlay_share_bookmark_btn_label "Bookmark">
<!ENTITY overlay_share_bookmark_btn_label_already "Already bookmarked">
<!ENTITY overlay_share_send_other "Send to other devices">

<!ENTITY overlay_share_open_browser_btn_label "Open in &brandShortName;">
<!-- Localization note (overlay_share_send_tab_btn_label) : Used on the
     share overlay menu to represent the "Send Tab" action when the user
     either has not set up Sync, or has no other devices to send a tab
     to. -->
<!ENTITY overlay_share_send_tab_btn_label "Send to another device">
<!ENTITY overlay_share_no_url "No link found in this share">
<!ENTITY overlay_share_select_device "Select device">
<!-- Localization note (overlay_no_synced_devices) : Used when the menu option
     to send a tab to a synced device is pressed and no other synced devices
     are found. -->
<!ENTITY overlay_no_synced_devices "No Firefox Account connected devices found">

<!ENTITY pref_category_search3 "Search">
<!ENTITY pref_category_search_summary2 "Add, set default, show suggestions">
<!ENTITY pref_category_accessibility "Accessibility">
<!ENTITY pref_category_accessibility_summary2 "Text size, zoom, voice input">
<!ENTITY pref_category_privacy_short "Privacy">
<!ENTITY pref_category_privacy_summary4 "Tracking, logins, data choices">
<!ENTITY pref_category_vendor2 "&vendorShortName; &brandShortName;">
<!ENTITY pref_category_vendor_summary2 "About &brandShortName;, FAQs, feedback">
<!ENTITY pref_category_datareporting "Data choices">
<!ENTITY pref_category_logins "Logins">
<!ENTITY pref_learn_more "Learn more">
<!ENTITY pref_category_installed_search_engines "Installed search engines">
<!ENTITY pref_category_add_search_providers "Add more search providers">
<!ENTITY pref_category_search_restore_defaults "Restore search engines">
<!ENTITY pref_search_restore_defaults "Restore defaults">
<!ENTITY pref_search_restore_defaults_summary "Restore defaults">
<!-- Localization note (pref_search_hint) : "TIP" as in "hint", "clue" etc. Displayed as an
     advisory message on the customise search providers settings page explaining how to add new
     search providers.
     The &formatI; in the string will be replaced by a small image of the icon described, and can be moved to wherever
     it is applicable. -->
<!ENTITY pref_search_hint2 "TIP: Add any website to your list of search providers by long-pressing on its search field and then touching the &formatI; icon.">
<!ENTITY pref_category_advanced "Advanced">
<!-- Localization note (pref_category_advanced_summary3): “data saver” in this
     context means consuming less data, e.g. by not loading images, not
     “storing data”. -->
<!ENTITY pref_category_advanced_summary3 "Restore tabs, data saver, developer tools">
<!ENTITY pref_category_notifications "Notifications">
<!ENTITY pref_category_notifications_summary "New features, website updates">
<!ENTITY pref_content_notifications "Website updates">
<!ENTITY pref_content_notifications_summary2 "Discover new content from supported sites">
<!ENTITY pref_developer_remotedebugging_usb "Remote debugging via USB">
<!ENTITY pref_developer_remotedebugging_wifi "Remote debugging via Wi-Fi">
<!ENTITY pref_developer_remotedebugging_wifi_disabled_summary "Wi-Fi debugging requires your device to have a QR code reader app installed.">
<!ENTITY pref_remember_signons2 "Remember logins">
<!ENTITY pref_manage_logins "Manage logins">

<!ENTITY pref_category_home "Home">
<!ENTITY pref_category_home_summary "Customize your homepage">
<!ENTITY pref_category_home_panels "Panels">
<!ENTITY pref_category_home_add_ons "Add-ons">
<!ENTITY pref_home_updates2 "Content updates">
<!ENTITY pref_home_updates_enabled "Enabled">
<!ENTITY pref_home_updates_wifi "Only over Wi-Fi">
<!ENTITY pref_category_home_homepage "Homepage">
<!-- Localization note (home_homepage_every_new_tab): The user will see a switch to determine if the
     home page will be use in every new tab. -->
<!ENTITY home_homepage_every_new_tab "Also use for new tabs">
<!ENTITY home_homepage_title "Set a Homepage">
<!-- Localization note (home_homepage_radio_user_address): The user will see a series of radio
     buttons to choose the homepage they'd like to start on. When they click the radio
     button for this string, they will use the built-in default Firefox homepage (about:home). -->
<!ENTITY home_homepage_radio_default "&brandShortName; Home">
<!-- Localization note (home_homepage_radio_user_address): The user will see a series of radio
     buttons to choose the homepage they'd like to start on. When they click the radio
     button for this string, a text field will appear below the radio button and allow the
     user to insert an address of their choice. -->
<!ENTITY home_homepage_radio_user_address "Custom">
<!-- Localization note (home_homepage_hint_user_address): The user will see a series of
     radio buttons to choose the homepage they'd like to start on. When they click a
     particular radio button, a text field will appear below the radio button and allow the
     user to insert an address of their choice. This string is the hint text to that
     text field. -->
<!ENTITY home_homepage_hint_user_address "Enter address or search term">

<!-- Localization note: These are shown in the left sidebar on tablets -->
<!ENTITY pref_header_general "General">
<!ENTITY pref_header_search "Search">
<!ENTITY pref_header_privacy_short "Privacy">
<!ENTITY pref_header_accessibility "Accessibility">
<!ENTITY pref_header_notifications "Notifications">
<!ENTITY pref_header_advanced "Advanced">
<!ENTITY pref_header_help "Help">
<!ENTITY pref_header_vendor "&vendorShortName;">

<!ENTITY pref_cookies_menu "Cookies">
<!ENTITY pref_cookies_accept_all "Enabled">
<!ENTITY pref_cookies_not_accept_foreign "Enabled, excluding 3rd party">
<!ENTITY pref_cookies_disabled "Disabled">

<!-- Localization note (pref_category_data_saver): “data saver” in this
     context means consuming less data, e.g. by not loading images, not
     “storing data”. -->
<!ENTITY pref_category_data_saver "Data saver">
<!ENTITY pref_category_media "Media">
<!ENTITY pref_category_developer_tools "Developer tools">

<!ENTITY pref_tap_to_load_images_title2 "Show images">
<!ENTITY pref_tap_to_load_images_enabled "Always">
<!ENTITY pref_tap_to_load_images_data "Only over Wi-Fi">
<!ENTITY pref_tap_to_load_images_disabled2 "Blocked">

<!ENTITY pref_show_web_fonts "Show web fonts">
<!ENTITY pref_show_web_fonts_summary2 "Download remote fonts when loading a page">

<!ENTITY pref_tracking_protection_title2 "Tracking Protection">
<!ENTITY pref_tracking_protection_summary3 "Enabled in Private Browsing">
<!ENTITY pref_donottrack_title "Do not track">
<!ENTITY pref_donottrack_summary "&brandShortName; will tell sites that you do not want to be tracked">

<!ENTITY pref_tracking_protection_enabled "Enabled">
<!ENTITY pref_tracking_protection_enabled_pb "Enabled in Private Browsing">
<!ENTITY pref_tracking_protection_disabled "Disabled">

<!ENTITY pref_whats_new_notification "What\'s new in &brandShortName;">
<!ENTITY pref_whats_new_notification_summary "Learn about new features after an update">

<!-- Localization note (pref_category_experimental): Title of a sub category in the 'advanced' category
     for experimental features. -->
<!ENTITY pref_category_experimental "Experimental features">

<!-- Custom Tabs is an Android API for allowing third-party apps to open URLs in a customized UI.
     Instead of switching to the browser it appears as if the user stays in the third-party app.
     For more see: https://developer.chrome.com/multidevice/android/customtabs -->
<!ENTITY pref_custom_tabs "Custom Tabs">
<!ENTITY pref_custom_tabs_summary3 "Allow apps to open websites using a customized version of &brandShortName;">
<!-- Localization note (custom_tabs_menu_item_open_in): The variable is replaced by the name of
     default browser from user's preference, such as "Open in Firefox" -->
<!ENTITY custom_tabs_menu_item_open_in "Open in &formatS;">
<!ENTITY custom_tabs_menu_footer "Powered by &brandShortName;">
<!-- Long-click title of CustomTabsActivity will copy URL to clipboard and display this hint -->
<!ENTITY custom_tabs_hint_url_copy "URL copied">

<!ENTITY pref_pwa "Progressive Web Apps">
<!ENTITY pref_pwa_summary "Allow web apps to be added to home screen">

<!-- Localization note (pref_activity_stream): Experimental feature, see https://testpilot.firefox.com/experiments/activity-stream  -->
<!ENTITY pref_activity_stream "Activity Stream">
<!ENTITY pref_activity_stream_summary "A rich visual history feed and a reimagined home page make it easier than ever to find exactly what you\'re looking for in &brandShortName;.">

<!ENTITY tracking_protection_prompt_title "Now with Tracking Protection">
<!ENTITY tracking_protection_prompt_text "Actively block tracking elements so you don\'t have to worry.">
<!ENTITY tracking_protection_prompt_tip_text "Visit Privacy settings to learn more">
<!ENTITY tracking_protection_prompt_action_button "Got it!">

<!ENTITY tab_queue_toast_message3 "Tab saved in &brandShortName;">
<!ENTITY tab_queue_toast_action "Open now">
<!ENTITY tab_queue_prompt_title "Opening multiple links?">
<!ENTITY tab_queue_prompt_text4 "Save them until the next time you open &brandShortName;.">
<!ENTITY tab_queue_prompt_tip_text2 "You can change this later in Settings">
<!-- Localization note (tab_queue_prompt_permit_drawing_over_apps): This additional text is shown if the
     user needs to enable an Android setting in order to enable tab queues. -->
<!ENTITY tab_queue_prompt_permit_drawing_over_apps "Turn on Permit drawing over other apps">
<!ENTITY tab_queue_prompt_positive_action_button "Enable">
<!ENTITY tab_queue_prompt_negative_action_button "Not now">
<!-- Localization note (tab_queue_prompt_settings_button): This button is shown if the user needs to
     enable a permission in Android's setting in order to enable tab queues. -->
<!ENTITY tab_queue_prompt_settings_button "Go to Settings">
<!ENTITY tab_queue_notification_title "&brandShortName;">
<!-- Localization note (tab_queue_notification_text_plural2) : The
     formatD is replaced with the number of tabs queued.  The
     number of tabs queued is always more than one.  We can't use
     Android plural forms, sadly. See Bug #753859. -->
<!ENTITY tab_queue_notification_text_plural2 "&formatD; tabs waiting">
<!-- Localization note (tab_queue_notification_text_singular2) : This is the
     text of a notification; we expect only one tab queued. -->
<!ENTITY tab_queue_notification_text_singular2 "1 tab waiting">

<!-- Localization note (tab_queue_notification_settings): This notification text is shown if a tab
     has been queued but we are missing the system permission to show an overlay. -->
<!ENTITY tab_queue_notification_settings "To \&quot;Open multiple links\&quot;, please enable the \'Draw over other apps\' permission for &brandShortName;">

<!ENTITY content_notification_summary "&brandShortName;">
<!-- Localization note (content_notification_title_plural): &formatD; will be replaced with the number of websites that
     have been updated (new content is available). The number of websites is always more than one (>= 2). For a single
     update the website title is used instead of this string.
     We can't use Android plural forms, sadly. See Bug #753859. -->
<!ENTITY content_notification_title_plural "&formatD; websites updated">
<!-- Localization note (content_notification_action_settings2): This label will be shown as an action in a content notification.
     Clicking the action will jump to the notification settings of the app. -->
<!ENTITY content_notification_action_settings2 "Settings">
<!-- Localization note(content_notification_action_read_now): This label will be shown as an action in a content notification.
     Clicking the action will open all new content in the browser. -->
<!ENTITY content_notification_action_read_now "Read now">
<!-- Localization note (content_notification_updated_on): &formatS; will be replaced with a medium sized version of the
     date, depending on locale. For en_US this is for example: Feb 24, 2016. For more details see the Android developer
     documentation for DateFormat.getMediumDateFormat(). -->
<!ENTITY content_notification_updated_on "Updated on &formatS;">

<!ENTITY pref_char_encoding "Character encoding">
<!ENTITY pref_char_encoding_on "Show menu">
<!ENTITY pref_char_encoding_off "Don\'t show menu">
<!ENTITY pref_clear_private_data2 "Clear private data">
<!-- Localization note (pref_clear_private_data_now_tablet): This action to clear private data is only shown on tablets.
     The action is shown below a header saying "Clear private data"; See pref_clear_private_data -->
<!ENTITY pref_clear_private_data_now_tablet "Clear now">
<!ENTITY pref_clear_on_exit_title3 "Clear private data on exit">
<!ENTITY pref_clear_on_exit_summary2 "&brandShortName; will automatically clear your data whenever you select \u0022Quit\u0022 from the main menu">
<!ENTITY pref_clear_on_exit_dialog_title "Select which data to clear">
<!ENTITY pref_restore_tabs "Restore tabs">
<!ENTITY pref_restore_always "Always restore">
<!ENTITY pref_restore_quit "Don\'t restore after quitting &brandShortName;">

<!-- Localization note (pref_use_system_font_size, pref_use_system_font_size_summary):
     Font size here refers to the name of the corresponding Android system setting. -->
<!ENTITY pref_use_system_font_size "Use system font size">
<!ENTITY pref_use_system_font_size_summary "Scale web content according to the system font size">

<!ENTITY pref_media_autoplay_enabled "Allow autoplay">
<!ENTITY pref_media_autoplay_enabled_summary "Control if websites can autoplay videos and other media content">
<!ENTITY pref_zoom_force_enabled "Always enable zoom">
<!ENTITY pref_zoom_force_enabled_summary "Force override so you can zoom any page">
<!ENTITY pref_voice_input "Voice input">
<!ENTITY pref_voice_input_summary2 "Allow voice dictation in the URL bar">
<!ENTITY pref_qrcode_enabled "QR code reader">
<!ENTITY pref_qrcode_enabled_summary2 "Allow QR scanner in the URL bar">

<!ENTITY pref_use_master_password "Use master password">
<!ENTITY pref_sync2 "Sign in">
<!ENTITY pref_sync_summary2 "Sync your tabs, bookmarks, logins, history">
<!ENTITY pref_search_suggestions "Show search suggestions">
<!ENTITY pref_history_search_suggestions "Show search history">
<!ENTITY pref_import_options "Import options">
<!ENTITY pref_import_android_summary "Import bookmarks and history from the native browser">
<!-- Localization note (pref_private_data_openTabs): Open tabs is an option in
     the Clear Private Data  dialog and refers to currently open tabs. -->
<!ENTITY pref_private_data_openTabs "Open tabs">
<!ENTITY pref_private_data_history2 "Browsing history">
<!ENTITY pref_private_data_searchHistory "Search history">
<!ENTITY pref_private_data_formdata2 "Form history">
<!ENTITY pref_private_data_cookies2 "Cookies &amp; active logins">
<!ENTITY pref_private_data_passwords2 "Saved logins">
<!ENTITY pref_private_data_cache "Cache">
<!ENTITY pref_private_data_offlineApps "Offline website data">
<!ENTITY pref_private_data_siteSettings2 "Site settings">
<!ENTITY pref_private_data_downloadFiles2 "Downloads">
<!ENTITY pref_private_data_syncedTabs "Synced tabs">

<!ENTITY pref_default_browser "Make default browser">
<!ENTITY pref_default_browser_mozilla_support_tablet "Visit Mozilla Support">
<!ENTITY pref_about_firefox "About &brandShortName;">
<!ENTITY pref_vendor_faqs "FAQs">
<!ENTITY pref_vendor_feedback "Give feedback">

<!ENTITY pref_dialog_set_default "Set as default">
<!ENTITY pref_dialog_default "Default">
<!ENTITY pref_dialog_remove "Remove">

<!ENTITY pref_search_last_toast "You can\'t remove or disable your last search engine.">

<!ENTITY pref_panels_show "Show">
<!ENTITY pref_panels_hide "Hide">
<!ENTITY pref_panels_reorder "Change order">
<!ENTITY pref_panels_move_up "Move up">
<!ENTITY pref_panels_move_down "Move down">

<!ENTITY datareporting_notification_title "&brandShortName; stats &amp; data">
<!ENTITY datareporting_notification_action "Choose what to share">
<!-- Used in datareporting_notification_ticket_text, but unused in strings.xml. -->
<!ENTITY datareporting_notification_action_long "Choose what information to share">
<!ENTITY datareporting_notification_summary "To improve your experience, &brandShortName; automatically sends some information to &vendorShortName;.">
<!-- When this item is removed, also remove datareporting_notification_action_long:
     it is unused in strings.xml. -->
<!ENTITY datareporting_notification_ticker_text "&datareporting_notification_title;: &datareporting_notification_action_long;">

<!-- Localization note (datareporting_fhr_title, datareporting_fhr_summary2,
     reporting_telemetry_title, datareporting_telemetry_summary,
     datareporting_crashreporter_summary) : These match the strings in
     en-US/chrome/browser/preferences/advanced.dtd (healthReportSection.label,
     healthReportDesc.label, telemetrySection.label, telemetryDesc.label,
     crashReporterDesc.label). -->
<!ENTITY datareporting_fhr_title "&brandShortName; Health Report">
<!ENTITY datareporting_fhr_summary2 "Shares data with &vendorShortName; about your browser health and helps you understand your browser performance">
<!ENTITY datareporting_abouthr_title "View my Health Report">
<!ENTITY datareporting_telemetry_title "Telemetry">
<!ENTITY datareporting_telemetry_summary "Shares performance, usage, hardware and customization data about your browser with &vendorShortName; to help us make &brandShortName; better">
<!ENTITY datareporting_crashreporter_summary "&brandShortName; submits crash reports to help &vendorShortName; make your browser more stable and secure">
<!-- Localization note (datareporting_crashreporter_title_short) : This string matches
     (crashReporterSection.label) in en-US/chrome/browser/preferences/advanced.dtd.-->
<!ENTITY datareporting_crashreporter_title_short "Crash Reporter">
<!ENTITY datareporting_wifi_title2 "&vendorShortName; Location Service">
<!ENTITY datareporting_wifi_geolocation_summary4 "Help &vendorShortName; map the world! Share the approximate Wi-Fi and cellular location of your device to improve our geolocation service.">
<!-- Localization note (pref_update_autodownload2) : This should mention downloading
     specifically, since the pref only prevents automatic downloads and not the
     actual notification that an update is available. -->
<!ENTITY pref_update_autodownload3 "Automatic updates">
<!ENTITY pref_update_autodownload_wifi "Only over Wi-Fi">
<!ENTITY pref_update_autodownload_never "Never">
<!ENTITY pref_update_autodownload_always "Always">

<!-- Localization note (help_menu) : This string is used in the main menu-->
<!ENTITY help_menu "Help">

<!ENTITY quit "Quit">

<!ENTITY addons "Add-ons">
<!ENTITY logins "Logins">
<!ENTITY downloads "Downloads">
<!ENTITY char_encoding "Character Encoding">

<!ENTITY share "Share">
<!ENTITY share_title "Share via">
<!ENTITY share_image_failed "Unable to share this image">
<!ENTITY save_as_pdf "Save as PDF">
<!ENTITY print "Print">
<!ENTITY find_in_page "Find in page">
<!ENTITY desktop_mode "Request desktop site">
<!ENTITY page "Page">
<!ENTITY tools "Tools">
<!ENTITY new_tab "New tab">
<!ENTITY new_private_tab "New private tab">
<!ENTITY close_all_tabs "Close All Tabs">
<!ENTITY close_private_tabs "Close Private Tabs">
<!ENTITY tabs_normal "Tabs">
<!ENTITY tabs_private "Private">
<!ENTITY set_image_fail "Unable to set image">
<!ENTITY set_image_path_fail "Unable to save image">
<!ENTITY set_image_chooser_title "Set Image As">

<!-- Localization note (find_text, find_prev, find_next, find_close) : These strings are used
     as alternate text for accessibility. They are not visible in the UI. -->
<!ENTITY find_text "Find in Page">
<!ENTITY find_prev "Previous">
<!ENTITY find_next "Next">
<!ENTITY find_close "Close">

<!-- Localization note (media_sending_to, media_play, media_pause, media_stop) : These strings are used
     as alternate text for accessibility. They are not visible in the UI. -->
<!ENTITY media_sending_to "Sending to Device">
<!ENTITY media_play "Play">
<!ENTITY media_pause "Pause">
<!ENTITY media_stop "Stop">

<!ENTITY contextmenu_open_new_tab "Open in New Tab">
<!ENTITY contextmenu_open_private_tab "Open in Private Tab">
<!ENTITY contextmenu_remove "Remove">
<!ENTITY contextmenu_add_to_launcher "Add to Home Screen">
<!ENTITY contextmenu_set_as_homepage "Set as Homepage">
<!ENTITY contextmenu_share "Share">
<!ENTITY contextmenu_pasteandgo "Paste &amp; Go">
<!ENTITY contextmenu_paste "Paste">
<!ENTITY contextmenu_copyurl "Copy Address">
<!ENTITY contextmenu_edit_bookmark "Edit">
<!ENTITY contextmenu_subscribe "Subscribe to Page">
<!ENTITY contextmenu_site_settings "Edit Site Settings">
<!ENTITY contextmenu_top_sites_edit "Edit">
<!ENTITY contextmenu_top_sites_pin "Pin Site">
<!ENTITY contextmenu_top_sites_unpin "Unpin Site">
<!ENTITY contextmenu_add_search_engine "Add a Search Engine">

<!-- Localization note (doorhanger_login_no_username): This string is used in the save-login doorhanger
     where normally a username would be displayed. In this case, no username was found, and this placeholder
     contains brackets to indicate this is not actually a username, but rather a placeholder -->
<!ENTITY doorhanger_login_no_username "[No username]">
<!ENTITY doorhanger_login_edit_title "Edit login">
<!ENTITY doorhanger_login_edit_username_hint "Username">
<!ENTITY doorhanger_login_edit_password_hint "Password">
<!ENTITY doorhanger_login_edit_toggle "Show password">
<!ENTITY doorhanger_login_select_message "Copy password from &formatS;?">
<!ENTITY doorhanger_login_select_toast_copy "Password copied to clipboard">
<!ENTITY doorhanger_login_select_action_text "Select another login">
<!ENTITY doorhanger_login_select_title "Copy password from">

<!-- Localization note (pref_scroll_title_bar2): Label for setting that controls
     whether or not the dynamic toolbar is enabled. -->
<!ENTITY pref_scroll_title_bar2 "Full-screen browsing">
<!ENTITY pref_scroll_title_bar_summary2 "Hide the &brandShortName; toolbar when scrolling down a page">

<!ENTITY pref_tab_queue_title3 "Tab queue">
<!ENTITY pref_tab_queue_summary4 "Save links until the next time you open &brandShortName;">

<!-- Localization note (pref_compact_tabs): Label for setting that controls whether 1 wide column or
     2 narrower (compact) columns are used for tabs in the tabs tray in portrait mode on phones. -->
<!ENTITY pref_compact_tabs "Compact tabs">
<!ENTITY pref_compact_tabs_summary2 "Arrange tabs in two columns in portrait mode">

<!-- Localization note (page_removed): This string appears in a toast message when
     any page is removed frome about:home. This includes pages that are in history,
     bookmarks, or reading list. -->
<!ENTITY page_removed "Page removed">

<!ENTITY bookmark_edit_title "Edit Bookmark">
<!ENTITY bookmark_edit_folder_title "Edit Folder">
<!ENTITY bookmark_edit_name "Name">
<!ENTITY bookmark_edit_location "Location">
<!ENTITY bookmark_edit_keyword "Keyword">
<!ENTITY bookmark_select_folder "Select folder">

<!-- Localization note (site_settings_*) : These strings are used in the "Site Settings"
     dialog that appears after selecting the "Edit Site Settings" context menu item. -->
<!ENTITY site_settings_title3       "Site Settings">
<!ENTITY site_settings_cancel       "Cancel">
<!ENTITY site_settings_clear        "Clear">

<!-- Localization note : These strings are used as alternate text for accessibility.
     They are not visible in the UI. -->
<!ENTITY page_action_dropmarker_description "Additional Actions">

<!ENTITY masterpassword_create_title "Create Master Password">
<!ENTITY masterpassword_remove_title "Remove Master Password">
<!ENTITY masterpassword_password "Password">
<!ENTITY masterpassword_confirm "Confirm password">

<!ENTITY button_ok "OK">
<!ENTITY button_cancel "Cancel">
<!ENTITY button_yes "Yes">
<!ENTITY button_no "No">
<!ENTITY button_clear_data "Clear data">
<!ENTITY button_set "Set">
<!ENTITY button_clear "Clear">
<!ENTITY button_copy "Copy">

<!ENTITY home_top_sites_title "Top Sites">
<!-- Localization note (home_top_sites_add): This string is used as placeholder
     text underneath empty thumbnails in the Top Sites page on about:home. -->
<!ENTITY home_top_sites_add "Add a site">

<!-- Localization note (home_title): This string should be kept in sync
     with the page title defined in aboutHome.dtd -->
<!ENTITY home_title "&brandShortName; Home">
<!ENTITY home_history_title "History">
<!ENTITY home_synced_devices_smartfolder "Synced devices">
<!ENTITY home_synced_devices_number "&formatD; devices">
<!-- Localization note (home_synced_devices_one_device): This is the singular version of home_synced_devices_number, referring to the number of devices a user has synced. -->
<!ENTITY home_synced_devices_one "1 device">
<!ENTITY home_history_back_to2 "Back to full History">
<!ENTITY home_clear_history_button "Clear browsing history">
<!ENTITY home_clear_history_confirm "Are you sure you want to clear your history?">
<!ENTITY home_bookmarks_empty "Bookmarks you save show up here.">
<!ENTITY home_closed_tabs_title2 "Recently closed">
<!ENTITY home_last_tabs_empty "Your recent tabs show up here.">
<!ENTITY home_restore_all "Restore all">
<!ENTITY home_closed_tabs_number "&formatD; tabs">
<!-- Localization note (home_closed_tabs_one): This is the singular version of home_closed_tabs_number, referring to the number of recently closed tabs available. -->
<!ENTITY home_closed_tabs_one "1 tab">
<!ENTITY home_most_recent_empty "Websites you visited most recently show up here.">
<!-- Localization note (home_most_recent_emptyhint2): "Psst" is a sound that might be used to attract someone's attention unobtrusively, and intended to hint at Private Browsing to the user.
     The placeholders &formatS1; and &formatS2; are used to mark the location of text underlining. -->
<!ENTITY home_most_recent_emptyhint2 "Psst: using a &formatS1;New Private Tab&formatS2; won\'t save your history.">

<!-- Localization note (home_default_empty): This string is used as the default text when there
     is no data to show in an about:home panel that was created by an add-on. -->
<!ENTITY home_default_empty "No content could be found for this panel.">

<!-- Localization note (home_back_up_to_filter): The variable is replaced by the name of the
     previous location in the navigation, such as the previous folder -->
<!ENTITY home_move_back_to_filter "Back to &formatS;">

<!-- Localization note (home_remote_tabs_many_hidden_devices) : The
     formatD is replaced with the number of hidden devices.  The
     number of hidden devices is always more than one.  We can't use
     Android plural forms, sadly. See Bug #753859. -->
<!ENTITY home_remote_tabs_many_hidden_devices "&formatD; devices hidden">
<!-- Localization note (home_remote_tabs_hidden_devices_title) : This is the
     title of a dialog; we expect more than one device. -->
<!ENTITY home_remote_tabs_hidden_devices_title "Hidden devices">
<!-- Localization note (home_remote_tabs_unhide_selected_devices) : This is
     the text of a button; we expect more than one device. -->
<!ENTITY home_remote_tabs_unhide_selected_devices "Unhide selected devices">

<!-- Localization note (home_pinned_site) : This is a snackbar label displayed after
    a site is pinned or unpinned. -->
<!ENTITY home_pinned_site "Pinned site">
<!ENTITY home_unpinned_site "Unpinned site">

<!ENTITY remote_tabs_panel_moved_title "Where did my tabs go?">
<!ENTITY remote_tabs_panel_moved_desc "We\'ve moved your tabs from other devices into a panel on your home page that can be easily accessed every time you open a new tab.">
<!ENTITY remote_tabs_panel_moved_link "Take me to my new panel.">

<!ENTITY pin_site_dialog_hint "Enter a search keyword">

<!ENTITY filepicker_title "Choose File">
<!ENTITY filepicker_audio_title "Choose or record a sound">
<!ENTITY filepicker_image_title "Choose or take a picture">
<!ENTITY filepicker_video_title "Choose or record a video">

<!-- Site identity popup -->
<!ENTITY identity_connected_to "You are connected to">
<!-- Localization note (identity_run_by) : This string appears between a
domain name (above) and an organization name (below). E.g.

example.com
which is run by
Example Enterprises, Inc.

The layout of the identity dialog prevents combining this into a single string with
substitution variables.  If it is difficult to translate the sense of the string
with that structure, consider a translation which ignores the preceding domain and
just addresses the organization to follow, e.g. "This site is run by " -->
<!ENTITY identity_connection_secure "Secure Connection">
<!ENTITY identity_connection_insecure "Insecure connection">
<!ENTITY identity_connection_chromeui "This is a secure &brandShortName; page">

<!-- Mixed content notifications in site identity popup -->
<!ENTITY mixed_content_blocked_all1 "&brandShortName; has blocked insecure content on this page.">
<!ENTITY mixed_content_blocked_some1 "&brandShortName; has blocked some of the insecure content on this page.">
<!ENTITY mixed_content_display_loaded1 "Parts of this page are not secure (such as images).">
<!ENTITY mixed_content_protection_disabled1 "You have disabled protection from insecure content.">

<!-- Tracking content notifications in site identity popup -->
<!ENTITY doorhanger_tracking_title2 "Tracking Protection">
<!ENTITY doorhanger_tracking_state_enabled "Enabled">
<!ENTITY doorhanger_tracking_state_disabled "Disabled">
<!ENTITY doorhanger_tracking_message_enabled1 "Attempts to track your online behavior have been blocked.">
<!ENTITY doorhanger_tracking_message_disabled2 "This page includes elements that may track your browsing.">

<!-- Common mixed and tracking content strings in site identity popup -->
<!ENTITY learn_more "Learn More">
<!ENTITY enable_protection "Enable protection">
<!ENTITY disable_protection "Disable protection">

<!ENTITY private_data_success "Private data cleared">
<!ENTITY private_data_fail "Some private data could not be cleared">

<!ENTITY bookmarkhistory_button_import "Import">
<!ENTITY bookmarkhistory_import_both "Importing bookmarks and history
                                      from Android">
<!ENTITY bookmarkhistory_import_bookmarks "Importing bookmarks
                                           from Android">
<!ENTITY bookmarkhistory_import_history "Importing history
                                         from Android">
<!ENTITY bookmarkhistory_import_wait "Please wait...">

<!ENTITY suggestions_prompt3 "Would you like to turn on search suggestions?">
<!--  Localization note (search_bar_item_desc): When the user clicks the url bar
      and starts typing, a list of icons of search engines appears at the bottom
      of the screen. When a user clicks an icon, the entered text will be searched
      via the search engine that uses the icon they clicked. This text is used
      for screen reader users when they hover each icon - &formatS; will be
      replaced with the name of the currently highlighted icon. -->
<!ENTITY search_bar_item_desc "Search with &formatS;">

<!-- Localization note (suggestion_for_engine): The placeholder &formatS1; will be
     replaced with the name of the search engine. The placeholder &formatS2; will be
     replaced with the search query. -->
<!ENTITY suggestion_for_engine "Search &formatS1; for &formatS2;">

<!ENTITY searchable_description "Bookmarks and history">

 <!-- Updater notifications -->
<!ENTITY updater_start_title2 "Update available for &brandShortName;">
<!ENTITY updater_start_select2 "Touch to download">

<!ENTITY updater_downloading_title2 "Downloading &brandShortName;">
<!ENTITY updater_downloading_title_failed2 "Download failed">
<!ENTITY updater_downloading_select2 "Touch to apply update once downloaded">
<!ENTITY updater_downloading_retry2 "Touch to retry">

<!ENTITY updater_apply_title3 "Update downloaded for &brandShortName;">
<!ENTITY updater_apply_select3 "Touch to install">

<!-- Localization note (updater_permission_text): This text is shown in a notification and as a snackbar
     if the app requires a runtime permission to download updates. Currently, the updater only sees
     remotely advertised updates in the Nightly and Aurora channels. -->
<!ENTITY updater_permission_text "To download files and updates, allow &brandShortName; permission to access storage.">
<!-- LOCALIZATION NOTE (updater_permission_allow): This action is shown in a snackbar along with updater_permission_text. -->
<!ENTITY updater_permission_allow "Allow">

    <!-- Guest mode -->
<!ENTITY new_guest_session "New Guest Session">
<!ENTITY exit_guest_session "Exit Guest Session">
<!ENTITY guest_session_dialog_continue "Continue">
<!ENTITY guest_session_dialog_cancel "Cancel">
<!ENTITY new_guest_session_title "&brandShortName; will now restart">
<!ENTITY new_guest_session_text2 "The person using it will not be able to see any of your personal browsing data (like saved logins, history or bookmarks).\n\nWhen your guest is done, their browsing data will be deleted and your session will be restored.">
<!ENTITY guest_browsing_notification_title "Guest browsing is enabled">
<!ENTITY guest_browsing_notification_text "Tap to exit">

<!ENTITY exit_guest_session_title "&brandShortName; will now restart">
<!ENTITY exit_guest_session_text "The browsing data from this session will be deleted.">

<!-- Miscellaneous -->
<!-- LOCALIZATION NOTE (ellipsis): This text is appended to a piece of text that does not fit in the
     designated space. Use the unicode ellipsis char, \u2026, or use "..." if \u2026 doesn't suit
     traditions in your locale. -->
<!ENTITY ellipsis "…">

<!ENTITY colon ":">

<!-- These are only used for accessibility for the done and overflow-menu buttons in the actionbar.
     They are never shown to users -->
<!ENTITY actionbar_menu "Menu">
<!ENTITY actionbar_done "Done">

<!-- Voice search in the awesome bar -->
<!ENTITY voicesearch_prompt "Speak now">

<!-- Localization note (remote_tabs_last_synced): the variable is replaced by a
     "relative time span string" produced by Android.  This string describes the
     time the tabs were last synced relative to the current time; examples
     include "42 minutes ago", "4 days ago", "last week", etc. The subject of
     "Last synced" is one of the user's other Sync clients, typically Firefox on
     their desktop or laptop.-->
<!ENTITY remote_tabs_last_synced "Last synced: &formatS;">
<!-- Localization note: Used when the sync has not happend yet, showed in place of a date -->
<!ENTITY remote_tabs_never_synced "Last synced: never">

<!-- LOCALIZATION NOTE (intent_uri_private_browsing_prompt): This string will
     appear in an alert when a user, who is currently in private browsing,
     clicks a link that will open an external Android application. "&formatS;"
     will be replaced with the name of the application that will be opened. -->
<!ENTITY intent_uri_private_browsing_prompt "This link will open in &formatS;. Are you sure you want to exit Private Browsing?">
<!-- LOCALIZATION NOTE (intent_uri_private_browsing_multiple_match_title): This
     string will appear as the title of an alert when a user, who is currently
     in private browsing, clicks a link that will open an external Android
     application and more than one application is available to open that link.
     We don't have control over the style of this dialog and it looks
     unpolished when this string is longer than one line so ideally keep it
     short! -->
<!ENTITY intent_uri_private_browsing_multiple_match_title "Exit Private Browsing?">

<!-- DevTools Authentication -->
<!-- LOCALIZATION NOTE (devtools_auth_scan_header): This header text appears
     above a QR reader that is actively scanning for QR codes.  The expected QR
     code has already been displayed by the client trying to connect (such as
     desktop Firefox via WebIDE), so you just need to aim this device at the QR
     code. -->
<!ENTITY devtools_auth_scan_header "Scanning for the QR code displayed on your other device">

<!-- Restrictable features -->
<!-- Localization note: These are features the device owner (e.g. parent) can enable or disable for
     a restricted profile (e.g. child). Used inside the Android settings UI. -->
<!ENTITY restrictable_feature_addons_installation "Add-ons">
<!ENTITY restrictable_feature_addons_installation_description "Add features or functionality to Firefox. Note: Add-ons can disable certain restrictions.">
<!ENTITY restrictable_feature_private_browsing "Private Browsing">
<!ENTITY restrictable_feature_private_browsing_description "Allows family members to browse without saving information about the sites and pages they\'ve visited.">
<!ENTITY restrictable_feature_clear_history "Clear History">
<!ENTITY restrictable_feature_clear_history_description "Allows family members to delete information about the sites and pages they\'ve visited.">
<!ENTITY restrictable_feature_advanced_settings "Advanced Settings">
<!ENTITY restrictable_feature_advanced_settings_description "This includes importing bookmarks, restoring tabs and automated updates. Turn off for simplified settings suitable for any family member.">
<!ENTITY restrictable_feature_camera_microphone "Camera &amp; Microphone">
<!ENTITY restrictable_feature_camera_microphone_description "Allows family members to engage in real time communication on websites.">
<!ENTITY restrictable_feature_block_list "Block List">
<!ENTITY restrictable_feature_block_list_description "Block websites that include sensitive content.">

<!-- Default Bookmarks titles-->
<!-- LOCALIZATION NOTE (bookmarks_about_browser): link title for about:fennec -->
<!ENTITY bookmarks_about_browser "Firefox: About your browser">
<!-- LOCALIZATION NOTE (bookmarks_addons): link title for https://addons.mozilla.org/en-US/mobile -->
<!ENTITY bookmarks_addons "Firefox: Customize with add-ons">
<!-- LOCALIZATION NOTE (bookmarks_support): link title for https://support.mozilla.org/ -->
<!ENTITY bookmarks_support "Firefox: Support">
<!-- LOCALIZATION NOTE (bookmarks_restricted_support): link title for https://support.mozilla.org/kb/controlledaccess -->
<!ENTITY bookmarks_restricted_support2 "Firefox Help and Support for restricted profiles on Android tablets">
<!-- LOCALIZATION NOTE (bookmarks_restricted_webmaker):link title for https://webmaker.org -->
<!ENTITY bookmarks_restricted_webmaker "Learn the Web: Mozilla Webmaker">

<!-- LOCALIZATION NOTE (unsupported_sdk_version): The user installed a build of this app that does not support
     the Android version of this device. the formatS1 is replaced by the CPU ABI (e.g., ARMv7); the formatS2 is
     replaced by the Android OS version (e.g., 14)-->
<!ENTITY unsupported_sdk_version "Sorry! This &brandShortName; won\'t work on this device (&formatS1;, &formatS2;). Please download the correct version.">

<!ENTITY eol_notification_title2 "&brandShortName; will no longer update">
<!ENTITY eol_notification_summary "Tap to learn more">

<!-- LOCALIZATION NOTE (whatsnew_notification_title, whatsnew_notification_summary): These strings
     are used for a system notification that's shown to users after the app updates. -->
<!ENTITY whatsnew_notification_title "&brandShortName; is up to date">
<!ENTITY whatsnew_notification_summary "Find out what\'s new in this version">

<!ENTITY promotion_add_to_homescreen "Add to home screen">

<!ENTITY helper_first_offline_bookmark_title "Read offline">
<!ENTITY helper_first_offline_bookmark_message "Find your Reader View items in Bookmarks, even offline.">
<!ENTITY helper_first_offline_bookmark_button "Go to Bookmarks">

<!ENTITY helper_triple_readerview_open_title "Available offline">
<!ENTITY helper_triple_readerview_open_message "Bookmark Reader View items to read them offline.">
<!ENTITY helper_triple_readerview_open_button "Add to Bookmarks">

<!ENTITY activity_stream_topsites "Top Sites">
<!ENTITY activity_stream_highlights "Highlights">

<!-- LOCALIZATION NOTE (activity_stream_highlight_label_bookmarked): This label is shown in the Activity
Stream list for highlights sourced from th user's bookmarks. -->
<!ENTITY activity_stream_highlight_label_bookmarked "Bookmarked">
<!-- LOCALIZATION NOTE (activity_stream_highlight_label_visited): This label is shown in the Activity
Stream list for highlights sourced from th user's bookmarks. -->
<!ENTITY activity_stream_highlight_label_visited "Visited">

<!-- LOCALIZATION NOTE (activity_stream_dismiss): This label is shown in the Activity Stream context menu,
and allows hiding a URL/page from highlights or topsites. The page remains in history/bookmarks, but
is simply hidden from the Activity Stream panel. -->
<!ENTITY activity_stream_dismiss "Dismiss">
<!ENTITY activity_stream_delete_history "Delete from History">

<!ENTITY activity_stream_welcome_title "Welcome to your Highlights">
<!ENTITY activity_stream_welcome_content1 "&brandShortName; now creates highlights of things you\'ve discovered on the web so you can find your way back to great articles, videos, bookmarks, and other pages.">
<<<<<<< HEAD
<!ENTITY fullscreen_warning "Drag from top and touch the back button to exit full screen.">
=======
<!ENTITY fullscreen_warning "Entered full screen">
>>>>>>> 5f1100aa
<|MERGE_RESOLUTION|>--- conflicted
+++ resolved
@@ -850,8 +850,4 @@
 
 <!ENTITY activity_stream_welcome_title "Welcome to your Highlights">
 <!ENTITY activity_stream_welcome_content1 "&brandShortName; now creates highlights of things you\'ve discovered on the web so you can find your way back to great articles, videos, bookmarks, and other pages.">
-<<<<<<< HEAD
-<!ENTITY fullscreen_warning "Drag from top and touch the back button to exit full screen.">
-=======
-<!ENTITY fullscreen_warning "Entered full screen">
->>>>>>> 5f1100aa
+<!ENTITY fullscreen_warning "Entered full screen">