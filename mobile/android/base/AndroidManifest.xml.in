--- conflicted
+++ resolved
@@ -90,24 +90,8 @@
                 <category android:name="android.intent.category.BROWSABLE" />
                 <data android:scheme="http" />
                 <data android:scheme="https" />
-<<<<<<< HEAD
                 <data android:scheme="about" />
                 <data android:scheme="waterfox" />
-=======
-#ifndef MOZILLA_OFFICIAL
-                <data android:scheme="firefox-dev" />
-#else
-#ifdef FENNEC_NIGHTLY
-                <data android:scheme="firefox-nightly" />
-#else
-#ifdef FENNEC_BETA
-                <data android:scheme="firefox-beta" />
-#else
-                <data android:scheme="firefox" />
-#endif
-#endif
-#endif
->>>>>>> 934b6cb2
             </intent-filter>
             <intent-filter>
                 <action android:name="android.intent.action.VIEW" />
