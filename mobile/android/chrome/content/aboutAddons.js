--- conflicted
+++ resolved
@@ -325,21 +325,14 @@
   // Ensure we get a localized string by using the previous title as a fallback
   // if the new one has not yet been translated.
   _getAmoTitle: function _getAmoTitle() {
-<<<<<<< HEAD
     const initialTitleUS = "Browse all Waterfox Add-ons";
-    const updatedTitleUS = "Browse Waterfox’s Recommended Extensions";
-    const initialTitleLocalized = gStringBundle.GetStringFromName("addons.browseAll");
-    const updatedTitleLocalized = gStringBundle.GetStringFromName("addons.browseRecommended");
-=======
-    const initialTitleUS = "Browse all Firefox Add-ons";
-    const updatedTitleUS = "Browse Firefox’s Recommended Extensions";
+    const updatedTitleUS = "Browse Waterfox's Recommended Extensions";
     const initialTitleLocalized = gStringBundle.GetStringFromName(
       "addons.browseAll"
     );
     const updatedTitleLocalized = gStringBundle.GetStringFromName(
       "addons.browseRecommended"
     );
->>>>>>> 4f5d7318
     let title = initialTitleLocalized;
 
     const titleWasLocalized = updatedTitleLocalized !== updatedTitleUS;
