--- conflicted
+++ resolved
@@ -187,12 +187,7 @@
     this._showSystemUI(true);
 
     if (browser.isArticle) {
-<<<<<<< HEAD
-      showPageAction("drawable://reader", Strings.reader.GetStringFromName("readerView.enter"));
-=======
       showPageAction("drawable://ic_readermode", Strings.reader.GetStringFromName("readerView.enter"));
-      UITelemetry.addEvent("show.1", "button", null, "reader_available");
->>>>>>> 5f1100aa
       this._sendMmaEvent("reader_available");
     } else {
     }
