/* Any copyright is dedicated to the Public Domain.
   http://creativecommons.org/publicdomain/zero/1.0/ */

/*
 * Tests that an old-style default profile previously used by this build gets
 * updated to a dedicated profile for this build.
 */

add_task(async () => {
  let mydefaultProfile = makeRandomProfileDir("mydefault");
  let defaultProfile = makeRandomProfileDir("default");
  let devDefaultProfile = makeRandomProfileDir("devedition");

  writeCompatibilityIni(mydefaultProfile);
  writeCompatibilityIni(devDefaultProfile);

  writeProfilesIni({
<<<<<<< HEAD
    profiles: [{
      name: "mydefault",
      path: mydefaultProfile.leafName,
      default: true,
    }, {
      name: "default",
      path: defaultProfile.leafName,
    }, {
      name: "68-edition-default",
      path: devDefaultProfile.leafName,
    }],
=======
    profiles: [
      {
        name: "mydefault",
        path: mydefaultProfile.leafName,
        default: true,
      },
      {
        name: "default",
        path: defaultProfile.leafName,
      },
      {
        name: "dev-edition-default",
        path: devDefaultProfile.leafName,
      },
    ],
>>>>>>> 4f5d7318
  });

  let service = getProfileService();
  let { profile: selectedProfile, didCreate } = selectStartupProfile();
  checkStartupReason("firstrun-claimed-default");

  let hash = xreDirProvider.getInstallHash();
  let profileData = readProfilesIni();

  Assert.ok(
    profileData.options.startWithLastProfile,
    "Should be set to start with the last profile."
  );
  Assert.equal(
    profileData.profiles.length,
    3,
    "Should have the right number of profiles."
  );

  let profile = profileData.profiles[0];
  Assert.equal(profile.name, "default", "Should have the right name.");
  Assert.equal(
    profile.path,
    defaultProfile.leafName,
    "Should be the original non-default profile."
  );
  Assert.ok(!profile.default, "Should not be marked as the old-style default.");

  profile = profileData.profiles[1];
<<<<<<< HEAD
  Assert.equal(profile.name, "68-edition-default", "Should have the right name.");
  Assert.equal(profile.path, devDefaultProfile.leafName, "Should be the original dev default profile.");
=======
  Assert.equal(
    profile.name,
    "dev-edition-default",
    "Should have the right name."
  );
  Assert.equal(
    profile.path,
    devDefaultProfile.leafName,
    "Should be the original dev default profile."
  );
>>>>>>> 4f5d7318
  Assert.ok(!profile.default, "Should not be marked as the old-style default.");

  profile = profileData.profiles[2];
  Assert.equal(profile.name, "mydefault", "Should have the right name.");
  Assert.equal(
    profile.path,
    mydefaultProfile.leafName,
    "Should be the original default profile."
  );
  Assert.ok(profile.default, "Should be marked as the old-style default.");

  Assert.equal(
    Object.keys(profileData.installs).length,
    1,
    "Should be only one known install."
  );
  if (AppConstants.MOZ_DEV_EDITION) {
    Assert.equal(
      profileData.installs[hash].default,
      devDefaultProfile.leafName,
      "Should have marked the original dev default profile as the default for this install."
    );
  } else {
    Assert.equal(
      profileData.installs[hash].default,
      mydefaultProfile.leafName,
      "Should have marked the original default profile as the default for this install."
    );
  }

  Assert.ok(
    !profileData.installs[hash].locked,
    "Should not be locked as we're not the default app."
  );

  checkProfileService(profileData);

  Assert.ok(!didCreate, "Should not have created a new profile.");
  if (AppConstants.MOZ_DEV_EDITION) {
<<<<<<< HEAD
    Assert.ok(selectedProfile.rootDir.equals(devDefaultProfile), "Should be using the right directory.");
    Assert.equal(selectedProfile.name, "68-edition-default");
=======
    Assert.ok(
      selectedProfile.rootDir.equals(devDefaultProfile),
      "Should be using the right directory."
    );
    Assert.equal(selectedProfile.name, "dev-edition-default");
>>>>>>> 4f5d7318
  } else {
    Assert.ok(
      selectedProfile.rootDir.equals(mydefaultProfile),
      "Should be using the right directory."
    );
    Assert.equal(selectedProfile.name, "mydefault");
  }
  Assert.ok(
    !service.createdAlternateProfile,
    "Should not have created an alternate profile."
  );
});<|MERGE_RESOLUTION|>--- conflicted
+++ resolved
@@ -15,19 +15,6 @@
   writeCompatibilityIni(devDefaultProfile);
 
   writeProfilesIni({
-<<<<<<< HEAD
-    profiles: [{
-      name: "mydefault",
-      path: mydefaultProfile.leafName,
-      default: true,
-    }, {
-      name: "default",
-      path: defaultProfile.leafName,
-    }, {
-      name: "68-edition-default",
-      path: devDefaultProfile.leafName,
-    }],
-=======
     profiles: [
       {
         name: "mydefault",
@@ -39,11 +26,10 @@
         path: defaultProfile.leafName,
       },
       {
-        name: "dev-edition-default",
+        name: "68-edition-default",
         path: devDefaultProfile.leafName,
       },
     ],
->>>>>>> 4f5d7318
   });
 
   let service = getProfileService();
@@ -73,13 +59,9 @@
   Assert.ok(!profile.default, "Should not be marked as the old-style default.");
 
   profile = profileData.profiles[1];
-<<<<<<< HEAD
-  Assert.equal(profile.name, "68-edition-default", "Should have the right name.");
-  Assert.equal(profile.path, devDefaultProfile.leafName, "Should be the original dev default profile.");
-=======
   Assert.equal(
     profile.name,
-    "dev-edition-default",
+    "68-edition-default",
     "Should have the right name."
   );
   Assert.equal(
@@ -87,7 +69,6 @@
     devDefaultProfile.leafName,
     "Should be the original dev default profile."
   );
->>>>>>> 4f5d7318
   Assert.ok(!profile.default, "Should not be marked as the old-style default.");
 
   profile = profileData.profiles[2];
@@ -127,16 +108,11 @@
 
   Assert.ok(!didCreate, "Should not have created a new profile.");
   if (AppConstants.MOZ_DEV_EDITION) {
-<<<<<<< HEAD
-    Assert.ok(selectedProfile.rootDir.equals(devDefaultProfile), "Should be using the right directory.");
-    Assert.equal(selectedProfile.name, "68-edition-default");
-=======
     Assert.ok(
       selectedProfile.rootDir.equals(devDefaultProfile),
       "Should be using the right directory."
     );
     Assert.equal(selectedProfile.name, "dev-edition-default");
->>>>>>> 4f5d7318
   } else {
     Assert.ok(
       selectedProfile.rootDir.equals(mydefaultProfile),
