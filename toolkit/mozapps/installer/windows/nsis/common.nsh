--- conflicted
+++ resolved
@@ -5842,23 +5842,19 @@
 
 !ifndef NO_INSTDIR_FROM_REG
       SetShellVarContext all      ; Set SHCTX to HKLM
-<<<<<<< HEAD
-      ${GetSingleInstallPath} "Software\Waterfox\${BrandFullNameInternal}" $R9
-=======
 
       ${If} ${IsNativeAMD64}
       ${OrIf} ${IsNativeARM64}
         SetRegView 64
-        ${GetSingleInstallPath} "Software\Mozilla\${BrandFullNameInternal}" $R9
+        ${GetSingleInstallPath} "Software\Waterfox\${BrandFullNameInternal}" $R9
         SetRegView lastused
       ${EndIf}
 
       StrCmp "$R9" "false" +1 finish_get_install_dir
 
       SetRegView 32
-      ${GetSingleInstallPath} "Software\Mozilla\${BrandFullNameInternal}" $R9
+      ${GetSingleInstallPath} "Software\Waterfox\${BrandFullNameInternal}" $R9
       SetRegView lastused
->>>>>>> 2eef0466
 
       StrCmp "$R9" "false" +1 finish_get_install_dir
 
