--- conflicted
+++ resolved
@@ -1940,15 +1940,11 @@
     }
 
     // Update the name.
-<<<<<<< HEAD
-    let name = card.querySelector(".addon-name");
+    let name = this.addonNameEl;
     let showVersionInName = Services.prefs.getBoolPref("extensions.addonVersionInfo", true);
     let versionString = this.updateInstall && this.matches('[current-view="updates"] addon-card') ?
                         this.updateInstall.version : addon.version;
     let addonNameWithVersion = showVersionInName ? `${addon.name} ${versionString}` : addon.name;
-=======
-    let name = this.addonNameEl;
->>>>>>> ba193cac
     if (addon.isActive) {
       name.textContent = addonNameWithVersion;
       name.removeAttribute("data-l10n-id");
