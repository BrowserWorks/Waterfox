/* This Source Code Form is subject to the terms of the Mozilla Public
 * License, v. 2.0. If a copy of the MPL was not distributed with this file,
 * You can obtain one at http://mozilla.org/MPL/2.0/. */

"use strict";

/**
 * This file contains most of the logic required to maintain the
 * extensions database, including querying and modifying extension
 * metadata. In general, we try to avoid loading it during startup when
 * at all possible. Please keep that in mind when deciding whether to
 * add code here or elsewhere.
 */

/* eslint "valid-jsdoc": [2, {requireReturn: false, requireReturnDescription: false, prefer: {return: "returns"}}] */

var EXPORTED_SYMBOLS = ["AddonInternal", "XPIDatabase", "XPIDatabaseReconcile"];

const { XPCOMUtils } = ChromeUtils.import(
  "resource://gre/modules/XPCOMUtils.jsm"
);

XPCOMUtils.defineLazyModuleGetters(this, {
  AddonManager: "resource://gre/modules/AddonManager.jsm",
  AddonManagerPrivate: "resource://gre/modules/AddonManager.jsm",
  AddonRepository: "resource://gre/modules/addons/AddonRepository.jsm",
  AddonSettings: "resource://gre/modules/addons/AddonSettings.jsm",
  AppConstants: "resource://gre/modules/AppConstants.jsm",
  DeferredTask: "resource://gre/modules/DeferredTask.jsm",
  ExtensionUtils: "resource://gre/modules/ExtensionUtils.jsm",
  FileUtils: "resource://gre/modules/FileUtils.jsm",
  OS: "resource://gre/modules/osfile.jsm",
  PermissionsUtils: "resource://gre/modules/PermissionsUtils.jsm",
  Services: "resource://gre/modules/Services.jsm",

  Blocklist: "resource://gre/modules/Blocklist.jsm",
  UpdateChecker: "resource://gre/modules/addons/XPIInstall.jsm",
  XPIInstall: "resource://gre/modules/addons/XPIInstall.jsm",
  XPIInternal: "resource://gre/modules/addons/XPIProvider.jsm",
  XPIProvider: "resource://gre/modules/addons/XPIProvider.jsm",
  verifyBundleSignedState: "resource://gre/modules/addons/XPIInstall.jsm",
});

XPCOMUtils.defineLazyPreferenceGetter(
  this,
  "allowPrivateBrowsingByDefault",
  "extensions.allowPrivateBrowsingByDefault",
  true
);

const { nsIBlocklistService } = Ci;

// These are injected from XPIProvider.jsm
/* globals
 *         BOOTSTRAP_REASONS,
 *         DB_SCHEMA,
 *         XPIStates,
 *         migrateAddonLoader
 */

for (let sym of [
  "BOOTSTRAP_REASONS",
  "DB_SCHEMA",
  "XPIStates",
  "migrateAddonLoader",
]) {
  XPCOMUtils.defineLazyGetter(this, sym, () => XPIInternal[sym]);
}

const { Log } = ChromeUtils.import("resource://gre/modules/Log.jsm");
const LOGGER_ID = "addons.xpi-utils";

const nsIFile = Components.Constructor(
  "@mozilla.org/file/local;1",
  "nsIFile",
  "initWithPath"
);

// Create a new logger for use by the Addons XPI Provider Utils
// (Requires AddonManager.jsm)
var logger = Log.repository.getLogger(LOGGER_ID);

const KEY_PROFILEDIR = "ProfD";
const FILE_JSON_DB = "extensions.json";

const PREF_DB_SCHEMA = "extensions.databaseSchema";
const PREF_EM_AUTO_DISABLED_SCOPES = "extensions.autoDisableScopes";
const PREF_PENDING_OPERATIONS = "extensions.pendingOperations";
const PREF_XPI_PERMISSIONS_BRANCH = "xpinstall.";
const PREF_XPI_SIGNATURES_DEV_ROOT = "xpinstall.signatures.dev-root";

const TOOLKIT_ID = "toolkit@mozilla.org";

const KEY_APP_SYSTEM_ADDONS = "app-system-addons";
const KEY_APP_SYSTEM_DEFAULTS = "app-system-defaults";
const KEY_APP_BUILTINS = "app-builtin";
const KEY_APP_SYSTEM_LOCAL = "app-system-local";
const KEY_APP_SYSTEM_SHARE = "app-system-share";
const KEY_APP_GLOBAL = "app-global";
const KEY_APP_PROFILE = "app-profile";
const KEY_APP_TEMPORARY = "app-temporary";

const DEFAULT_THEME_ID = "default-theme@mozilla.org";

// Properties to cache and reload when an addon installation is pending
const PENDING_INSTALL_METADATA = [
  "syncGUID",
  "targetApplications",
  "userDisabled",
  "softDisabled",
  "existingAddonID",
  "sourceURI",
  "releaseNotesURI",
  "installDate",
  "updateDate",
  "applyBackgroundUpdates",
  "compatibilityOverrides",
  "installTelemetryInfo",
];

// Properties to save in JSON file
const PROP_JSON_FIELDS = [
  "id",
  "syncGUID",
  "version",
  "type",
  "loader",
  "updateURL",
  "optionsURL",
  "optionsType",
  "optionsBrowserStyle",
  "aboutURL",
  "defaultLocale",
  "visible",
  "active",
  "userDisabled",
  "appDisabled",
  "pendingUninstall",
  "installDate",
  "updateDate",
  "applyBackgroundUpdates",
  "path",
  "skinnable",
  "sourceURI",
  "releaseNotesURI",
  "softDisabled",
  "foreignInstall",
  "strictCompatibility",
  "locales",
  "targetApplications",
  "targetPlatforms",
  "signedState",
  "seen",
  "dependencies",
  "incognito",
  "userPermissions",
  "icons",
  "iconURL",
  "blocklistState",
  "blocklistURL",
  "startupData",
  "previewImage",
  "hidden",
  "installTelemetryInfo",
  "recommendationState",
  "rootURI",
];

const LEGACY_TYPES = new Set(["extension"]);

const SIGNED_TYPES = new Set(["extension", "locale", "theme"]);

// Time to wait before async save of XPI JSON database, in milliseconds
const ASYNC_SAVE_DELAY_MS = 20;

const LOCALE_BUNDLES = [
  "chrome://global/locale/global-extension-fields.properties",
  "chrome://global/locale/app-extension-fields.properties",
].map(url => Services.strings.createBundle(url));

/**
 * Schedules an idle task, and returns a promise which resolves to an
 * IdleDeadline when an idle slice is available. The caller should
 * perform all of its idle work in the same micro-task, before the
 * deadline is reached.
 *
 * @returns {Promise<IdleDeadline>}
 */
function promiseIdleSlice() {
  return new Promise(resolve => {
    ChromeUtils.idleDispatch(resolve);
  });
}

let arrayForEach = Function.call.bind(Array.prototype.forEach);

/**
 * Loops over the given array, in the same way as Array forEach, but
 * splitting the work among idle tasks.
 *
 * @param {Array} array
 *        The array to loop over.
 * @param {function} func
 *        The function to call on each array element.
 * @param {integer} [taskTimeMS = 5]
 *        The minimum time to allocate to each task. If less time than
 *        this is available in a given idle slice, and there are more
 *        elements to loop over, they will be deferred until the next
 *        idle slice.
 */
async function idleForEach(array, func, taskTimeMS = 5) {
  let deadline;
  for (let i = 0; i < array.length; i++) {
    if (!deadline || deadline.timeRemaining() < taskTimeMS) {
      deadline = await promiseIdleSlice();
    }
    func(array[i], i);
  }
}

/**
 * Asynchronously fill in the _repositoryAddon field for one addon
 *
 * @param {AddonInternal} aAddon
 *        The add-on to annotate.
 * @returns {AddonInternal}
 *        The annotated add-on.
 */
async function getRepositoryAddon(aAddon) {
  if (aAddon) {
    aAddon._repositoryAddon = await AddonRepository.getCachedAddonByID(
      aAddon.id
    );
  }
  return aAddon;
}

/**
 * Copies properties from one object to another. If no target object is passed
 * a new object will be created and returned.
 *
 * @param {object} aObject
 *        An object to copy from
 * @param {string[]} aProperties
 *        An array of properties to be copied
 * @param {object?} [aTarget]
 *        An optional target object to copy the properties to
 * @returns {Object}
 *        The object that the properties were copied onto
 */
function copyProperties(aObject, aProperties, aTarget) {
  if (!aTarget) {
    aTarget = {};
  }
  aProperties.forEach(function(aProp) {
    if (aProp in aObject) {
      aTarget[aProp] = aObject[aProp];
    }
  });
  return aTarget;
}

// Maps instances of AddonInternal to AddonWrapper
const wrapperMap = new WeakMap();
let addonFor = wrapper => wrapperMap.get(wrapper);

const EMPTY_ARRAY = Object.freeze([]);

let AddonWrapper;

/**
 * The AddonInternal is an internal only representation of add-ons. It
 * may have come from the database or an extension manifest.
 */
class AddonInternal {
  constructor(addonData) {
    this._wrapper = null;
    this._selectedLocale = null;
    this.active = false;
    this.visible = false;
    this.userDisabled = false;
    this.appDisabled = false;
    this.softDisabled = false;
    this.blocklistState = Ci.nsIBlocklistService.STATE_NOT_BLOCKED;
    this.blocklistURL = null;
    this.sourceURI = null;
    this.releaseNotesURI = null;
    this.foreignInstall = false;
    this.seen = true;
    this.skinnable = false;
    this.startupData = null;
    this._hidden = false;
    this.installTelemetryInfo = null;
    this.rootURI = null;
    this._updateInstall = null;
    this.recommendationState = null;

    this.inDatabase = false;

    /**
     * @property {Array<string>} dependencies
     *   An array of bootstrapped add-on IDs on which this add-on depends.
     *   The add-on will remain appDisabled if any of the dependent
     *   add-ons is not installed and enabled.
     */
    this.dependencies = EMPTY_ARRAY;

    if (addonData) {
      copyProperties(addonData, PROP_JSON_FIELDS, this);
      this.location = addonData.location;

      if (!this.dependencies) {
        this.dependencies = [];
      }
      Object.freeze(this.dependencies);

      if (this.location) {
        this.addedToDatabase();
      }

      this.sourceBundle = addonData._sourceBundle;
    }
  }

  get sourceBundle() {
    return this._sourceBundle;
  }

  set sourceBundle(file) {
    this._sourceBundle = file;
    if (file) {
      this.rootURI = XPIInternal.getURIForResourceInFile(file, "").spec;
    }
  }

  get wrapper() {
    if (!this._wrapper) {
      this._wrapper = new AddonWrapper(this);
    }
    return this._wrapper;
  }

  get resolvedRootURI() {
    return XPIInternal.maybeResolveURI(Services.io.newURI(this.rootURI));
  }

  addedToDatabase() {
    this._key = `${this.location.name}:${this.id}`;
    this.inDatabase = true;
  }

  get isWebExtension() {
    return this.loader == null;
  }

  get selectedLocale() {
    if (this._selectedLocale) {
      return this._selectedLocale;
    }

    /**
     * this.locales is a list of objects that have property `locales`.
     * It's value is an array of locale codes.
     *
     * First, we reduce this nested structure to a flat list of locale codes.
     */
    const locales = [].concat(...this.locales.map(loc => loc.locales));

    let requestedLocales = Services.locale.requestedLocales;

    /**
     * If en-US is not in the list, add it as the last fallback.
     */
    if (!requestedLocales.includes("en-US")) {
      requestedLocales.push("en-US");
    }

    /**
     * Then we negotiate best locale code matching the app locales.
     */
    let bestLocale = Services.locale.negotiateLanguages(
      requestedLocales,
      locales,
      "und",
      Services.locale.langNegStrategyLookup
    )[0];

    /**
     * If no match has been found, we'll assign the default locale as
     * the selected one.
     */
    if (bestLocale === "und") {
      this._selectedLocale = this.defaultLocale;
    } else {
      /**
       * Otherwise, we'll go through all locale entries looking for the one
       * that has the best match in it's locales list.
       */
      this._selectedLocale = this.locales.find(loc =>
        loc.locales.includes(bestLocale)
      );
    }

    return this._selectedLocale;
  }

  get providesUpdatesSecurely() {
    return !this.updateURL || this.updateURL.startsWith("https:");
  }

  get isCorrectlySigned() {
    switch (this.location.name) {
      case KEY_APP_SYSTEM_ADDONS:
        // System add-ons must be signed by the system key.
        return this.signedState == AddonManager.SIGNEDSTATE_SYSTEM;

      case KEY_APP_SYSTEM_DEFAULTS:
      case KEY_APP_BUILTINS:
      case KEY_APP_TEMPORARY:
        // Temporary and built-in add-ons do not require signing.
        return true;

      case KEY_APP_SYSTEM_SHARE:
      case KEY_APP_SYSTEM_LOCAL:
        // On UNIX platforms except OSX, an additional location for system
        // add-ons exists in /usr/{lib,share}/mozilla/extensions. Add-ons
        // installed there do not require signing.
        if (Services.appinfo.OS != "Darwin") {
          return true;
        }
        break;
    }

    if (this.signedState === AddonManager.SIGNEDSTATE_NOT_REQUIRED) {
      return true;
    }
    return this.signedState > AddonManager.SIGNEDSTATE_MISSING;
  }

  get isCompatible() {
    return this.isCompatibleWith();
  }

  // This matches Extension.isPrivileged with the exception of temporarily installed extensions.
  get isPrivileged() {
    return (
      this.signedState === AddonManager.SIGNEDSTATE_PRIVILEGED ||
      this.signedState === AddonManager.SIGNEDSTATE_SYSTEM ||
      this.location.isBuiltin
    );
  }

  get hidden() {
    return this.location.hidden || (this._hidden && this.isPrivileged) || false;
  }

  set hidden(val) {
    this._hidden = val;
  }

  get disabled() {
    return this.userDisabled || this.appDisabled || this.softDisabled;
  }

  get isPlatformCompatible() {
    if (this.targetPlatforms.length == 0) {
      return true;
    }

    let matchedOS = false;

    // If any targetPlatform matches the OS and contains an ABI then we will
    // only match a targetPlatform that contains both the current OS and ABI
    let needsABI = false;

    // Some platforms do not specify an ABI, test against null in that case.
    let abi = null;
    try {
      abi = Services.appinfo.XPCOMABI;
    } catch (e) {}

    // Something is causing errors in here
    try {
      for (let platform of this.targetPlatforms) {
        if (platform.os == Services.appinfo.OS) {
          if (platform.abi) {
            needsABI = true;
            if (platform.abi === abi) {
              return true;
            }
          } else {
            matchedOS = true;
          }
        }
      }
    } catch (e) {
      let message =
        "Problem with addon " +
        this.id +
        " targetPlatforms " +
        JSON.stringify(this.targetPlatforms);
      logger.error(message, e);
      AddonManagerPrivate.recordException("XPI", message, e);
      // don't trust this add-on
      return false;
    }

    return matchedOS && !needsABI;
  }

  isCompatibleWith(aAppVersion, aPlatformVersion) {
    let app = this.matchingTargetApplication;
    if (!app) {
      return false;
    }

    // set reasonable defaults for minVersion and maxVersion
    let minVersion = app.minVersion || "0";
    let maxVersion = app.maxVersion || "*";

    if (!aAppVersion) {
      aAppVersion = Services.appinfo.version;
    }
    if (!aPlatformVersion) {
      aPlatformVersion = Services.appinfo.platformVersion;
    }

    let version;
    if (app.id == Services.appinfo.ID) {
      version = aAppVersion;
    } else if (app.id == TOOLKIT_ID) {
      version = aPlatformVersion;
    }

    // Only extensions and dictionaries can be compatible by default; themes
    // and language packs always use strict compatibility checking.
    // Dictionaries are compatible by default unless requested by the dictinary.
    if (
      !this.strictCompatibility &&
      (!AddonManager.strictCompatibility || this.type == "dictionary")
    ) {
      // The repository can specify compatibility overrides.
      // Note: For now, only blacklisting is supported by overrides.
      let overrides = AddonRepository.getCompatibilityOverridesSync(this.id);
      if (overrides) {
        let override = AddonRepository.findMatchingCompatOverride(
          this.version,
          overrides
        );
        if (override) {
          return false;
        }
      }

      return Services.vc.compare(version, minVersion) >= 0;
    }

    return (
      Services.vc.compare(version, minVersion) >= 0 &&
      Services.vc.compare(version, maxVersion) <= 0
    );
  }

  get matchingTargetApplication() {
    let app = null;
    for (let targetApp of this.targetApplications) {
      if (targetApp.id == Services.appinfo.ID) {
        return targetApp;
      }
      if (targetApp.id == TOOLKIT_ID) {
        app = targetApp;
      }
    }
    return app;
  }

  async findBlocklistEntry() {
    return Blocklist.getAddonBlocklistEntry(this.wrapper);
  }

  async updateBlocklistState(options = {}) {
    let { applySoftBlock = true, updateDatabase = true } = options;

    let oldState = this.blocklistState;

    let entry = await this.findBlocklistEntry();
    let newState = entry ? entry.state : Services.blocklist.STATE_NOT_BLOCKED;

    this.blocklistState = newState;
    this.blocklistURL = entry && entry.url;

    let userDisabled, softDisabled;
    // After a blocklist update, the blocklist service manually applies
    // new soft blocks after displaying a UI, in which cases we need to
    // skip updating it here.
    if (applySoftBlock && oldState != newState) {
      if (newState == Services.blocklist.STATE_SOFTBLOCKED) {
        if (this.type == "theme") {
          userDisabled = true;
        } else {
          softDisabled = !this.userDisabled;
        }
      } else {
        softDisabled = false;
      }
    }

    if (this.inDatabase && updateDatabase) {
      XPIDatabase.updateAddonDisabledState(this, userDisabled, softDisabled);
      XPIDatabase.saveChanges();
    } else {
      this.appDisabled = !XPIDatabase.isUsableAddon(this);
      if (userDisabled !== undefined) {
        this.userDisabled = userDisabled;
      }
      if (softDisabled !== undefined) {
        this.softDisabled = softDisabled;
      }
    }
  }

  async setUserDisabled(val, allowSystemAddons = false) {
    if (val == (this.userDisabled || this.softDisabled)) {
      return;
    }

    if (this.inDatabase) {
      // System add-ons should not be user disabled, as there is no UI to
      // re-enable them.
      if (this.location.isSystem && !allowSystemAddons) {
        throw new Error(`Cannot disable system add-on ${this.id}`);
      }
      await XPIDatabase.updateAddonDisabledState(this, val);
    } else {
      this.userDisabled = val;
      // When enabling remove the softDisabled flag
      if (!val) {
        this.softDisabled = false;
      }
    }
  }

  applyCompatibilityUpdate(aUpdate, aSyncCompatibility) {
    let wasCompatible = this.isCompatible;

    for (let targetApp of this.targetApplications) {
      for (let updateTarget of aUpdate.targetApplications) {
        if (
          targetApp.id == updateTarget.id &&
          (aSyncCompatibility ||
            Services.vc.compare(targetApp.maxVersion, updateTarget.maxVersion) <
              0)
        ) {
          targetApp.minVersion = updateTarget.minVersion;
          targetApp.maxVersion = updateTarget.maxVersion;

          if (this.inDatabase) {
            XPIDatabase.saveChanges();
          }
        }
      }
    }

    if (wasCompatible != this.isCompatible) {
      if (this.inDatabase) {
        XPIDatabase.updateAddonDisabledState(this);
      } else {
        this.appDisabled = !XPIDatabase.isUsableAddon(this);
      }
    }
  }

  toJSON() {
    let obj = copyProperties(this, PROP_JSON_FIELDS);
    obj.location = this.location.name;
    return obj;
  }

  /**
   * When an add-on install is pending its metadata will be cached in a file.
   * This method reads particular properties of that metadata that may be newer
   * than that in the extension manifest, like compatibility information.
   *
   * @param {Object} aObj
   *        A JS object containing the cached metadata
   */
  importMetadata(aObj) {
    for (let prop of PENDING_INSTALL_METADATA) {
      if (!(prop in aObj)) {
        continue;
      }

      this[prop] = aObj[prop];
    }

    // Compatibility info may have changed so update appDisabled
    this.appDisabled = !XPIDatabase.isUsableAddon(this);
  }

  permissions() {
    let permissions = 0;

    // Add-ons that aren't installed cannot be modified in any way
    if (!this.inDatabase) {
      return permissions;
    }

    if (!this.appDisabled) {
      if (this.userDisabled || this.softDisabled) {
        permissions |= AddonManager.PERM_CAN_ENABLE;
      } else if (this.type != "theme" || this.id != DEFAULT_THEME_ID) {
        permissions |= AddonManager.PERM_CAN_DISABLE;
      }
    }

    // Add-ons that are in locked install locations, or are pending uninstall
    // cannot be upgraded or uninstalled
    if (!this.location.locked && !this.pendingUninstall) {
      // System add-on upgrades are triggered through a different mechanism (see updateSystemAddons())
      let isSystem = this.location.isSystem;
      // Add-ons that are installed by a file link cannot be upgraded.
      if (!this.location.isLinkedAddon(this.id) && !isSystem) {
        permissions |= AddonManager.PERM_CAN_UPGRADE;
      }

      permissions |= AddonManager.PERM_API_CAN_UNINSTALL;
      if (!this.location.isBuiltin) {
        permissions |= AddonManager.PERM_CAN_UNINSTALL;
      }
    }

    // The permission to "toggle the private browsing access" is locked down
    // when the extension has opted out or it gets the permission automatically
    // on every extension startup (as system, privileged and builtin addons).
    if (
      !allowPrivateBrowsingByDefault &&
      this.type === "extension" &&
      this.incognito !== "not_allowed" &&
      this.signedState !== AddonManager.SIGNEDSTATE_PRIVILEGED &&
      this.signedState !== AddonManager.SIGNEDSTATE_SYSTEM &&
      !this.location.isBuiltin
    ) {
      permissions |= AddonManager.PERM_CAN_CHANGE_PRIVATEBROWSING_ACCESS;
    }

    if (Services.policies) {
      if (!Services.policies.isAllowed(`uninstall-extension:${this.id}`)) {
        permissions &= ~AddonManager.PERM_CAN_UNINSTALL;
      }
      if (!Services.policies.isAllowed(`disable-extension:${this.id}`)) {
        permissions &= ~AddonManager.PERM_CAN_DISABLE;
      }
    }

    return permissions;
  }

  propagateDisabledState(oldAddon) {
    if (oldAddon) {
      this.userDisabled = oldAddon.userDisabled;
      this.softDisabled = oldAddon.softDisabled;
      this.blocklistState = oldAddon.blocklistState;
    }
  }
}

/**
 * The AddonWrapper wraps an Addon to provide the data visible to consumers of
 * the public API.
 *
 * @param {AddonInternal} aAddon
 *        The add-on object to wrap.
 */
AddonWrapper = class {
  constructor(aAddon) {
    wrapperMap.set(this, aAddon);
  }

  get __AddonInternal__() {
    return AppConstants.DEBUG ? addonFor(this) : undefined;
  }

  get seen() {
    return addonFor(this).seen;
  }

  markAsSeen() {
    addonFor(this).seen = true;
    XPIDatabase.saveChanges();
  }

  get installTelemetryInfo() {
    const addon = addonFor(this);
    if (!addon.installTelemetryInfo && addon.location) {
      if (addon.location.isSystem) {
        return { source: "system-addon" };
      }

      if (addon.location.isTemporary) {
        return { source: "temporary-addon" };
      }
    }

    return addon.installTelemetryInfo;
  }

  get temporarilyInstalled() {
    return addonFor(this).location.isTemporary;
  }

  get aboutURL() {
    return this.isActive ? addonFor(this).aboutURL : null;
  }

  get optionsURL() {
    if (!this.isActive) {
      return null;
    }

    let addon = addonFor(this);
    if (addon.optionsURL) {
      if (this.isWebExtension) {
        // The internal object's optionsURL property comes from the addons
        // DB and should be a relative URL.  However, extensions with
        // options pages installed before bug 1293721 was fixed got absolute
        // URLs in the addons db.  This code handles both cases.
        let policy = WebExtensionPolicy.getByID(addon.id);
        if (!policy) {
          return null;
        }
        let base = policy.getURL();
        return new URL(addon.optionsURL, base).href;
      }
      return addon.optionsURL;
    }

    return null;
  }

  get optionsType() {
    if (!this.isActive) {
      return null;
    }

    let addon = addonFor(this);
    let hasOptionsURL = !!this.optionsURL;

    if (addon.optionsType) {
      switch (parseInt(addon.optionsType, 10)) {
        case AddonManager.OPTIONS_TYPE_TAB:
        case AddonManager.OPTIONS_TYPE_INLINE_BROWSER:
          return hasOptionsURL ? addon.optionsType : null;
      }
      return null;
    }

    return null;
  }

  get optionsBrowserStyle() {
    let addon = addonFor(this);
    return addon.optionsBrowserStyle;
  }

  get incognito() {
    return addonFor(this).incognito;
  }

  async getBlocklistURL() {
    return addonFor(this).blocklistURL;
  }

  get iconURL() {
    return AddonManager.getPreferredIconURL(this, 48);
  }

  get icons() {
    let addon = addonFor(this);
    let icons = {};

    if (addon._repositoryAddon) {
      for (let size in addon._repositoryAddon.icons) {
        icons[size] = addon._repositoryAddon.icons[size];
      }
    }

    if (addon.icons) {
      for (let size in addon.icons) {
        let path = addon.icons[size].replace(/^\//, "");
        icons[size] = this.getResourceURI(path).spec;
      }
    }

    let canUseIconURLs = this.isActive;
    if (canUseIconURLs && addon.iconURL) {
      icons[32] = addon.iconURL;
      icons[48] = addon.iconURL;
    }

    Object.freeze(icons);
    return icons;
  }

  get screenshots() {
    let addon = addonFor(this);
    let repositoryAddon = addon._repositoryAddon;
    if (repositoryAddon && "screenshots" in repositoryAddon) {
      let repositoryScreenshots = repositoryAddon.screenshots;
      if (repositoryScreenshots && repositoryScreenshots.length > 0) {
        return repositoryScreenshots;
      }
    }

    if (addon.previewImage) {
      let url = this.getResourceURI(addon.previewImage).spec;
      return [new AddonManagerPrivate.AddonScreenshot(url)];
    }

    return null;
  }

  get isRecommended() {
    let addon = addonFor(this);
    let state = addon.recommendationState;
    if (
      state &&
      state.validNotBefore < addon.updateDate &&
      state.validNotAfter > addon.updateDate &&
      addon.isCorrectlySigned &&
      !this.temporarilyInstalled
    ) {
      return state.states.includes("recommended");
    }
    return false;
  }

  get applyBackgroundUpdates() {
    return addonFor(this).applyBackgroundUpdates;
  }
  set applyBackgroundUpdates(val) {
    let addon = addonFor(this);
    if (
      val != AddonManager.AUTOUPDATE_DEFAULT &&
      val != AddonManager.AUTOUPDATE_DISABLE &&
      val != AddonManager.AUTOUPDATE_ENABLE
    ) {
      val = val
        ? AddonManager.AUTOUPDATE_DEFAULT
        : AddonManager.AUTOUPDATE_DISABLE;
    }

    if (val == addon.applyBackgroundUpdates) {
      return val;
    }

    XPIDatabase.setAddonProperties(addon, {
      applyBackgroundUpdates: val,
    });
    AddonManagerPrivate.callAddonListeners("onPropertyChanged", this, [
      "applyBackgroundUpdates",
    ]);

    return val;
  }

  set syncGUID(val) {
    let addon = addonFor(this);
    if (addon.syncGUID == val) {
      return val;
    }

    if (addon.inDatabase) {
      XPIDatabase.setAddonSyncGUID(addon, val);
    }

    addon.syncGUID = val;

    return val;
  }

  get install() {
    let addon = addonFor(this);
    if (!("_install" in addon) || !addon._install) {
      return null;
    }
    return addon._install.wrapper;
  }

  get updateInstall() {
    let addon = addonFor(this);
    return addon._updateInstall ? addon._updateInstall.wrapper : null;
  }

  get pendingUpgrade() {
    let addon = addonFor(this);
    return addon.pendingUpgrade ? addon.pendingUpgrade.wrapper : null;
  }

  get scope() {
    let addon = addonFor(this);
    if (addon.location) {
      return addon.location.scope;
    }

    return AddonManager.SCOPE_PROFILE;
  }

  get pendingOperations() {
    let addon = addonFor(this);
    let pending = 0;
    if (!addon.inDatabase) {
      // Add-on is pending install if there is no associated install (shouldn't
      // happen here) or if the install is in the process of or has successfully
      // completed the install. If an add-on is pending install then we ignore
      // any other pending operations.
      if (
        !addon._install ||
        addon._install.state == AddonManager.STATE_INSTALLING ||
        addon._install.state == AddonManager.STATE_INSTALLED
      ) {
        return AddonManager.PENDING_INSTALL;
      }
    } else if (addon.pendingUninstall) {
      // If an add-on is pending uninstall then we ignore any other pending
      // operations
      return AddonManager.PENDING_UNINSTALL;
    }

    if (addon.active && addon.disabled) {
      pending |= AddonManager.PENDING_DISABLE;
    } else if (!addon.active && !addon.disabled) {
      pending |= AddonManager.PENDING_ENABLE;
    }

    if (addon.pendingUpgrade) {
      pending |= AddonManager.PENDING_UPGRADE;
    }

    return pending;
  }

  get operationsRequiringRestart() {
    return 0;
  }

  get isDebuggable() {
    return this.isActive;
  }

  get permissions() {
    return addonFor(this).permissions();
  }

  get isActive() {
    let addon = addonFor(this);
    if (!addon.active) {
      return false;
    }
    if (!Services.appinfo.inSafeMode) {
      return true;
    }
    return XPIInternal.canRunInSafeMode(addon);
  }

  get startupPromise() {
    let addon = addonFor(this);
    if (!this.isActive) {
      return null;
    }

    let activeAddon = XPIProvider.activeAddons.get(addon.id);
    if (activeAddon) {
      return activeAddon.startupPromise || null;
    }
    return null;
  }

  updateBlocklistState(applySoftBlock = true) {
    return addonFor(this).updateBlocklistState({ applySoftBlock });
  }

  get userDisabled() {
    let addon = addonFor(this);
    return addon.softDisabled || addon.userDisabled;
  }

  enable(options = {}) {
    const { allowSystemAddons = false } = options;
    return addonFor(this).setUserDisabled(false, allowSystemAddons);
  }

  disable(options = {}) {
    const { allowSystemAddons = false } = options;
    return addonFor(this).setUserDisabled(true, allowSystemAddons);
  }

  set softDisabled(val) {
    let addon = addonFor(this);
    if (val == addon.softDisabled) {
      return val;
    }

    if (addon.inDatabase) {
      // When softDisabling a theme just enable the active theme
      if (addon.type === "theme" && val && !addon.userDisabled) {
        if (addon.isWebExtension) {
          XPIDatabase.updateAddonDisabledState(addon, undefined, val);
        }
      } else {
        XPIDatabase.updateAddonDisabledState(addon, undefined, val);
      }
    } else if (!addon.userDisabled) {
      // Only set softDisabled if not already disabled
      addon.softDisabled = val;
    }

    return val;
  }

  get isPrivileged() {
    return addonFor(this).isPrivileged;
  }

  get hidden() {
    return addonFor(this).hidden;
  }

  get isSystem() {
    let addon = addonFor(this);
    return addon.location.isSystem;
  }

  get isBuiltin() {
    return addonFor(this).location.isBuiltin;
  }

  // Returns true if Firefox Sync should sync this addon. Only addons
  // in the profile install location are considered syncable.
  get isSyncable() {
    let addon = addonFor(this);
    return addon.location.name == KEY_APP_PROFILE;
  }

  get userPermissions() {
    return addonFor(this).userPermissions;
  }

  isCompatibleWith(aAppVersion, aPlatformVersion) {
    return addonFor(this).isCompatibleWith(aAppVersion, aPlatformVersion);
  }

  async uninstall(alwaysAllowUndo) {
    let addon = addonFor(this);
    return XPIInstall.uninstallAddon(addon, alwaysAllowUndo);
  }

  cancelUninstall() {
    let addon = addonFor(this);
    XPIInstall.cancelUninstallAddon(addon);
  }

  findUpdates(aListener, aReason, aAppVersion, aPlatformVersion) {
    new UpdateChecker(
      addonFor(this),
      aListener,
      aReason,
      aAppVersion,
      aPlatformVersion
    );
  }

  // Returns true if there was an update in progress, false if there was no update to cancel
  cancelUpdate() {
    let addon = addonFor(this);
    if (addon._updateCheck) {
      addon._updateCheck.cancel();
      return true;
    }
    return false;
  }

  /**
   * Reloads the add-on.
   *
   * For temporarily installed add-ons, this uninstalls and re-installs the
   * add-on. Otherwise, the addon is disabled and then re-enabled, and the cache
   * is flushed.
   */
  async reload() {
    const addon = addonFor(this);

    logger.debug(`reloading add-on ${addon.id}`);

    if (!this.temporarilyInstalled) {
      await XPIDatabase.updateAddonDisabledState(addon, true);
      await XPIDatabase.updateAddonDisabledState(addon, false);
    } else {
      // This function supports re-installing an existing add-on.
      await AddonManager.installTemporaryAddon(addon._sourceBundle);
    }
  }

  /**
   * Returns a URI to the selected resource or to the add-on bundle if aPath
   * is null. URIs to the bundle will always be file: URIs. URIs to resources
   * will be file: URIs if the add-on is unpacked or jar: URIs if the add-on is
   * still an XPI file.
   *
   * @param {string?} aPath
   *        The path in the add-on to get the URI for or null to get a URI to
   *        the file or directory the add-on is installed as.
   * @returns {nsIURI}
   */
  getResourceURI(aPath) {
    let addon = addonFor(this);
    let url = Services.io.newURI(addon.rootURI);
    if (aPath) {
      if (aPath.startsWith("/")) {
        throw new Error("getResourceURI() must receive a relative path");
      }
      url = Services.io.newURI(aPath, null, url);
    }
    return url;
  }
};

function chooseValue(aAddon, aObj, aProp) {
  let repositoryAddon = aAddon._repositoryAddon;
  let objValue = aObj[aProp];

  if (
    repositoryAddon &&
    aProp in repositoryAddon &&
    (aProp === "creator" || objValue == null)
  ) {
    return [repositoryAddon[aProp], true];
  }

  let id = `extension.${aAddon.id}.${aProp}`;
  for (let bundle of LOCALE_BUNDLES) {
    try {
      return [bundle.GetStringFromName(id), false];
    } catch (e) {
      // Ignore missing overrides.
    }
  }

  return [objValue, false];
}

function defineAddonWrapperProperty(name, getter) {
  Object.defineProperty(AddonWrapper.prototype, name, {
    get: getter,
    enumerable: true,
  });
}

[
  "id",
  "syncGUID",
  "version",
  "type",
  "isWebExtension",
  "isCompatible",
  "isPlatformCompatible",
  "providesUpdatesSecurely",
  "blocklistState",
  "appDisabled",
  "softDisabled",
  "skinnable",
  "foreignInstall",
  "strictCompatibility",
  "updateURL",
  "dependencies",
  "signedState",
  "isCorrectlySigned",
].forEach(function(aProp) {
  defineAddonWrapperProperty(aProp, function() {
    let addon = addonFor(this);
    return aProp in addon ? addon[aProp] : undefined;
  });
});

[
  "fullDescription",
  "developerComments",
  "supportURL",
  "contributionURL",
  "averageRating",
  "reviewCount",
  "reviewURL",
  "weeklyDownloads",
].forEach(function(aProp) {
  defineAddonWrapperProperty(aProp, function() {
    let addon = addonFor(this);
    if (addon._repositoryAddon) {
      return addon._repositoryAddon[aProp];
    }

    return null;
  });
});

["installDate", "updateDate"].forEach(function(aProp) {
  defineAddonWrapperProperty(aProp, function() {
    return new Date(addonFor(this)[aProp]);
  });
});

["sourceURI", "releaseNotesURI"].forEach(function(aProp) {
  defineAddonWrapperProperty(aProp, function() {
    let addon = addonFor(this);

    // Temporary Installed Addons do not have a "sourceURI",
    // But we can use the "_sourceBundle" as an alternative,
    // which points to the path of the addon xpi installed
    // or its source dir (if it has been installed from a
    // directory).
    if (aProp == "sourceURI" && this.temporarilyInstalled) {
      return Services.io.newFileURI(addon._sourceBundle);
    }

    let [target, fromRepo] = chooseValue(addon, addon, aProp);
    if (!target) {
      return null;
    }
    if (fromRepo) {
      return target;
    }
    return Services.io.newURI(target);
  });
});

["name", "description", "creator", "homepageURL"].forEach(function(aProp) {
  defineAddonWrapperProperty(aProp, function() {
    let addon = addonFor(this);

    let [result, usedRepository] = chooseValue(
      addon,
      addon.selectedLocale,
      aProp
    );

    if (result == null) {
      // Legacy add-ons may be partially localized. Fall back to the default
      // locale ensure that the result is a string where possible.
      [result, usedRepository] = chooseValue(addon, addon.defaultLocale, aProp);
    }

    if (result && !usedRepository && aProp == "creator") {
      return new AddonManagerPrivate.AddonAuthor(result);
    }

    return result;
  });
});

["developers", "translators", "contributors"].forEach(function(aProp) {
  defineAddonWrapperProperty(aProp, function() {
    let addon = addonFor(this);

    let [results, usedRepository] = chooseValue(
      addon,
      addon.selectedLocale,
      aProp
    );

    if (results && !usedRepository) {
      results = results.map(function(aResult) {
        return new AddonManagerPrivate.AddonAuthor(aResult);
      });
    }

    return results;
  });
});

/**
 * @typedef {Map<string, AddonInternal>} AddonDB
 */

/**
 * Internal interface: find an addon from an already loaded addonDB.
 *
 * @param {AddonDB} addonDB
 *        The add-on database.
 * @param {function(AddonInternal) : boolean} aFilter
 *        The filter predecate. The first add-on for which it returns
 *        true will be returned.
 * @returns {AddonInternal?}
 *        The first matching add-on, if one is found.
 */
function _findAddon(addonDB, aFilter) {
  for (let addon of addonDB.values()) {
    if (aFilter(addon)) {
      return addon;
    }
  }
  return null;
}

/**
 * Internal interface to get a filtered list of addons from a loaded addonDB
 *
 * @param {AddonDB} addonDB
 *        The add-on database.
 * @param {function(AddonInternal) : boolean} aFilter
 *        The filter predecate. Add-ons which match this predicate will
 *        be returned.
 * @returns {Array<AddonInternal>}
 *        The list of matching add-ons.
 */
function _filterDB(addonDB, aFilter) {
  return Array.from(addonDB.values()).filter(aFilter);
}

this.XPIDatabase = {
  // true if the database connection has been opened
  initialized: false,
  // The database file
  jsonFile: FileUtils.getFile(KEY_PROFILEDIR, [FILE_JSON_DB], true),
  rebuildingDatabase: false,
  syncLoadingDB: false,
  // Add-ons from the database in locations which are no longer
  // supported.
  orphanedAddons: [],

  _saveTask: null,

  // Saved error object if we fail to read an existing database
  _loadError: null,

  // Saved error object if we fail to save the database
  _saveError: null,

  // Error reported by our most recent attempt to read or write the database, if any
  get lastError() {
    if (this._loadError) {
      return this._loadError;
    }
    if (this._saveError) {
      return this._saveError;
    }
    return null;
  },

  async _saveNow() {
    try {
      let json = JSON.stringify(this);
      let path = this.jsonFile.path;
      await OS.File.writeAtomic(path, json, { tmpPath: `${path}.tmp` });

      if (!this._schemaVersionSet) {
        // Update the XPIDB schema version preference the first time we
        // successfully save the database.
        logger.debug(
          "XPI Database saved, setting schema version preference to " +
            DB_SCHEMA
        );
        Services.prefs.setIntPref(PREF_DB_SCHEMA, DB_SCHEMA);
        this._schemaVersionSet = true;

        // Reading the DB worked once, so we don't need the load error
        this._loadError = null;
      }
    } catch (error) {
      logger.warn("Failed to save XPI database", error);
      this._saveError = error;
      throw error;
    }
  },

  /**
   * Mark the current stored data dirty, and schedule a flush to disk
   */
  saveChanges() {
    if (!this.initialized) {
      throw new Error("Attempt to use XPI database when it is not initialized");
    }

    if (XPIProvider._closing) {
      // use an Error here so we get a stack trace.
      let err = new Error("XPI database modified after shutdown began");
      logger.warn(err);
      AddonManagerPrivate.recordSimpleMeasure(
        "XPIDB_late_stack",
        Log.stackTrace(err)
      );
    }

    if (!this._saveTask) {
      this._saveTask = new DeferredTask(
        () => this._saveNow(),
        ASYNC_SAVE_DELAY_MS
      );
    }

    this._saveTask.arm();
  },

  async finalize() {
    // handle the "in memory only" and "saveChanges never called" cases
    if (!this._saveTask) {
      return;
    }

    await this._saveTask.finalize();
  },

  /**
   * Converts the current internal state of the XPI addon database to
   * a JSON.stringify()-ready structure
   *
   * @returns {Object}
   */
  toJSON() {
    if (!this.addonDB) {
      // We never loaded the database?
      throw new Error("Attempt to save database without loading it first");
    }

    let toSave = {
      schemaVersion: DB_SCHEMA,
      addons: Array.from(this.addonDB.values()).filter(
        addon => !addon.location.isTemporary
      ),
    };
    return toSave;
  },

  /**
   * Synchronously loads the database, by running the normal async load
   * operation with idle dispatch disabled, and spinning the event loop
   * until it finishes.
   *
   * @param {boolean} aRebuildOnError
   *        A boolean indicating whether add-on information should be loaded
   *        from the install locations if the database needs to be rebuilt.
   *        (if false, caller is XPIProvider.checkForChanges() which will rebuild)
   */
  syncLoadDB(aRebuildOnError) {
    let err = new Error("Synchronously loading the add-ons database");
    logger.debug(err);
    AddonManagerPrivate.recordSimpleMeasure(
      "XPIDB_sync_stack",
      Log.stackTrace(err)
    );
    try {
      this.syncLoadingDB = true;
      XPIInternal.awaitPromise(this.asyncLoadDB(aRebuildOnError));
    } finally {
      this.syncLoadingDB = false;
    }
  },

  _recordStartupError(reason) {
    AddonManagerPrivate.recordSimpleMeasure("XPIDB_startupError", reason);
  },

  /**
   * Parse loaded data, reconstructing the database if the loaded data is not valid
   *
   * @param {string} aData
   *        The stringified add-on JSON to parse.
   * @param {boolean} aRebuildOnError
   *        If true, synchronously reconstruct the database from installed add-ons
   */
  async parseDB(aData, aRebuildOnError) {
    try {
      let parseTimer = AddonManagerPrivate.simpleTimer("XPIDB_parseDB_MS");
      let inputAddons = JSON.parse(aData);

      if (!("schemaVersion" in inputAddons) || !("addons" in inputAddons)) {
        let error = new Error("Bad JSON file contents");
        error.rebuildReason = "XPIDB_rebuildBadJSON_MS";
        throw error;
      }

      if (inputAddons.schemaVersion == 27) {
        // Types were translated in bug 857456.
        for (let addon of inputAddons.addons) {
          migrateAddonLoader(addon);
        }
      } else if (inputAddons.schemaVersion != DB_SCHEMA) {
        // For now, we assume compatibility for JSON data with a
        // mismatched schema version, though we throw away any fields we
        // don't know about (bug 902956)
        this._recordStartupError(`schemaMismatch-${inputAddons.schemaVersion}`);
        logger.debug(
          `JSON schema mismatch: expected ${DB_SCHEMA}, actual ${
            inputAddons.schemaVersion
          }`
        );
      }

      let forEach = this.syncLoadingDB ? arrayForEach : idleForEach;

      // If we got here, we probably have good data
      // Make AddonInternal instances from the loaded data and save them
      let addonDB = new Map();
      await forEach(inputAddons.addons, loadedAddon => {
        if (loadedAddon.path) {
          try {
            loadedAddon._sourceBundle = new nsIFile(loadedAddon.path);
          } catch (e) {
            // We can fail here when the path is invalid, usually from the
            // wrong OS
            logger.warn(
              "Could not find source bundle for add-on " + loadedAddon.id,
              e
            );
          }
        }
        loadedAddon.location = XPIStates.getLocation(loadedAddon.location);

        let newAddon = new AddonInternal(loadedAddon);
        if (loadedAddon.location) {
          addonDB.set(newAddon._key, newAddon);
        } else {
          this.orphanedAddons.push(newAddon);
        }
      });

      parseTimer.done();
      this.addonDB = addonDB;
      logger.debug("Successfully read XPI database");
      this.initialized = true;
    } catch (e) {
      if (e.name == "SyntaxError") {
        logger.error("Syntax error parsing saved XPI JSON data");
        this._recordStartupError("syntax");
      } else {
        logger.error("Failed to load XPI JSON data from profile", e);
        this._recordStartupError("other");
      }

      this.timeRebuildDatabase(
        e.rebuildReason || "XPIDB_rebuildReadFailed_MS",
        aRebuildOnError
      );
    }
  },

  async maybeIdleDispatch() {
    if (!this.syncLoadingDB) {
      await promiseIdleSlice();
    }
  },

  /**
   * Open and read the XPI database asynchronously, upgrading if
   * necessary. If any DB load operation fails, we need to
   * synchronously rebuild the DB from the installed extensions.
   *
   * @param {boolean} [aRebuildOnError = true]
   *        A boolean indicating whether add-on information should be loaded
   *        from the install locations if the database needs to be rebuilt.
   *        (if false, caller is XPIProvider.checkForChanges() which will rebuild)
   * @returns {Promise<AddonDB>}
   *        Resolves to the Map of loaded JSON data stored in
   *        this.addonDB; never rejects.
   */
  asyncLoadDB(aRebuildOnError = true) {
    // Already started (and possibly finished) loading
    if (this._dbPromise) {
      return this._dbPromise;
    }

    logger.debug(`Starting async load of XPI database ${this.jsonFile.path}`);
    this._dbPromise = (async () => {
      try {
        let byteArray = await OS.File.read(this.jsonFile.path, null);

        logger.debug("Finished async read of XPI database, parsing...");
        await this.maybeIdleDispatch();
        let text = new TextDecoder().decode(byteArray);

        await this.maybeIdleDispatch();
        await this.parseDB(text, true);
      } catch (error) {
        if (error.becauseNoSuchFile) {
          if (Services.prefs.getIntPref(PREF_DB_SCHEMA, 0)) {
            this._recordStartupError("dbMissing");
          }
        } else {
          logger.warn(
            `Extensions database ${
              this.jsonFile.path
            } exists but is not readable; rebuilding`,
            error
          );
          this._loadError = error;
        }
        this.timeRebuildDatabase(
          "XPIDB_rebuildUnreadableDB_MS",
          aRebuildOnError
        );
      }
      return this.addonDB;
    })();

    XPIInternal.resolveDBReady(this._dbPromise);

    return this._dbPromise;
  },

  timeRebuildDatabase(timerName, rebuildOnError) {
    AddonManagerPrivate.recordTiming(timerName, () => {
      return this.rebuildDatabase(rebuildOnError);
    });
  },

  /**
   * Rebuild the database from addon install directories.
   *
   * @param {boolean} aRebuildOnError
   *        A boolean indicating whether add-on information should be loaded
   *        from the install locations if the database needs to be rebuilt.
   *        (if false, caller is XPIProvider.checkForChanges() which will rebuild)
   */
  rebuildDatabase(aRebuildOnError) {
    this.addonDB = new Map();
    this.initialized = true;

    if (XPIStates.size == 0) {
      // No extensions installed, so we're done
      logger.debug("Rebuilding XPI database with no extensions");
      return;
    }

    this.rebuildingDatabase = !!aRebuildOnError;

    if (aRebuildOnError) {
      logger.warn("Rebuilding add-ons database from installed extensions.");
      try {
        XPIDatabaseReconcile.processFileChanges({}, false);
      } catch (e) {
        logger.error(
          "Failed to rebuild XPI database from installed extensions",
          e
        );
      }
      // Make sure to update the active add-ons and add-ons list on shutdown
      Services.prefs.setBoolPref(PREF_PENDING_OPERATIONS, true);
    }
  },

  /**
   * Shuts down the database connection and releases all cached objects.
   * Return: Promise{integer} resolves / rejects with the result of the DB
   *                          flush after the database is flushed and
   *                          all cleanup is done
   */
  async shutdown() {
    logger.debug("shutdown");
    if (this.initialized) {
      // If our last database I/O had an error, try one last time to save.
      if (this.lastError) {
        this.saveChanges();
      }

      this.initialized = false;

      // If we're shutting down while still loading, finish loading
      // before everything else!
      if (this._dbPromise) {
        await this._dbPromise;
      }

      // Await any pending DB writes and finish cleaning up.
      await this.finalize();

      if (this._saveError) {
        // If our last attempt to read or write the DB failed, force a new
        // extensions.ini to be written to disk on the next startup
        Services.prefs.setBoolPref(PREF_PENDING_OPERATIONS, true);
      }

      // Clear out the cached addons data loaded from JSON
      delete this.addonDB;
      delete this._dbPromise;
      // same for the deferred save
      delete this._saveTask;
      // re-enable the schema version setter
      delete this._schemaVersionSet;
    }
  },

  /**
   * Verifies that all installed add-ons are still correctly signed.
   */
  async verifySignatures() {
    try {
      let addons = await this.getAddonList(a => true);

      let changes = {
        enabled: [],
        disabled: [],
      };

      for (let addon of addons) {
        // The add-on might have vanished, we'll catch that on the next startup
        if (!addon._sourceBundle || !addon._sourceBundle.exists()) {
          continue;
        }

        let signedState = await verifyBundleSignedState(
          addon._sourceBundle,
          addon
        );

        if (signedState != addon.signedState) {
          addon.signedState = signedState;
          AddonManagerPrivate.callAddonListeners(
            "onPropertyChanged",
            addon.wrapper,
            ["signedState"]
          );
        }

        let disabled = await this.updateAddonDisabledState(addon);
        if (disabled !== undefined) {
          changes[disabled ? "disabled" : "enabled"].push(addon.id);
        }
      }

      this.saveChanges();

      Services.obs.notifyObservers(
        null,
        "xpi-signature-changed",
        JSON.stringify(changes)
      );
    } catch (err) {
      logger.error("XPI_verifySignature: " + err);
    }
  },

  /**
   * Imports the xpinstall permissions from preferences into the permissions
   * manager for the user to change later.
   */
  importPermissions() {
    PermissionsUtils.importFromPrefs(
      PREF_XPI_PERMISSIONS_BRANCH,
      XPIInternal.XPI_PERMISSION
    );
  },

  /**
   * Called when a new add-on has been enabled when only one add-on of that type
   * can be enabled.
   *
   * @param {string} aId
   *        The ID of the newly enabled add-on
   * @param {string} aType
   *        The type of the newly enabled add-on
   */
  async addonChanged(aId, aType) {
    // We only care about themes in this provider
    if (aType !== "theme") {
      return;
    }

    Services.prefs.setCharPref(
      "extensions.activeThemeID",
      aId || DEFAULT_THEME_ID
    );

    let enableTheme;

    let addons = this.getAddonsByType("theme");
    for (let theme of addons) {
      if (theme.visible) {
        if (!aId && theme.id == DEFAULT_THEME_ID) {
          enableTheme = theme;
        } else if (theme.id != aId) {
          this.updateAddonDisabledState(theme, true, undefined, true);
        }
      }
    }

    if (enableTheme) {
      await this.updateAddonDisabledState(enableTheme, false, undefined, true);
    }
  },

  SIGNED_TYPES,

  /**
   * Asynchronously list all addons that match the filter function
   *
   * @param {function(AddonInternal) : boolean} aFilter
   *        Function that takes an addon instance and returns
   *        true if that addon should be included in the selected array
   *
   * @returns {Array<AddonInternal>}
   *        A Promise that resolves to the list of add-ons matching
   *        aFilter or an empty array if none match
   */
  async getAddonList(aFilter) {
    try {
      let addonDB = await this.asyncLoadDB();
      let addonList = _filterDB(addonDB, aFilter);
      let addons = await Promise.all(
        addonList.map(addon => getRepositoryAddon(addon))
      );
      return addons;
    } catch (error) {
      logger.error("getAddonList failed", error);
      return [];
    }
  },

  /**
   * Get the first addon that matches the filter function
   *
   * @param {function(AddonInternal) : boolean} aFilter
   *        Function that takes an addon instance and returns
   *        true if that addon should be selected
   * @returns {Promise<AddonInternal?>}
   */
  getAddon(aFilter) {
    return this.asyncLoadDB()
      .then(addonDB => getRepositoryAddon(_findAddon(addonDB, aFilter)))
      .catch(error => {
        logger.error("getAddon failed", error);
      });
  },

  /**
   * Asynchronously gets an add-on with a particular ID in a particular
   * install location.
   *
   * @param {string} aId
   *        The ID of the add-on to retrieve
   * @param {string} aLocation
   *        The name of the install location
   * @returns {Promise<AddonInternal?>}
   */
  getAddonInLocation(aId, aLocation) {
    return this.asyncLoadDB().then(addonDB =>
      getRepositoryAddon(addonDB.get(aLocation + ":" + aId))
    );
  },

  /**
   * Asynchronously get all the add-ons in a particular install location.
   *
   * @param {string} aLocation
   *        The name of the install location
   * @returns {Promise<Array<AddonInternal>>}
   */
  getAddonsInLocation(aLocation) {
    return this.getAddonList(aAddon => aAddon.location.name == aLocation);
  },

  /**
   * Asynchronously gets the add-on with the specified ID that is visible.
   *
   * @param {string} aId
   *        The ID of the add-on to retrieve
   * @returns {Promise<AddonInternal?>}
   */
  getVisibleAddonForID(aId) {
    return this.getAddon(aAddon => aAddon.id == aId && aAddon.visible);
  },

  /**
   * Asynchronously gets the visible add-ons, optionally restricting by type.
   *
   * @param {Set<string>?} aTypes
   *        An array of types to include or null to include all types
   * @returns {Promise<Array<AddonInternal>>}
   */
  getVisibleAddons(aTypes) {
    return this.getAddonList(
      aAddon => aAddon.visible && (!aTypes || aTypes.has(aAddon.type))
    );
  },

  /**
   * Synchronously gets all add-ons of a particular type(s).
   *
   * @param {Array<string>} aTypes
   *        The type(s) of add-on to retrieve
   * @returns {Array<AddonInternal>}
   */
  getAddonsByType(...aTypes) {
    if (!this.addonDB) {
      // jank-tastic! Must synchronously load DB if the theme switches from
      // an XPI theme to a lightweight theme before the DB has loaded,
      // because we're called from sync XPIProvider.addonChanged
      logger.warn(
        `Synchronous load of XPI database due to ` +
          `getAddonsByType([${aTypes.join(", ")}]) ` +
          `Stack: ${Error().stack}`
      );
      this.syncLoadDB(true);
    }

    return _filterDB(this.addonDB, aAddon => aTypes.includes(aAddon.type));
  },

  /**
   * Asynchronously gets all add-ons with pending operations.
   *
   * @param {Set<string>?} aTypes
   *        The types of add-ons to retrieve or null to get all types
   * @returns {Promise<Array<AddonInternal>>}
   */
  getVisibleAddonsWithPendingOperations(aTypes) {
    return this.getAddonList(
      aAddon =>
        aAddon.visible &&
        aAddon.pendingUninstall &&
        (!aTypes || aTypes.has(aAddon.type))
    );
  },

  /**
   * Synchronously gets all add-ons in the database.
   * This is only called from the preference observer for the default
   * compatibility version preference, so we can return an empty list if
   * we haven't loaded the database yet.
   *
   * @returns {Array<AddonInternal>}
   */
  getAddons() {
    if (!this.addonDB) {
      return [];
    }
    return _filterDB(this.addonDB, aAddon => true);
  },

  /**
   * Called to get an Addon with a particular ID.
   *
   * @param {string} aId
   *        The ID of the add-on to retrieve
   * @returns {Addon?}
   */
  async getAddonByID(aId) {
    let aAddon = await this.getVisibleAddonForID(aId);
    return aAddon ? aAddon.wrapper : null;
  },

  /**
   * Obtain an Addon having the specified Sync GUID.
   *
   * @param {string} aGUID
   *        String GUID of add-on to retrieve
   * @returns {Addon?}
   */
  async getAddonBySyncGUID(aGUID) {
    let addon = await this.getAddon(aAddon => aAddon.syncGUID == aGUID);
    return addon ? addon.wrapper : null;
  },

  /**
   * Called to get Addons of a particular type.
   *
   * @param {Array<string>?} aTypes
   *        An array of types to fetch. Can be null to get all types.
   * @returns {Addon[]}
   */
  async getAddonsByTypes(aTypes) {
    let addons = await this.getVisibleAddons(aTypes ? new Set(aTypes) : null);
    return addons.map(a => a.wrapper);
  },

  /**
   * Returns true if signing is required for the given add-on type.
   *
   * @param {string} aType
   *        The add-on type to check.
   * @returns {boolean}
   */
  mustSign(aType) {
    if (!SIGNED_TYPES.has(aType)) {
      return false;
    }

    if (aType == "locale") {
      return AddonSettings.LANGPACKS_REQUIRE_SIGNING;
    }

    return AddonSettings.REQUIRE_SIGNING;
  },

  /**
   * Determine if this addon should be disabled due to being legacy
   *
   * @param {Addon} addon The addon to check
   *
   * @returns {boolean} Whether the addon should be disabled for being legacy
   */
  isDisabledLegacy(addon) {
    return (
      !AddonSettings.ALLOW_LEGACY_EXTENSIONS &&
      !addon.isWebExtension &&
      LEGACY_TYPES.has(addon.type) &&
      // Legacy add-ons are allowed in the system location.
      !addon.location.isSystem &&
      // Legacy extensions may be installed temporarily in
      // non-release builds.
      !(
        AppConstants.MOZ_ALLOW_LEGACY_EXTENSIONS && addon.location.isTemporary
      ) &&
      // Properly signed legacy extensions are allowed.
      addon.signedState !== AddonManager.SIGNEDSTATE_PRIVILEGED
    );
  },

  /**
   * Calculates whether an add-on should be appDisabled or not.
   *
   * @param {AddonInternal} aAddon
   *        The add-on to check
   * @returns {boolean}
   *        True if the add-on should not be appDisabled
   */
  isUsableAddon(aAddon) {
    if (this.mustSign(aAddon.type) && !aAddon.isCorrectlySigned) {
      logger.warn(`Add-on ${aAddon.id} is not correctly signed.`);
      if (Services.prefs.getBoolPref(PREF_XPI_SIGNATURES_DEV_ROOT, false)) {
        logger.warn(`Preference ${PREF_XPI_SIGNATURES_DEV_ROOT} is set.`);
      }
      return false;
    }

    if (aAddon.blocklistState == nsIBlocklistService.STATE_BLOCKED) {
      logger.warn(`Add-on ${aAddon.id} is blocklisted.`);
      return false;
    }

    // If we can't read it, it's not usable:
    if (aAddon.brokenManifest) {
      return false;
    }

    if (AddonManager.checkUpdateSecurity && !aAddon.providesUpdatesSecurely) {
      logger.warn(
        `Updates for add-on ${aAddon.id} must be provided over HTTPS.`
      );
      return false;
    }

    if (!aAddon.isPlatformCompatible) {
      logger.warn(`Add-on ${aAddon.id} is not compatible with platform.`);
      return false;
    }

    if (aAddon.dependencies.length) {
      let isActive = id => {
        let active = XPIProvider.activeAddons.get(id);
        return active && !active._pendingDisable;
      };

      if (aAddon.dependencies.some(id => !isActive(id))) {
        return false;
      }
    }

    if (this.isDisabledLegacy(aAddon)) {
      logger.info(`Enabling legacy extension ${aAddon.id}`);
      return true;
    }

    if (AddonManager.checkCompatibility) {
      if (!aAddon.isCompatible) {
<<<<<<< HEAD
        logger.warn(`Add-on ${aAddon.id} is not compatible with application version, enabling anyway.`);
        return true;
=======
        logger.warn(
          `Add-on ${aAddon.id} is not compatible with application version.`
        );
        return false;
>>>>>>> 4f5d7318
      }
    } else {
      let app = aAddon.matchingTargetApplication;
      if (!app) {
        logger.warn(
          `Add-on ${aAddon.id} is not compatible with target application.`
        );
        return false;
      }
    }

    if (aAddon.location.isSystem || aAddon.location.isBuiltin) {
      return true;
    }

    if (Services.policies && !Services.policies.mayInstallAddon(aAddon)) {
      return false;
    }

    return true;
  },

  /**
   * Synchronously adds an AddonInternal's metadata to the database.
   *
   * @param {AddonInternal} aAddon
   *        AddonInternal to add
   * @param {string} aPath
   *        The file path of the add-on
   * @returns {AddonInternal}
   *        the AddonInternal that was added to the database
   */
  addToDatabase(aAddon, aPath) {
    aAddon.addedToDatabase();
    aAddon.path = aPath;
    this.addonDB.set(aAddon._key, aAddon);
    if (aAddon.visible) {
      this.makeAddonVisible(aAddon);
    }

    this.saveChanges();
    return aAddon;
  },

  /**
   * Synchronously updates an add-on's metadata in the database. Currently just
   * removes and recreates.
   *
   * @param {AddonInternal} aOldAddon
   *        The AddonInternal to be replaced
   * @param {AddonInternal} aNewAddon
   *        The new AddonInternal to add
   * @param {string} aPath
   *        The file path of the add-on
   * @returns {AddonInternal}
   *        The AddonInternal that was added to the database
   */
  updateAddonMetadata(aOldAddon, aNewAddon, aPath) {
    this.removeAddonMetadata(aOldAddon);
    aNewAddon.syncGUID = aOldAddon.syncGUID;
    aNewAddon.installDate = aOldAddon.installDate;
    aNewAddon.applyBackgroundUpdates = aOldAddon.applyBackgroundUpdates;
    aNewAddon.foreignInstall = aOldAddon.foreignInstall;
    aNewAddon.seen = aOldAddon.seen;
    aNewAddon.active =
      aNewAddon.visible && !aNewAddon.disabled && !aNewAddon.pendingUninstall;

    return this.addToDatabase(aNewAddon, aPath);
  },

  /**
   * Synchronously removes an add-on from the database.
   *
   * @param {AddonInternal} aAddon
   *        The AddonInternal being removed
   */
  removeAddonMetadata(aAddon) {
    this.addonDB.delete(aAddon._key);
    this.saveChanges();
  },

  updateXPIStates(addon) {
    let state = addon.location && addon.location.get(addon.id);
    if (state) {
      state.syncWithDB(addon);
      XPIStates.save();
    }
  },

  /**
   * Synchronously marks a AddonInternal as visible marking all other
   * instances with the same ID as not visible.
   *
   * @param {AddonInternal} aAddon
   *        The AddonInternal to make visible
   */
  makeAddonVisible(aAddon) {
    logger.debug("Make addon " + aAddon._key + " visible");
    for (let [, otherAddon] of this.addonDB) {
      if (otherAddon.id == aAddon.id && otherAddon._key != aAddon._key) {
        logger.debug("Hide addon " + otherAddon._key);
        otherAddon.visible = false;
        otherAddon.active = false;

        this.updateXPIStates(otherAddon);
      }
    }
    aAddon.visible = true;
    this.updateXPIStates(aAddon);
    this.saveChanges();
  },

  /**
   * Synchronously marks a given add-on ID visible in a given location,
   * instances with the same ID as not visible.
   *
   * @param {string} aId
   *        The ID of the add-on to make visible
   * @param {XPIStateLocation} aLocation
   *        The location in which to make the add-on visible.
   * @returns {AddonInternal?}
   *        The add-on instance which was marked visible, if any.
   */
  makeAddonLocationVisible(aId, aLocation) {
    logger.debug(`Make addon ${aId} visible in location ${aLocation}`);
    let result;
    for (let [, addon] of this.addonDB) {
      if (addon.id != aId) {
        continue;
      }
      if (addon.location == aLocation) {
        logger.debug("Reveal addon " + addon._key);
        addon.visible = true;
        addon.active = true;
        this.updateXPIStates(addon);
        result = addon;
      } else {
        logger.debug("Hide addon " + addon._key);
        addon.visible = false;
        addon.active = false;
        this.updateXPIStates(addon);
      }
    }
    this.saveChanges();
    return result;
  },

  /**
   * Synchronously sets properties for an add-on.
   *
   * @param {AddonInternal} aAddon
   *        The AddonInternal being updated
   * @param {Object} aProperties
   *        A dictionary of properties to set
   */
  setAddonProperties(aAddon, aProperties) {
    for (let key in aProperties) {
      aAddon[key] = aProperties[key];
    }
    this.saveChanges();
  },

  /**
   * Synchronously sets the Sync GUID for an add-on.
   * Only called when the database is already loaded.
   *
   * @param {AddonInternal} aAddon
   *        The AddonInternal being updated
   * @param {string} aGUID
   *        GUID string to set the value to
   * @throws if another addon already has the specified GUID
   */
  setAddonSyncGUID(aAddon, aGUID) {
    // Need to make sure no other addon has this GUID
    function excludeSyncGUID(otherAddon) {
      return otherAddon._key != aAddon._key && otherAddon.syncGUID == aGUID;
    }
    let otherAddon = _findAddon(this.addonDB, excludeSyncGUID);
    if (otherAddon) {
      throw new Error(
        "Addon sync GUID conflict for addon " +
          aAddon._key +
          ": " +
          otherAddon._key +
          " already has GUID " +
          aGUID
      );
    }
    aAddon.syncGUID = aGUID;
    this.saveChanges();
  },

  /**
   * Synchronously updates an add-on's active flag in the database.
   *
   * @param {AddonInternal} aAddon
   *        The AddonInternal to update
   * @param {boolean} aActive
   *        The new active state for the add-on.
   */
  updateAddonActive(aAddon, aActive) {
    logger.debug(
      "Updating active state for add-on " + aAddon.id + " to " + aActive
    );

    aAddon.active = aActive;
    this.saveChanges();
  },

  /**
   * Synchronously calculates and updates all the active flags in the database.
   */
  updateActiveAddons() {
    logger.debug("Updating add-on states");
    for (let [, addon] of this.addonDB) {
      let newActive =
        addon.visible && !addon.disabled && !addon.pendingUninstall;
      if (newActive != addon.active) {
        addon.active = newActive;
        this.saveChanges();
      }
    }

    Services.prefs.setBoolPref(PREF_PENDING_OPERATIONS, false);
  },

  /**
   * Updates the disabled state for an add-on. Its appDisabled property will be
   * calculated and if the add-on is changed the database will be saved and
   * appropriate notifications will be sent out to the registered AddonListeners.
   *
   * @param {AddonInternal} aAddon
   *        The AddonInternal to update
   * @param {boolean?} [aUserDisabled]
   *        Value for the userDisabled property. If undefined the value will
   *        not change
   * @param {boolean?} [aSoftDisabled]
   *        Value for the softDisabled property. If undefined the value will
   *        not change. If true this will force userDisabled to be true
   * @param {boolean?} [aBecauseSelecting]
   *        True if we're disabling this add-on because we're selecting
   *        another.
   * @returns {Promise<boolean?>}
   *       A tri-state indicating the action taken for the add-on:
   *           - undefined: The add-on did not change state
   *           - true: The add-on became disabled
   *           - false: The add-on became enabled
   * @throws if addon is not a AddonInternal
   */
  async updateAddonDisabledState(
    aAddon,
    aUserDisabled,
    aSoftDisabled,
    aBecauseSelecting
  ) {
    if (!aAddon.inDatabase) {
      throw new Error("Can only update addon states for installed addons.");
    }
    if (aUserDisabled !== undefined && aSoftDisabled !== undefined) {
      throw new Error(
        "Cannot change userDisabled and softDisabled at the same time"
      );
    }

    if (aUserDisabled === undefined) {
      aUserDisabled = aAddon.userDisabled;
    } else if (!aUserDisabled) {
      // If enabling the add-on then remove softDisabled
      aSoftDisabled = false;
    }

    // If not changing softDisabled or the add-on is already userDisabled then
    // use the existing value for softDisabled
    if (aSoftDisabled === undefined || aUserDisabled) {
      aSoftDisabled = aAddon.softDisabled;
    }

    let appDisabled = !this.isUsableAddon(aAddon);
    // No change means nothing to do here
    if (
      aAddon.userDisabled == aUserDisabled &&
      aAddon.appDisabled == appDisabled &&
      aAddon.softDisabled == aSoftDisabled
    ) {
      return undefined;
    }

    let wasDisabled = aAddon.disabled;
    let isDisabled = aUserDisabled || aSoftDisabled || appDisabled;

    // If appDisabled changes but addon.disabled doesn't,
    // no onDisabling/onEnabling is sent - so send a onPropertyChanged.
    let appDisabledChanged = aAddon.appDisabled != appDisabled;

    // Update the properties in the database.
    this.setAddonProperties(aAddon, {
      userDisabled: aUserDisabled,
      appDisabled,
      softDisabled: aSoftDisabled,
    });

    let wrapper = aAddon.wrapper;

    if (appDisabledChanged) {
      AddonManagerPrivate.callAddonListeners("onPropertyChanged", wrapper, [
        "appDisabled",
      ]);
    }

    // If the add-on is not visible or the add-on is not changing state then
    // there is no need to do anything else
    if (!aAddon.visible || wasDisabled == isDisabled) {
      return undefined;
    }

    // Flag that active states in the database need to be updated on shutdown
    Services.prefs.setBoolPref(PREF_PENDING_OPERATIONS, true);

    this.updateXPIStates(aAddon);

    // Have we just gone back to the current state?
    if (isDisabled != aAddon.active) {
      AddonManagerPrivate.callAddonListeners("onOperationCancelled", wrapper);
    } else {
      if (isDisabled) {
        AddonManagerPrivate.callAddonListeners("onDisabling", wrapper, false);
      } else {
        AddonManagerPrivate.callAddonListeners("onEnabling", wrapper, false);
      }

      this.updateAddonActive(aAddon, !isDisabled);

      let bootstrap = XPIInternal.BootstrapScope.get(aAddon);
      if (isDisabled) {
        await bootstrap.disable();
        AddonManagerPrivate.callAddonListeners("onDisabled", wrapper);
      } else {
        await bootstrap.startup(BOOTSTRAP_REASONS.ADDON_ENABLE);
        AddonManagerPrivate.callAddonListeners("onEnabled", wrapper);
      }
    }

    // Notify any other providers that a new theme has been enabled
    if (aAddon.type === "theme") {
      if (!isDisabled) {
        AddonManagerPrivate.notifyAddonChanged(aAddon.id, aAddon.type);
        this.updateXPIStates(aAddon);
      } else if (isDisabled && !aBecauseSelecting) {
        AddonManagerPrivate.notifyAddonChanged(null, "theme");
      }
    }

    return isDisabled;
  },

  /**
   * Update the appDisabled property for all add-ons.
   */
  updateAddonAppDisabledStates() {
    for (let addon of this.getAddons()) {
      this.updateAddonDisabledState(addon);
    }
  },

  /**
   * Update the repositoryAddon property for all add-ons.
   */
  async updateAddonRepositoryData() {
    let addons = await this.getVisibleAddons(null);
    logger.debug(
      "updateAddonRepositoryData found " + addons.length + " visible add-ons"
    );

    await Promise.all(
      addons.map(addon =>
        AddonRepository.getCachedAddonByID(addon.id).then(aRepoAddon => {
          if (
            aRepoAddon ||
            AddonRepository.getCompatibilityOverridesSync(addon.id)
          ) {
            logger.debug("updateAddonRepositoryData got info for " + addon.id);
            addon._repositoryAddon = aRepoAddon;
            this.updateAddonDisabledState(addon);
          }
        })
      )
    );
  },

  /**
   * Adds the add-on's name and creator to the telemetry payload.
   *
   * @param {AddonInternal} aAddon
   *        The addon to record
   */
  recordAddonTelemetry(aAddon) {
    let locale = aAddon.defaultLocale;
    XPIProvider.addTelemetry(aAddon.id, {
      name: locale.name,
      creator: locale.creator,
    });
  },
};

this.XPIDatabaseReconcile = {
  /**
   * Returns a map of ID -> add-on. When the same add-on ID exists in multiple
   * install locations the highest priority location is chosen.
   *
   * @param {Map<String, AddonInternal>} addonMap
   *        The add-on map to flatten.
   * @param {string?} [hideLocation]
   *        An optional location from which to hide any add-ons.
   * @returns {Map<string, AddonInternal>}
   */
  flattenByID(addonMap, hideLocation) {
    let map = new Map();

    for (let loc of XPIStates.locations()) {
      if (loc.name == hideLocation) {
        continue;
      }

      let locationMap = addonMap.get(loc.name);
      if (!locationMap) {
        continue;
      }

      for (let [id, addon] of locationMap) {
        if (!map.has(id)) {
          map.set(id, addon);
        }
      }
    }

    return map;
  },

  /**
   * Finds the visible add-ons from the map.
   *
   * @param {Map<String, AddonInternal>} addonMap
   *        The add-on map to filter.
   * @returns {Map<string, AddonInternal>}
   */
  getVisibleAddons(addonMap) {
    let map = new Map();

    for (let addons of addonMap.values()) {
      for (let [id, addon] of addons) {
        if (!addon.visible) {
          continue;
        }

        if (map.has(id)) {
          logger.warn(
            "Previous database listed more than one visible add-on with id " +
              id
          );
          continue;
        }

        map.set(id, addon);
      }
    }

    return map;
  },

  /**
   * Called to add the metadata for an add-on in one of the install locations
   * to the database. This can be called in three different cases. Either an
   * add-on has been dropped into the location from outside of Firefox, or
   * an add-on has been installed through the application, or the database
   * has been upgraded or become corrupt and add-on data has to be reloaded
   * into it.
   *
   * @param {XPIStateLocation} aLocation
   *        The install location containing the add-on
   * @param {string} aId
   *        The ID of the add-on
   * @param {XPIState} aAddonState
   *        The new state of the add-on
   * @param {AddonInternal?} [aNewAddon]
   *        The manifest for the new add-on if it has already been loaded
   * @param {string?} [aOldAppVersion]
   *        The version of the application last run with this profile or null
   *        if it is a new profile or the version is unknown
   * @param {string?} [aOldPlatformVersion]
   *        The version of the platform last run with this profile or null
   *        if it is a new profile or the version is unknown
   * @returns {boolean}
   *        A boolean indicating if flushing caches is required to complete
   *        changing this add-on
   */
  addMetadata(
    aLocation,
    aId,
    aAddonState,
    aNewAddon,
    aOldAppVersion,
    aOldPlatformVersion
  ) {
    logger.debug(`New add-on ${aId} installed in ${aLocation.name}`);

    // We treat this is a new install if,
    //
    // a) It was explicitly registered as a staged install in the last
    //    session, or,
    // b) We're not currently migrating or rebuilding a corrupt database. In
    //    that case, we can assume this add-on was found during a routine
    //    directory scan.
    let isNewInstall = !!aNewAddon || !XPIDatabase.rebuildingDatabase;

    // If it's a new install and we haven't yet loaded the manifest then it
    // must be something dropped directly into the install location
    let isDetectedInstall = isNewInstall && !aNewAddon;

    // Load the manifest if necessary and sanity check the add-on ID
    let unsigned;
    try {
      // Do not allow third party installs if xpinstall is disabled by policy
      if (
        isDetectedInstall &&
        Services.policies &&
        !Services.policies.isAllowed("xpinstall")
      ) {
        throw new Error(
          "Extension installs are disabled by enterprise policy."
        );
      }

      if (!aNewAddon) {
        // Load the manifest from the add-on.
        aNewAddon = XPIInstall.syncLoadManifest(aAddonState, aLocation);
      }
      // The add-on in the manifest should match the add-on ID.
      if (aNewAddon.id != aId) {
        throw new Error(
          `Invalid addon ID: expected addon ID ${aId}, found ${
            aNewAddon.id
          } in manifest`
        );
      }

      unsigned =
        XPIDatabase.mustSign(aNewAddon.type) && !aNewAddon.isCorrectlySigned;
      if (unsigned) {
        throw Error(`Extension ${aNewAddon.id} is not correctly signed`);
      }
    } catch (e) {
      logger.warn(`addMetadata: Add-on ${aId} is invalid`, e);

      // Remove the invalid add-on from the install location if the install
      // location isn't locked
      if (aLocation.isLinkedAddon(aId)) {
        logger.warn("Not uninstalling invalid item because it is a proxy file");
      } else if (aLocation.locked) {
        logger.warn(
          "Could not uninstall invalid item from locked install location"
        );
      } else if (unsigned && !isNewInstall) {
        logger.warn("Not uninstalling existing unsigned add-on");
      } else {
        aLocation.installer.uninstallAddon(aId);
      }
      return null;
    }

    // Update the AddonInternal properties.
    aNewAddon.installDate = aAddonState.mtime;
    aNewAddon.updateDate = aAddonState.mtime;

    // Assume that add-ons in the system add-ons install location aren't
    // foreign and should default to enabled.
    aNewAddon.foreignInstall = isDetectedInstall && !aLocation.isSystem;

    // appDisabled depends on whether the add-on is a foreignInstall so update
    aNewAddon.appDisabled = !XPIDatabase.isUsableAddon(aNewAddon);

    if (isDetectedInstall && aNewAddon.foreignInstall) {
      // Add the installation source info for the sideloaded extension.
      aNewAddon.installTelemetryInfo = {
        source: aLocation.name,
        method: "sideload",
      };

      // If the add-on is a foreign install and is in a scope where add-ons
      // that were dropped in should default to disabled then disable it
      let disablingScopes = Services.prefs.getIntPref(
        PREF_EM_AUTO_DISABLED_SCOPES,
        0
      );
      if (aLocation.scope & disablingScopes) {
        logger.warn(
          `Disabling foreign installed add-on ${aNewAddon.id} in ${
            aLocation.name
          }`
        );
        aNewAddon.userDisabled = true;
        aNewAddon.seen = false;
      }
    }

    return XPIDatabase.addToDatabase(aNewAddon, aAddonState.path);
  },

  /**
   * Called when an add-on has been removed.
   *
   * @param {AddonInternal} aOldAddon
   *        The AddonInternal as it appeared the last time the application
   *        ran
   */
  removeMetadata(aOldAddon) {
    // This add-on has disappeared
    logger.debug(
      "Add-on " + aOldAddon.id + " removed from " + aOldAddon.location.name
    );
    XPIDatabase.removeAddonMetadata(aOldAddon);
  },

  /**
   * Updates an add-on's metadata and determines. This is called when either the
   * add-on's install directory path or last modified time has changed.
   *
   * @param {XPIStateLocation} aLocation
   *        The install location containing the add-on
   * @param {AddonInternal} aOldAddon
   *        The AddonInternal as it appeared the last time the application
   *        ran
   * @param {XPIState} aAddonState
   *        The new state of the add-on
   * @param {AddonInternal?} [aNewAddon]
   *        The manifest for the new add-on if it has already been loaded
   * @returns {boolean?}
   *        A boolean indicating if flushing caches is required to complete
   *        changing this add-on
   */
  updateMetadata(aLocation, aOldAddon, aAddonState, aNewAddon) {
    logger.debug(`Add-on ${aOldAddon.id} modified in ${aLocation.name}`);

    try {
      // If there isn't an updated install manifest for this add-on then load it.
      if (!aNewAddon) {
        aNewAddon = XPIInstall.syncLoadManifest(
          aAddonState,
          aLocation,
          aOldAddon
        );
      } else {
        aNewAddon.rootURI = aOldAddon.rootURI;
      }

      // The ID in the manifest that was loaded must match the ID of the old
      // add-on.
      if (aNewAddon.id != aOldAddon.id) {
        throw new Error(
          `Incorrect id in install manifest for existing add-on ${aOldAddon.id}`
        );
      }
    } catch (e) {
      logger.warn(`updateMetadata: Add-on ${aOldAddon.id} is invalid`, e);

      XPIDatabase.removeAddonMetadata(aOldAddon);
      aOldAddon.location.removeAddon(aOldAddon.id);

      if (!aLocation.locked) {
        aLocation.installer.uninstallAddon(aOldAddon.id);
      } else {
        logger.warn(
          "Could not uninstall invalid item from locked install location"
        );
      }

      return null;
    }

    // Set the additional properties on the new AddonInternal
    aNewAddon.updateDate = aAddonState.mtime;

    // Update the database
    return XPIDatabase.updateAddonMetadata(
      aOldAddon,
      aNewAddon,
      aAddonState.path
    );
  },

  /**
   * Updates an add-on's path for when the add-on has moved in the
   * filesystem but hasn't changed in any other way.
   *
   * @param {XPIStateLocation} aLocation
   *        The install location containing the add-on
   * @param {AddonInternal} aOldAddon
   *        The AddonInternal as it appeared the last time the application
   *        ran
   * @param {XPIState} aAddonState
   *        The new state of the add-on
   * @returns {AddonInternal}
   */
  updatePath(aLocation, aOldAddon, aAddonState) {
    logger.debug(`Add-on ${aOldAddon.id} moved to ${aAddonState.path}`);
    aOldAddon.path = aAddonState.path;
    aOldAddon._sourceBundle = new nsIFile(aAddonState.path);
    aOldAddon.rootURI = XPIInternal.getURIForResourceInFile(
      aOldAddon._sourceBundle,
      ""
    ).spec;

    return aOldAddon;
  },

  /**
   * Called when no change has been detected for an add-on's metadata but the
   * application has changed so compatibility may have changed.
   *
   * @param {XPIStateLocation} aLocation
   *        The install location containing the add-on
   * @param {AddonInternal} aOldAddon
   *        The AddonInternal as it appeared the last time the application
   *        ran
   * @param {XPIState} aAddonState
   *        The new state of the add-on
   * @param {boolean} [aReloadMetadata = false]
   *        A boolean which indicates whether metadata should be reloaded from
   *        the addon manifests. Default to false.
   * @returns {AddonInternal}
   *        The new addon.
   */
  updateCompatibility(aLocation, aOldAddon, aAddonState, aReloadMetadata) {
    logger.debug(
      `Updating compatibility for add-on ${aOldAddon.id} in ${aLocation.name}`
    );

    let checkSigning =
      aOldAddon.signedState === undefined && SIGNED_TYPES.has(aOldAddon.type);

    let manifest = null;
    if (checkSigning || aReloadMetadata) {
      try {
        manifest = XPIInstall.syncLoadManifest(aAddonState, aLocation);
      } catch (err) {
        // If we can no longer read the manifest, it is no longer compatible.
        aOldAddon.brokenManifest = true;
        aOldAddon.appDisabled = true;
        return aOldAddon;
      }
    }

    // If updating from a version of the app that didn't support signedState
    // then update that property now
    if (checkSigning) {
      aOldAddon.signedState = manifest.signedState;
    }

    // May be updating from a version of the app that didn't support all the
    // properties of the currently-installed add-ons.
    if (aReloadMetadata) {
      // Avoid re-reading these properties from manifest,
      // use existing addon instead.
      // TODO - consider re-scanning for targetApplications.
      let remove = [
        "syncGUID",
        "foreignInstall",
        "visible",
        "active",
        "userDisabled",
        "applyBackgroundUpdates",
        "sourceURI",
        "releaseNotesURI",
        "targetApplications",
      ];

      let props = PROP_JSON_FIELDS.filter(a => !remove.includes(a));
      copyProperties(manifest, props, aOldAddon);
    }

    aOldAddon.appDisabled = !XPIDatabase.isUsableAddon(aOldAddon);

    return aOldAddon;
  },

  /**
   * Returns true if this install location is part of the application
   * bundle. Add-ons in these locations are expected to change whenever
   * the application updates.
   *
   * @param {XPIStateLocation} location
   *        The install location to check.
   * @returns {boolean}
   *        True if this location is part of the application bundle.
   */
  isAppBundledLocation(location) {
    return (
      location.name == KEY_APP_GLOBAL ||
      location.name == KEY_APP_SYSTEM_DEFAULTS ||
      location.name == KEY_APP_BUILTINS
    );
  },

  /**
   * Returns true if this install location holds system addons.
   *
   * @param {XPIStateLocation} location
   *        The install location to check.
   * @returns {boolean}
   *        True if this location contains system add-ons.
   */
  isSystemAddonLocation(location) {
    return (
      location.name === KEY_APP_SYSTEM_DEFAULTS ||
      location.name === KEY_APP_SYSTEM_ADDONS
    );
  },

  /**
   * Updates the databse metadata for an existing add-on during database
   * reconciliation.
   *
   * @param {AddonInternal} oldAddon
   *        The existing database add-on entry.
   * @param {XPIState} xpiState
   *        The XPIStates entry for this add-on.
   * @param {AddonInternal?} newAddon
   *        The new add-on metadata for the add-on, as loaded from a
   *        staged update in addonStartup.json.
   * @param {boolean} aUpdateCompatibility
   *        true to update add-ons appDisabled property when the application
   *        version has changed
   * @param {boolean} aSchemaChange
   *        The schema has changed and all add-on manifests should be re-read.
   * @returns {AddonInternal?}
   *        The updated AddonInternal object for the add-on, if one
   *        could be created.
   */
  updateExistingAddon(
    oldAddon,
    xpiState,
    newAddon,
    aUpdateCompatibility,
    aSchemaChange
  ) {
    XPIDatabase.recordAddonTelemetry(oldAddon);

    let installLocation = oldAddon.location;

    // Update the add-on's database metadata from on-disk metadata if:
    //
    //  a) The add-on was staged for install in the last session,
    //  b) The add-on has been modified since the last session, or,
    //  c) The app has been updated since the last session, and the
    //     add-on is part of the application bundle (and has therefore
    //     likely been replaced in the update process).
    if (
      newAddon ||
      oldAddon.updateDate != xpiState.mtime ||
      (aUpdateCompatibility && this.isAppBundledLocation(installLocation))
    ) {
      newAddon = this.updateMetadata(
        installLocation,
        oldAddon,
        xpiState,
        newAddon
      );
    } else if (oldAddon.path != xpiState.path) {
      newAddon = this.updatePath(installLocation, oldAddon, xpiState);
    } else if (aUpdateCompatibility || aSchemaChange) {
      newAddon = this.updateCompatibility(
        installLocation,
        oldAddon,
        xpiState,
        aSchemaChange
      );
    } else {
      newAddon = oldAddon;
    }

    if (newAddon) {
      newAddon.rootURI = newAddon.rootURI || xpiState.rootURI;
    }

    return newAddon;
  },

  /**
   * Compares the add-ons that are currently installed to those that were
   * known to be installed when the application last ran and applies any
   * changes found to the database.
   * Always called after XPIDatabase.jsm and extensions.json have been loaded.
   *
   * @param {Object} aManifests
   *        A dictionary of cached AddonInstalls for add-ons that have been
   *        installed
   * @param {boolean} aUpdateCompatibility
   *        true to update add-ons appDisabled property when the application
   *        version has changed
   * @param {string?} [aOldAppVersion]
   *        The version of the application last run with this profile or null
   *        if it is a new profile or the version is unknown
   * @param {string?} [aOldPlatformVersion]
   *        The version of the platform last run with this profile or null
   *        if it is a new profile or the version is unknown
   * @param {boolean} aSchemaChange
   *        The schema has changed and all add-on manifests should be re-read.
   * @returns {boolean}
   *        A boolean indicating if a change requiring flushing the caches was
   *        detected
   */
  processFileChanges(
    aManifests,
    aUpdateCompatibility,
    aOldAppVersion,
    aOldPlatformVersion,
    aSchemaChange
  ) {
    let findManifest = (loc, id) => {
      return (aManifests[loc.name] && aManifests[loc.name][id]) || null;
    };

    let addonExists = addon => addon._sourceBundle.exists();

    let previousAddons = new ExtensionUtils.DefaultMap(() => new Map());
    let currentAddons = new ExtensionUtils.DefaultMap(() => new Map());

    // Get the previous add-ons from the database and put them into maps by location
    for (let addon of XPIDatabase.getAddons()) {
      previousAddons.get(addon.location.name).set(addon.id, addon);
    }

    // Keep track of add-ons whose blocklist status may have changed. We'll check this
    // after everything else.
    let addonsToCheckAgainstBlocklist = [];

    // Build the list of current add-ons into similar maps. When add-ons are still
    // present we re-use the add-on objects from the database and update their
    // details directly
    let addonStates = new Map();
    for (let location of XPIStates.locations()) {
      let locationAddons = currentAddons.get(location.name);

      // Get all the on-disk XPI states for this location, and keep track of which
      // ones we see in the database.
      let dbAddons = previousAddons.get(location.name) || new Map();
      for (let [id, oldAddon] of dbAddons) {
        // Check if the add-on is still installed
        let xpiState = location.get(id);
        if (xpiState && !xpiState.missing) {
          let newAddon = this.updateExistingAddon(
            oldAddon,
            xpiState,
            findManifest(location, id),
            aUpdateCompatibility,
            aSchemaChange
          );
          if (newAddon) {
            locationAddons.set(newAddon.id, newAddon);

            // We need to do a blocklist check later, but the add-on may have changed by then.
            // Avoid storing the current copy and just get one when we need one instead.
            addonsToCheckAgainstBlocklist.push(newAddon.id);
          }
        } else {
          // The add-on is in the DB, but not in xpiState (and thus not on disk).
          this.removeMetadata(oldAddon);
        }
      }

      for (let [id, xpiState] of location) {
        if (locationAddons.has(id) || xpiState.missing) {
          continue;
        }
        let newAddon = findManifest(location, id);
        let addon = this.addMetadata(
          location,
          id,
          xpiState,
          newAddon,
          aOldAppVersion,
          aOldPlatformVersion
        );
        if (addon) {
          locationAddons.set(addon.id, addon);
          addonStates.set(addon, xpiState);
        }
      }

      if (this.isSystemAddonLocation(location)) {
        for (let [id, addon] of locationAddons.entries()) {
          const pref = `extensions.${id.split("@")[0]}.enabled`;
          addon.userDisabled = !Services.prefs.getBoolPref(pref, true);
        }
      }
    }

    // Validate the updated system add-ons
    let hideLocation;
    {
      let systemAddonLocation = XPIStates.getLocation(KEY_APP_SYSTEM_ADDONS);
      let addons = currentAddons.get(systemAddonLocation.name);

      if (!systemAddonLocation.installer.isValid(addons)) {
        // Hide the system add-on updates if any are invalid.
        logger.info(
          "One or more updated system add-ons invalid, falling back to defaults."
        );
        hideLocation = systemAddonLocation.name;
      }
    }

    // Apply startup changes to any currently-visible add-ons, and
    // uninstall any which were previously visible, but aren't anymore.
    let previousVisible = this.getVisibleAddons(previousAddons);
    let currentVisible = this.flattenByID(currentAddons, hideLocation);

    for (let addon of XPIDatabase.orphanedAddons.splice(0)) {
      if (addon.visible) {
        previousVisible.set(addon.id, addon);
      }
    }

    let promises = [];
    for (let [id, addon] of currentVisible) {
      // If we have a stored manifest for the add-on, it came from the
      // startup data cache, and supersedes any previous XPIStates entry.
      let xpiState =
        !findManifest(addon.location, id) && addonStates.get(addon);

      promises.push(
        this.applyStartupChange(addon, previousVisible.get(id), xpiState)
      );
      previousVisible.delete(id);
    }

    if (promises.some(p => p)) {
      XPIInternal.awaitPromise(Promise.all(promises));
    }

    for (let [id, addon] of previousVisible) {
      if (addon.location) {
        if (addon.location.name == KEY_APP_BUILTINS) {
          continue;
        }
        if (addonExists(addon)) {
          XPIInternal.BootstrapScope.get(addon).uninstall();
        }
        addon.location.removeAddon(id);
        addon.visible = false;
        addon.active = false;
      }

      AddonManagerPrivate.addStartupChange(
        AddonManager.STARTUP_CHANGE_UNINSTALLED,
        id
      );
    }

    // Finally update XPIStates to match everything
    for (let [locationName, locationAddons] of currentAddons) {
      for (let [id, addon] of locationAddons) {
        let xpiState = XPIStates.getAddon(locationName, id);
        xpiState.syncWithDB(addon);
      }
    }
    XPIStates.save();
    XPIDatabase.saveChanges();
    XPIDatabase.rebuildingDatabase = false;

    if (aUpdateCompatibility || aSchemaChange) {
      // Do some blocklist checks. These will happen after we've just saved everything,
      // because they're async and depend on the blocklist loading. When we're done, save
      // the data if any of the add-ons' blocklist state has changed.
      AddonManager.beforeShutdown.addBlocker(
        "Update add-on blocklist state into add-on DB",
        (async () => {
          // Avoid querying the AddonManager immediately to give startup a chance
          // to complete.
          await Promise.resolve();

          let addons = await AddonManager.getAddonsByIDs(
            addonsToCheckAgainstBlocklist
          );
          await Promise.all(
            addons.map(addon => {
              return (
                addon && addon.updateBlocklistState({ updateDatabase: false })
              );
            })
          );

          XPIDatabase.saveChanges();
        })()
      );
    }

    return true;
  },

  /**
   * Applies a startup change for the given add-on.
   *
   * @param {AddonInternal} currentAddon
   *        The add-on as it exists in this session.
   * @param {AddonInternal?} previousAddon
   *        The add-on as it existed in the previous session.
   * @param {XPIState?} xpiState
   *        The XPIState entry for this add-on, if one exists.
   * @returns {Promise?}
   *        If an update was performed, returns a promise which resolves
   *        when the appropriate bootstrap methods have been called.
   */
  applyStartupChange(currentAddon, previousAddon, xpiState) {
    let promise;
    let { id } = currentAddon;

    let isActive = !currentAddon.disabled;
    let wasActive = previousAddon ? previousAddon.active : currentAddon.active;

    if (previousAddon) {
      if (previousAddon !== currentAddon) {
        AddonManagerPrivate.addStartupChange(
          AddonManager.STARTUP_CHANGE_CHANGED,
          id
        );

        if (
          previousAddon.location &&
          (!previousAddon._sourceBundle ||
            (previousAddon._sourceBundle.exists() &&
              !previousAddon._sourceBundle.equals(currentAddon._sourceBundle)))
        ) {
          promise = XPIInternal.BootstrapScope.get(previousAddon).update(
            currentAddon
          );
        } else if (
          this.isSystemAddonLocation(currentAddon.location) &&
          previousAddon.version == currentAddon.version &&
          previousAddon.userDisabled != currentAddon.userDisabled
        ) {
          // A system addon change, no need for install or update events.
        } else {
          let reason = XPIInstall.newVersionReason(
            previousAddon.version,
            currentAddon.version
          );
          XPIInternal.BootstrapScope.get(currentAddon).install(reason, false, {
            oldVersion: previousAddon.version,
          });
        }
      }

      if (isActive != wasActive) {
        let change = isActive
          ? AddonManager.STARTUP_CHANGE_ENABLED
          : AddonManager.STARTUP_CHANGE_DISABLED;
        AddonManagerPrivate.addStartupChange(change, id);
      }
    } else if (xpiState && xpiState.wasRestored) {
      isActive = xpiState.enabled;

      if (currentAddon.isWebExtension && currentAddon.type == "theme") {
        currentAddon.userDisabled = !isActive;
      }

      // If the add-on wasn't active and it isn't already disabled in some way
      // then it was probably either softDisabled or userDisabled
      if (!isActive && !currentAddon.disabled) {
        // If the add-on is softblocked then assume it is softDisabled
        if (
          currentAddon.blocklistState == Services.blocklist.STATE_SOFTBLOCKED
        ) {
          currentAddon.softDisabled = true;
        } else {
          currentAddon.userDisabled = true;
        }
      }
    } else {
      AddonManagerPrivate.addStartupChange(
        AddonManager.STARTUP_CHANGE_INSTALLED,
        id
      );
      let scope = XPIInternal.BootstrapScope.get(currentAddon);
      scope.install();
    }

    XPIDatabase.makeAddonVisible(currentAddon);
    currentAddon.active = isActive;
    return promise;
  },
};<|MERGE_RESOLUTION|>--- conflicted
+++ resolved
@@ -2169,15 +2169,8 @@
 
     if (AddonManager.checkCompatibility) {
       if (!aAddon.isCompatible) {
-<<<<<<< HEAD
         logger.warn(`Add-on ${aAddon.id} is not compatible with application version, enabling anyway.`);
         return true;
-=======
-        logger.warn(
-          `Add-on ${aAddon.id} is not compatible with application version.`
-        );
-        return false;
->>>>>>> 4f5d7318
       }
     } else {
       let app = aAddon.matchingTargetApplication;
