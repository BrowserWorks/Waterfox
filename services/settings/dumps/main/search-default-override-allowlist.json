--- conflicted
+++ resolved
@@ -1,6 +1,3 @@
-<<<<<<< HEAD
-{"data":[{"urls":[{"search_url":"https://duckduckgo.com/?q={searchTerms}&t=newext"}],"schema":1590435694495,"overridesId":"ddg@search.waterfox.net","thirdPartyId":"jid1-ZAdIEUB7XOzOJw@jetpack","id":"c5de2b3f-da15-4bc5-b36f-9555043b5ef3","last_modified":1595254618540}]}
-=======
 {
   "data": [
     {
@@ -10,11 +7,10 @@
         }
       ],
       "schema": 1590435694495,
-      "overridesId": "ddg@search.mozilla.org",
+      "overridesId": "ddg@search.waterfox.net",
       "thirdPartyId": "jid1-ZAdIEUB7XOzOJw@jetpack",
       "id": "c5de2b3f-da15-4bc5-b36f-9555043b5ef3",
       "last_modified": 1595254618540
     }
   ]
-}
->>>>>>> f91101d3
+}