/* -*- Mode: C++; tab-width: 2; indent-tabs-mode: nil; c-basic-offset: 2 -*- */
/* vim:set ts=2 sw=2 sts=2 et cindent: */
/* ***** BEGIN LICENSE BLOCK *****
 * Version: MPL 1.1/GPL 2.0/LGPL 2.1
 *
 * The contents of this file are subject to the Mozilla Public License Version
 * 1.1 (the "License"); you may not use this file except in compliance with
 * the License. You may obtain a copy of the License at
 * http://www.mozilla.org/MPL/
 *
 * Software distributed under the License is distributed on an "AS IS" basis,
 * WITHOUT WARRANTY OF ANY KIND, either express or implied. See the License
 * for the specific language governing rights and limitations under the
 * License.
 *
 * The Original Code is Mozilla code.
 *
 * The Initial Developer of the Original Code is the Mozilla Corporation.
 * Portions created by the Initial Developer are Copyright (C) 2007
 * the Initial Developer. All Rights Reserved.
 *
 * Contributor(s):
 *  Chris Double <chris.double@double.co.nz>
 *
 * Alternatively, the contents of this file may be used under the terms of
 * either the GNU General Public License Version 2 or later (the "GPL"), or
 * the GNU Lesser General Public License Version 2.1 or later (the "LGPL"),
 * in which case the provisions of the GPL or the LGPL are applicable instead
 * of those above. If you wish to allow use of your version of this file only
 * under the terms of either the GPL or the LGPL, and not to allow others to
 * use your version of this file under the terms of the MPL, indicate your
 * decision by deleting the provisions above and replace them with the notice
 * and other provisions required by the GPL or the LGPL. If you do not delete
 * the provisions above, a recipient may use your version of this file under
 * the terms of any one of the MPL, the GPL or the LGPL.
 *
 * ***** END LICENSE BLOCK ***** */
#include "nsDebug.h"
#include "nsMediaStream.h"
#include "nsMediaDecoder.h"
#include "nsNetUtil.h"
#include "nsAutoLock.h"
#include "nsThreadUtils.h"
#include "nsIFile.h"
#include "nsIFileChannel.h"
#include "nsIHttpChannel.h"
#include "nsISeekableStream.h"
#include "nsIInputStream.h"
#include "nsIOutputStream.h"
#include "nsIRequestObserver.h"
#include "nsIStreamListener.h"
#include "nsIScriptSecurityManager.h"
#include "nsCrossSiteListenerProxy.h"
#include "nsHTMLMediaElement.h"
#include "nsIDocument.h"
#include "nsDOMError.h"
#include "nsICachingChannel.h"
#include "nsURILoader.h"

#define HTTP_OK_CODE 200
#define HTTP_PARTIAL_RESPONSE_CODE 206

using mozilla::TimeStamp;

nsMediaChannelStream::nsMediaChannelStream(nsMediaDecoder* aDecoder,
    nsIChannel* aChannel, nsIURI* aURI)
  : nsMediaStream(aDecoder, aChannel, aURI),
<<<<<<< HEAD
    mLastSeekOffset(0), mSuspendCount(0),
=======
    mOffset(0), mSuspendCount(0), 
    mReopenOnError(PR_FALSE), mIgnoreClose(PR_FALSE),
>>>>>>> c9d78413
    mCacheStream(this),
    mLock(nsAutoLock::NewLock("media.channel.stream")),
    mCacheSuspendCount(0)    
{
}

nsMediaChannelStream::~nsMediaChannelStream()
{
  if (mListener) {
    // Kill its reference to us since we're going away
    mListener->Revoke();
  }
  if (mLock) {
    nsAutoLock::DestroyLock(mLock);
  }
}

// nsMediaChannelStream::Listener just observes the channel and
// forwards notifications to the nsMediaChannelStream. We use multiple
// listener objects so that when we open a new stream for a seek we can
// disconnect the old listener from the nsMediaChannelStream and hook up
// a new listener, so notifications from the old channel are discarded
// and don't confuse us.
NS_IMPL_ISUPPORTS4(nsMediaChannelStream::Listener,
                   nsIRequestObserver, nsIStreamListener, nsIChannelEventSink,
                   nsIInterfaceRequestor)

nsresult
nsMediaChannelStream::Listener::OnStartRequest(nsIRequest* aRequest,
                                               nsISupports* aContext)
{
  if (!mStream)
    return NS_OK;
  return mStream->OnStartRequest(aRequest);
}

nsresult
nsMediaChannelStream::Listener::OnStopRequest(nsIRequest* aRequest,
                                              nsISupports* aContext,
                                              nsresult aStatus)
{
  if (!mStream)
    return NS_OK;
  return mStream->OnStopRequest(aRequest, aStatus);
}

nsresult
nsMediaChannelStream::Listener::OnDataAvailable(nsIRequest* aRequest, 
                                                nsISupports* aContext, 
                                                nsIInputStream* aStream,
                                                PRUint32 aOffset,
                                                PRUint32 aCount)
{
  if (!mStream)
    return NS_OK;
  return mStream->OnDataAvailable(aRequest, aStream, aCount);
}

nsresult
nsMediaChannelStream::Listener::OnChannelRedirect(nsIChannel* aOldChannel,
                                                  nsIChannel* aNewChannel,
                                                  PRUint32 aFlags)
{
  if (!mStream)
    return NS_OK;
  return mStream->OnChannelRedirect(aOldChannel, aNewChannel, aFlags);
}

nsresult
nsMediaChannelStream::Listener::GetInterface(const nsIID & aIID, void **aResult)
{
  return QueryInterface(aIID, aResult);
}

nsresult
nsMediaChannelStream::OnStartRequest(nsIRequest* aRequest)
{
  NS_ASSERTION(mChannel.get() == aRequest, "Wrong channel!");

  nsHTMLMediaElement* element = mDecoder->GetMediaElement();
  NS_ENSURE_TRUE(element, NS_ERROR_FAILURE);
  if (element->ShouldCheckAllowOrigin()) {
    // If the request was cancelled by nsCrossSiteListenerProxy due to failing
    // the Access Control check, send an error through to the media element.
    nsresult status;
    nsresult rv = aRequest->GetStatus(&status);
    if (NS_FAILED(rv) || status == NS_ERROR_DOM_BAD_URI) {
      mDecoder->NetworkError();
      return NS_ERROR_DOM_BAD_URI;
    }
  }

  nsCOMPtr<nsIHttpChannel> hc = do_QueryInterface(aRequest);
  PRBool seekable = PR_FALSE;
  if (hc) {
    nsCAutoString ranges;
    hc->GetResponseHeader(NS_LITERAL_CSTRING("Accept-Ranges"),
                          ranges);
    PRBool acceptsRanges = ranges.EqualsLiteral("bytes"); 

<<<<<<< HEAD
    if (mLastSeekOffset == 0) {
=======
    if (mOffset == 0) {
>>>>>>> c9d78413
      // Look for duration headers from known Ogg content systems. In the case
      // of multiple options for obtaining the duration the order of precedence is;
      // 1) The Media resource metadata if possible (done by the decoder itself).
      // 2) X-Content-Duration.
      // 3) x-amz-meta-content-duration.
      // 4) Perform a seek in the decoder to find the value.
      nsCAutoString durationText;
      PRInt32 ec = 0;
      nsresult rv = hc->GetResponseHeader(NS_LITERAL_CSTRING("X-Content-Duration"), durationText);
      if (NS_FAILED(rv)) {
        rv = hc->GetResponseHeader(NS_LITERAL_CSTRING("X-AMZ-Meta-Content-Duration"), durationText);
      }

      if (NS_SUCCEEDED(rv)) {
        float duration = durationText.ToFloat(&ec);
        if (ec == NS_OK && duration >= 0) {
          mDecoder->SetDuration(PRInt64(NS_round(duration*1000)));
        }
      }
    }
 
    PRUint32 responseStatus = 0; 
    hc->GetResponseStatus(&responseStatus);
<<<<<<< HEAD
    if (mLastSeekOffset > 0 && responseStatus == HTTP_OK_CODE) {
=======
    if (mOffset > 0 && responseStatus == HTTP_OK_CODE) {
>>>>>>> c9d78413
      // If we get an OK response but we were seeking, we have to assume
      // that seeking doesn't work. We also need to tell the cache that
      // it's getting data for the start of the stream.
      mCacheStream.NotifyDataStarted(0);
<<<<<<< HEAD
    } else if (mLastSeekOffset == 0 && 
=======
      mOffset = 0;
    } else if (mOffset == 0 && 
>>>>>>> c9d78413
               (responseStatus == HTTP_OK_CODE ||
                responseStatus == HTTP_PARTIAL_RESPONSE_CODE)) {
      // We weren't seeking and got a valid response status,
      // set the length of the content.
      PRInt32 cl = -1;
      hc->GetContentLength(&cl);
      if (cl >= 0) {
        mCacheStream.NotifyDataLength(cl);
      }
    }
    // XXX we probably should examine the Content-Range header in case
    // the server gave us a range which is not quite what we asked for

    // If we get an HTTP_OK_CODE response to our byte range request,
    // and the server isn't sending Accept-Ranges:bytes then we don't
    // support seeking.
    seekable =
      responseStatus == HTTP_PARTIAL_RESPONSE_CODE || acceptsRanges;
  }
  mDecoder->SetSeekable(seekable);
  mCacheStream.SetSeekable(seekable);

  nsCOMPtr<nsICachingChannel> cc = do_QueryInterface(aRequest);
  if (cc) {
    PRBool fromCache = PR_FALSE;
    nsresult rv = cc->IsFromCache(&fromCache);
    if (NS_SUCCEEDED(rv) && !fromCache) {
      cc->SetCacheAsFile(PR_TRUE);
    }
  }

  {
    nsAutoLock lock(mLock);
    mChannelStatistics.Start(TimeStamp::Now());
  }

  mReopenOnError = PR_FALSE;
  mIgnoreClose = PR_FALSE;
  if (mSuspendCount > 0) {
    // Re-suspend the channel if it needs to be suspended
    mChannel->Suspend();
  }

  // Fires an initial progress event and sets up the stall counter so stall events
  // fire if no download occurs within the required time frame.
  mDecoder->Progress(PR_FALSE);

  return NS_OK;
}

nsresult
nsMediaChannelStream::OnStopRequest(nsIRequest* aRequest, nsresult aStatus)
{
  NS_ASSERTION(mChannel.get() == aRequest, "Wrong channel!");
  NS_ASSERTION(mSuspendCount == 0,
               "How can OnStopRequest fire while we're suspended?");

  {
    nsAutoLock lock(mLock);
    mChannelStatistics.Stop(TimeStamp::Now());
  }

  if (NS_FAILED(aStatus) && aStatus != NS_ERROR_PARSED_DATA_CACHED &&
      mReopenOnError) {
    nsresult rv = CacheClientSeek(mOffset, PR_FALSE);
    if (NS_SUCCEEDED(rv))
      return rv;
    // If the reopen/reseek fails, just fall through and treat this
    // error as fatal.
  }

  if (!mIgnoreClose) {
    mCacheStream.NotifyDataEnded(aStatus);
    if (mDecoder) {
      mDecoder->NotifyDownloadEnded(aStatus);
    }
  }

  return NS_OK;
}

nsresult
nsMediaChannelStream::OnChannelRedirect(nsIChannel* aOld, nsIChannel* aNew,
                                        PRUint32 aFlags)
{
  mChannel = aNew;
  SetupChannelHeaders();
  return NS_OK;
}

<<<<<<< HEAD
nsresult
nsMediaChannelStream::OnChannelRedirect(nsIChannel* aOld, nsIChannel* aNew,
                                        PRUint32 aFlags)
{
  mChannel = aNew;
  SetupChannelHeaders();
  return NS_OK;
}

=======
>>>>>>> c9d78413
struct CopySegmentClosure {
  nsCOMPtr<nsIPrincipal> mPrincipal;
  nsMediaChannelStream*  mStream;
};

NS_METHOD
nsMediaChannelStream::CopySegmentToCache(nsIInputStream *aInStream,
                                         void *aClosure,
                                         const char *aFromSegment,
                                         PRUint32 aToOffset,
                                         PRUint32 aCount,
                                         PRUint32 *aWriteCount)
{
  CopySegmentClosure* closure = static_cast<CopySegmentClosure*>(aClosure);
<<<<<<< HEAD
=======
  // Keep track of where we're up to
  closure->mStream->mOffset += aCount;
>>>>>>> c9d78413
  closure->mStream->mCacheStream.NotifyDataReceived(aCount, aFromSegment,
                                                    closure->mPrincipal);
  *aWriteCount = aCount;
  return NS_OK;
}

nsresult
nsMediaChannelStream::OnDataAvailable(nsIRequest* aRequest,
                                      nsIInputStream* aStream,
                                      PRUint32 aCount)
{
  NS_ASSERTION(mChannel.get() == aRequest, "Wrong channel!");

  {
    nsAutoLock lock(mLock);
    mChannelStatistics.AddBytes(aCount);
  }

  CopySegmentClosure closure;
  nsIScriptSecurityManager* secMan = nsContentUtils::GetSecurityManager();
  if (secMan && mChannel) {
    secMan->GetChannelPrincipal(mChannel, getter_AddRefs(closure.mPrincipal));
  }
  closure.mStream = this;

  PRUint32 count = aCount;
  while (count > 0) {
    PRUint32 read;
    nsresult rv = aStream->ReadSegments(CopySegmentToCache, &closure, count, 
                                        &read);
    if (NS_FAILED(rv))
      return rv;
    NS_ASSERTION(read > 0, "Read 0 bytes while data was available?");
    count -= read;
  }
  mDecoder->NotifyBytesDownloaded();

  // Fire a progress events according to the time and byte constraints outlined
  // in the spec.
  mDecoder->Progress(PR_FALSE);
  return NS_OK;
}

nsresult nsMediaChannelStream::Open(nsIStreamListener **aStreamListener)
{
  NS_ASSERTION(NS_IsMainThread(), "Only call on main thread");

  if (!mLock)
    return NS_ERROR_OUT_OF_MEMORY;
  nsresult rv = mCacheStream.Init();
  if (NS_FAILED(rv))
    return rv;
  NS_ASSERTION(mOffset == 0, "Who set mOffset already?");
  return OpenChannel(aStreamListener);
}

nsresult nsMediaChannelStream::OpenChannel(nsIStreamListener** aStreamListener)
{
  NS_ASSERTION(NS_IsMainThread(), "Only call on main thread");
  NS_ENSURE_TRUE(mChannel, NS_ERROR_NULL_POINTER);
  NS_ASSERTION(!mListener, "Listener should have been removed by now");

  if (aStreamListener) {
    *aStreamListener = nsnull;
  }

<<<<<<< HEAD
  mLastSeekOffset = aOffset;

=======
>>>>>>> c9d78413
  mListener = new Listener(this);
  NS_ENSURE_TRUE(mListener, NS_ERROR_OUT_OF_MEMORY);

  if (aStreamListener) {
    *aStreamListener = mListener;
    NS_ADDREF(*aStreamListener);
  } else {
    mChannel->SetNotificationCallbacks(mListener.get());

    nsCOMPtr<nsIStreamListener> listener = mListener.get();

    // Ensure that if we're loading cross domain, that the server is sending
    // an authorizing Access-Control header.
    nsHTMLMediaElement* element = mDecoder->GetMediaElement();
    NS_ENSURE_TRUE(element, NS_ERROR_FAILURE);
    if (element->ShouldCheckAllowOrigin()) {
      nsresult rv;
      listener = new nsCrossSiteListenerProxy(mListener,
                                              element->NodePrincipal(),
                                              mChannel,
                                              PR_FALSE,
                                              &rv);
      NS_ENSURE_TRUE(listener, NS_ERROR_OUT_OF_MEMORY);
      NS_ENSURE_SUCCESS(rv, rv);
    } else {
      nsresult rv = nsContentUtils::GetSecurityManager()->
        CheckLoadURIWithPrincipal(element->NodePrincipal(),
                                  mURI,
                                  nsIScriptSecurityManager::STANDARD);
      NS_ENSURE_SUCCESS(rv, rv);
    }

    SetupChannelHeaders();
 
    nsresult rv = mChannel->AsyncOpen(listener, nsnull);
    NS_ENSURE_SUCCESS(rv, rv);
  }

  return NS_OK;
}

void nsMediaChannelStream::SetupChannelHeaders()
{
  // Always use a byte range request even if we're reading from the start
  // of the resource.
  // This enables us to detect if the stream supports byte range
  // requests, and therefore seeking, early.
  nsCOMPtr<nsIHttpChannel> hc = do_QueryInterface(mChannel);
  if (hc) {
    nsCAutoString rangeString("bytes=");
<<<<<<< HEAD
    rangeString.AppendInt(mLastSeekOffset);
    rangeString.Append("-");
    hc->SetRequestHeader(NS_LITERAL_CSTRING("Range"), rangeString, PR_FALSE);
  } else {
    NS_ASSERTION(mLastSeekOffset == 0, "Don't know how to seek on this channel type");
=======
    rangeString.AppendInt(mOffset);
    rangeString.Append("-");
    hc->SetRequestHeader(NS_LITERAL_CSTRING("Range"), rangeString, PR_FALSE);
  } else {
    NS_ASSERTION(mOffset == 0, "Don't know how to seek on this channel type");
>>>>>>> c9d78413
  }
}

nsresult nsMediaChannelStream::Close()
{
  NS_ASSERTION(NS_IsMainThread(), "Only call on main thread");

  mCacheStream.Close();
  CloseChannel();
  return NS_OK;
}

already_AddRefed<nsIPrincipal> nsMediaChannelStream::GetCurrentPrincipal()
{
  NS_ASSERTION(NS_IsMainThread(), "Only call on main thread");

  nsCOMPtr<nsIPrincipal> principal = mCacheStream.GetCurrentPrincipal();
  return principal.forget();
}

void nsMediaChannelStream::CloseChannel()
{
  NS_ASSERTION(NS_IsMainThread(), "Only call on main thread");

  {
    nsAutoLock lock(mLock);
    mChannelStatistics.Stop(TimeStamp::Now());
  }

  if (mListener) {
    mListener->Revoke();
    mListener = nsnull;
  }

  if (mChannel) {
    if (mSuspendCount > 0) {
      // Resume the channel before we cancel it
      mChannel->Resume();
    }
    // The status we use here won't be passed to the decoder, since
    // we've already revoked the listener. It can however be passed
    // to DocumentViewerImpl::LoadComplete if our channel is the one
    // that kicked off creation of a video document. We don't want that
    // document load to think there was an error.
    // NS_ERROR_PARSED_DATA_CACHED is the best thing we have for that
    // at the moment.
    mChannel->Cancel(NS_ERROR_PARSED_DATA_CACHED);
    mChannel = nsnull;
  }
}

nsresult nsMediaChannelStream::Read(char* aBuffer, PRUint32 aCount, PRUint32* aBytes)
{
  NS_ASSERTION(!NS_IsMainThread(), "Don't call on main thread");

  return mCacheStream.Read(aBuffer, aCount, aBytes);
}

nsresult nsMediaChannelStream::Seek(PRInt32 aWhence, PRInt64 aOffset) 
{
  NS_ASSERTION(!NS_IsMainThread(), "Don't call on main thread");

  return mCacheStream.Seek(aWhence, aOffset);
}

PRInt64 nsMediaChannelStream::Tell()
{
  NS_ASSERTION(!NS_IsMainThread(), "Don't call on main thread");

  return mCacheStream.Tell();
}

void nsMediaChannelStream::Suspend(PRBool aCloseImmediately)
{
  NS_ASSERTION(NS_IsMainThread(), "Don't call on main thread");

  nsHTMLMediaElement* element = mDecoder->GetMediaElement();
  if (!element) {
    // Shutting down; do nothing.
    return;
  }

  if (mChannel) {
    if (aCloseImmediately && mCacheStream.IsSeekable()) {
      // Kill off our channel right now, but don't tell anyone about it.
      mIgnoreClose = PR_TRUE;
      CloseChannel();
      element->DownloadSuspended();
    } else if (mSuspendCount == 0) {
      {
        nsAutoLock lock(mLock);
        mChannelStatistics.Stop(TimeStamp::Now());
      }
      mChannel->Suspend();
      element->DownloadSuspended();
    }
  }

  ++mSuspendCount;
}

void nsMediaChannelStream::Resume()
{
  NS_ASSERTION(NS_IsMainThread(), "Don't call on main thread");
  NS_ASSERTION(mSuspendCount > 0, "Too many resumes!");

  nsHTMLMediaElement* element = mDecoder->GetMediaElement();
  if (!element) {
    // Shutting down; do nothing.
    return;
  }

  --mSuspendCount;
  if (mSuspendCount == 0) {
    if (mChannel) {
      // Just wake up our existing channel
      {
        nsAutoLock lock(mLock);
        mChannelStatistics.Start(TimeStamp::Now());
      }
      // if an error occurs after Resume, assume it's because the server
      // timed out the connection and we should reopen it.
      mReopenOnError = PR_TRUE;
      mChannel->Resume();
      element->DownloadResumed();
    } else {
      // Need to recreate the channel
      CacheClientSeek(mOffset, PR_FALSE);
      element->DownloadResumed();
    }
  }
}

nsresult
nsMediaChannelStream::CacheClientSeek(PRInt64 aOffset, PRBool aResume)
{
  NS_ASSERTION(NS_IsMainThread(), "Don't call on main thread");

  nsLoadFlags loadFlags =
    nsICachingChannel::LOAD_BYPASS_LOCAL_CACHE_IF_BUSY |
    (mLoadInBackground ? nsIRequest::LOAD_BACKGROUND : 0);

  CloseChannel();

  nsHTMLMediaElement* element = mDecoder->GetMediaElement();
  if (!element) {
    // The decoder is being shut down, so don't bother opening a new channel
    return NS_OK;
  }
  nsCOMPtr<nsILoadGroup> loadGroup = element->GetDocumentLoadGroup();
  NS_ENSURE_TRUE(loadGroup, NS_ERROR_NULL_POINTER);

  if (aResume) {
    NS_ASSERTION(mSuspendCount > 0, "Too many resumes!");
    // No need to mess with the channel, since we're making a new one
    --mSuspendCount;
  }

  nsresult rv =
    NS_NewChannel(getter_AddRefs(mChannel),
                  mURI,
                  nsnull,
                  loadGroup,
                  nsnull,
                  loadFlags);
  if (NS_FAILED(rv))
    return rv;
  mOffset = aOffset;
  return OpenChannel(nsnull);
}

class SuspendedStatusChanged : public nsRunnable 
{
public:
  SuspendedStatusChanged(nsMediaDecoder* aDecoder) :
    mDecoder(aDecoder)
  {
    MOZ_COUNT_CTOR(SuspendedStatusChanged);
  }
  ~SuspendedStatusChanged()
  {
    MOZ_COUNT_DTOR(SuspendedStatusChanged);
  }

  NS_IMETHOD Run() {
    mDecoder->NotifySuspendedStatusChanged();
    return NS_OK;
  }

private:
  nsRefPtr<nsMediaDecoder> mDecoder;
};

nsresult
nsMediaChannelStream::CacheClientSuspend()
{
  {
    nsAutoLock lock(mLock);
    ++mCacheSuspendCount;
  }
  Suspend(PR_FALSE);

  // We have to spawn an event here since we're being called back from
  // a sensitive place in nsMediaCache, which doesn't want us to reenter
  // the decoder and cause deadlocks or other unpleasantness
  nsCOMPtr<nsIRunnable> event = new SuspendedStatusChanged(mDecoder);
  NS_DispatchToMainThread(event, NS_DISPATCH_NORMAL);
  return NS_OK;
}

nsresult
nsMediaChannelStream::CacheClientResume()
{
  Resume();
  {
    nsAutoLock lock(mLock);
    --mCacheSuspendCount;
  }

  // We have to spawn an event here since we're being called back from
  // a sensitive place in nsMediaCache, which doesn't want us to reenter
  // the decoder and cause deadlocks or other unpleasantness
  nsCOMPtr<nsIRunnable> event = new SuspendedStatusChanged(mDecoder);
  NS_DispatchToMainThread(event, NS_DISPATCH_NORMAL);
  return NS_OK;
}

PRInt64
nsMediaChannelStream::GetNextCachedData(PRInt64 aOffset)
{
  return mCacheStream.GetNextCachedData(aOffset);
}

PRInt64
nsMediaChannelStream::GetCachedDataEnd(PRInt64 aOffset)
{
  return mCacheStream.GetCachedDataEnd(aOffset);
}

PRBool
nsMediaChannelStream::IsDataCachedToEndOfStream(PRInt64 aOffset)
{
  return mCacheStream.IsDataCachedToEndOfStream(aOffset);
}

PRBool
nsMediaChannelStream::IsSuspendedByCache()
{
  nsAutoLock lock(mLock);
  return mCacheSuspendCount > 0;
}

void
nsMediaChannelStream::SetReadMode(nsMediaCacheStream::ReadMode aMode)
{
  mCacheStream.SetReadMode(aMode);
}

void
nsMediaChannelStream::SetPlaybackRate(PRUint32 aBytesPerSecond)
{
  mCacheStream.SetPlaybackRate(aBytesPerSecond);
}

void
nsMediaChannelStream::Pin()
{
  mCacheStream.Pin();
}

void
nsMediaChannelStream::Unpin()
{
  mCacheStream.Unpin();
}

double
nsMediaChannelStream::GetDownloadRate(PRPackedBool* aIsReliable)
{
  nsAutoLock lock(mLock);
  return mChannelStatistics.GetRate(TimeStamp::Now(), aIsReliable);
}

PRInt64
nsMediaChannelStream::GetLength()
{
  return mCacheStream.GetLength();
}

class nsMediaFileStream : public nsMediaStream
{
public:
  nsMediaFileStream(nsMediaDecoder* aDecoder, nsIChannel* aChannel, nsIURI* aURI) :
    nsMediaStream(aDecoder, aChannel, aURI), mSize(-1),
    mLock(nsAutoLock::NewLock("media.file.stream"))
  {
  }
  ~nsMediaFileStream()
  {
    if (mLock) {
      nsAutoLock::DestroyLock(mLock);
    }
  }

  // Main thread
  virtual nsresult Open(nsIStreamListener** aStreamListener);
  virtual nsresult Close();
  virtual void     Suspend(PRBool aCloseImmediately) {}
  virtual void     Resume() {}
  virtual already_AddRefed<nsIPrincipal> GetCurrentPrincipal();

  // These methods are called off the main thread.

  // Other thread
  virtual void     SetReadMode(nsMediaCacheStream::ReadMode aMode) {}
  virtual void     SetPlaybackRate(PRUint32 aBytesPerSecond) {}
  virtual nsresult Read(char* aBuffer, PRUint32 aCount, PRUint32* aBytes);
  virtual nsresult Seek(PRInt32 aWhence, PRInt64 aOffset);
  virtual PRInt64  Tell();

  // Any thread
  virtual void    Pin() {}
  virtual void    Unpin() {}
  virtual double  GetDownloadRate(PRPackedBool* aIsReliable)
  {
    // The data's all already here
    *aIsReliable = PR_TRUE;
    return 100*1024*1024; // arbitray, use 100MB/s
  }
  virtual PRInt64 GetLength() { return mSize; }
  virtual PRInt64 GetNextCachedData(PRInt64 aOffset)
  {
    return (aOffset < mSize) ? aOffset : -1;
  }
  virtual PRInt64 GetCachedDataEnd(PRInt64 aOffset) { return PR_MAX(aOffset, mSize); }
  virtual PRBool  IsDataCachedToEndOfStream(PRInt64 aOffset) { return PR_TRUE; }
  virtual PRBool  IsSuspendedByCache() { return PR_FALSE; }

private:
  // The file size, or -1 if not known. Immutable after Open().
  PRInt64 mSize;

  // This lock handles synchronisation between calls to Close() and
  // the Read, Seek, etc calls. Close must not be called while a
  // Read or Seek is in progress since it resets various internal
  // values to null.
  // This lock protects mSeekable and mInput.
  PRLock* mLock;

  // Seekable stream interface to file. This can be used from any
  // thread.
  nsCOMPtr<nsISeekableStream> mSeekable;

  // Input stream for the media data. This can be used from any
  // thread.
  nsCOMPtr<nsIInputStream>  mInput;
};

class LoadedEvent : public nsRunnable 
{
public:
  LoadedEvent(nsMediaDecoder* aDecoder) :
    mDecoder(aDecoder)
  {
    MOZ_COUNT_CTOR(LoadedEvent);
  }
  ~LoadedEvent()
  {
    MOZ_COUNT_DTOR(LoadedEvent);
  }

  NS_IMETHOD Run() {
    mDecoder->NotifyDownloadEnded(NS_OK);
    return NS_OK;
  }

private:
  nsRefPtr<nsMediaDecoder> mDecoder;
};

nsresult nsMediaFileStream::Open(nsIStreamListener** aStreamListener)
{
  NS_ASSERTION(NS_IsMainThread(), "Only call on main thread");

  if (aStreamListener) {
    *aStreamListener = nsnull;
  }

  nsresult rv;
  if (aStreamListener) {
    // The channel is already open. We need a synchronous stream that
    // implements nsISeekableStream, so we have to find the underlying
    // file and reopen it
    nsCOMPtr<nsIFileChannel> fc(do_QueryInterface(mChannel));
    if (!fc)
      return NS_ERROR_UNEXPECTED;

    nsCOMPtr<nsIFile> file; 
    rv = fc->GetFile(getter_AddRefs(file));
    NS_ENSURE_SUCCESS(rv, rv);

    rv = NS_NewLocalFileInputStream(getter_AddRefs(mInput), file);
  } else {
    // Ensure that we never load a local file from some page on a 
    // web server.
    nsHTMLMediaElement* element = mDecoder->GetMediaElement();
    NS_ENSURE_TRUE(element, NS_ERROR_FAILURE);

    rv = nsContentUtils::GetSecurityManager()->
           CheckLoadURIWithPrincipal(element->NodePrincipal(),
                                     mURI,
                                     nsIScriptSecurityManager::STANDARD);
    NS_ENSURE_SUCCESS(rv, rv);

    rv = mChannel->Open(getter_AddRefs(mInput));
  }
  NS_ENSURE_SUCCESS(rv, rv);

  mSeekable = do_QueryInterface(mInput);
  if (!mSeekable) {
    // XXX The file may just be a .url or similar
    // shortcut that points to a Web site. We need to fix this by
    // doing an async open and waiting until we locate the real resource,
    // then using that (if it's still a file!).
    return NS_ERROR_FAILURE;
  }

  // Get the file size and inform the decoder. Only files up to 4GB are
  // supported here.
  PRUint32 size;
  rv = mInput->Available(&size);
  if (NS_SUCCEEDED(rv)) {
    mSize = size;
  }

  nsCOMPtr<nsIRunnable> event = new LoadedEvent(mDecoder);
  NS_DispatchToMainThread(event, NS_DISPATCH_NORMAL);
  return NS_OK;
}

nsresult nsMediaFileStream::Close()
{
  NS_ASSERTION(NS_IsMainThread(), "Only call on main thread");

  nsAutoLock lock(mLock);
  if (mChannel) {
    mChannel->Cancel(NS_ERROR_PARSED_DATA_CACHED);
    mChannel = nsnull;
    mInput = nsnull;
    mSeekable = nsnull;
  }

  return NS_OK;
}

already_AddRefed<nsIPrincipal> nsMediaFileStream::GetCurrentPrincipal()
{
  NS_ASSERTION(NS_IsMainThread(), "Only call on main thread");

  nsCOMPtr<nsIPrincipal> principal;
  nsIScriptSecurityManager* secMan = nsContentUtils::GetSecurityManager();
  if (!secMan || !mChannel)
    return nsnull;
  secMan->GetChannelPrincipal(mChannel, getter_AddRefs(principal));
  return principal.forget();
}

nsresult nsMediaFileStream::Read(char* aBuffer, PRUint32 aCount, PRUint32* aBytes)
{
  nsAutoLock lock(mLock);
  if (!mInput)
    return NS_ERROR_FAILURE;
  return mInput->Read(aBuffer, aCount, aBytes);
}

nsresult nsMediaFileStream::Seek(PRInt32 aWhence, PRInt64 aOffset) 
{
  NS_ASSERTION(!NS_IsMainThread(), "Don't call on main thread");

  nsAutoLock lock(mLock);
  if (!mSeekable)
    return NS_ERROR_FAILURE;
  return mSeekable->Seek(aWhence, aOffset);
}

PRInt64 nsMediaFileStream::Tell()
{
  NS_ASSERTION(!NS_IsMainThread(), "Don't call on main thread");

  nsAutoLock lock(mLock);
  if (!mSeekable)
    return 0;

  PRInt64 offset = 0;
  mSeekable->Tell(&offset);
  return offset;
}

nsresult
nsMediaStream::Open(nsMediaDecoder* aDecoder, nsIURI* aURI,
                    nsIChannel* aChannel, nsMediaStream** aStream,
                    nsIStreamListener** aListener)
{
  NS_ASSERTION(NS_IsMainThread(), 
	             "nsMediaStream::Open called on non-main thread");

  *aStream = nsnull;

  nsCOMPtr<nsIChannel> channel;
  if (aChannel) {
    channel = aChannel;
  } else {
    nsHTMLMediaElement* element = aDecoder->GetMediaElement();
    NS_ENSURE_TRUE(element, NS_ERROR_NULL_POINTER);
    nsCOMPtr<nsILoadGroup> loadGroup = element->GetDocumentLoadGroup();
    nsresult rv = NS_NewChannel(getter_AddRefs(channel), 
                                aURI, 
                                nsnull,
                                loadGroup,
                                nsnull,
                                nsICachingChannel::LOAD_BYPASS_LOCAL_CACHE_IF_BUSY);
    NS_ENSURE_SUCCESS(rv, rv);
  }

  nsMediaStream* stream;
  nsCOMPtr<nsIFileChannel> fc = do_QueryInterface(channel);
  if (fc) {
    stream = new nsMediaFileStream(aDecoder, channel, aURI);
  } else {
    stream = new nsMediaChannelStream(aDecoder, channel, aURI);
  }
  if (!stream)
    return NS_ERROR_OUT_OF_MEMORY;

  nsresult rv = stream->Open(aListener);
  NS_ENSURE_SUCCESS(rv, rv);

  *aStream = stream;
  return NS_OK;
}

void nsMediaStream::MoveLoadsToBackground() {
  NS_ASSERTION(!mLoadInBackground, "Why are you calling this more than once?");
  mLoadInBackground = PR_TRUE;
  if (!mChannel) {
    // No channel, resource is probably already loaded.
    return;
  }

  nsresult rv;
  nsHTMLMediaElement* element = mDecoder->GetMediaElement();
  if (!element) {
    NS_WARNING("Null element in nsMediaStream::MoveLoadsToBackground()");
    return;
  }
  nsCOMPtr<nsILoadGroup> loadGroup;
  rv = mChannel->GetLoadGroup(getter_AddRefs(loadGroup));
  NS_ASSERTION(NS_SUCCEEDED(rv), "GetLoadGroup() failed!");
  nsresult status;
  mChannel->GetStatus(&status);
  // Note: if (NS_FAILED(status)), the channel won't be in the load group.
  PRBool isPending = PR_FALSE;
  if (loadGroup &&
      NS_SUCCEEDED(status) &&
      NS_SUCCEEDED(mChannel->IsPending(&isPending)) &&
      isPending) {
    rv = loadGroup->RemoveRequest(mChannel, nsnull, status);
    NS_ASSERTION(NS_SUCCEEDED(rv), "RemoveRequest() failed!");

    nsLoadFlags loadFlags;
    rv = mChannel->GetLoadFlags(&loadFlags);
    NS_ASSERTION(NS_SUCCEEDED(rv), "GetLoadFlags() failed!");

    loadFlags |= nsIRequest::LOAD_BACKGROUND;
    rv = mChannel->SetLoadFlags(loadFlags);
    NS_ASSERTION(NS_SUCCEEDED(rv), "SetLoadFlags() failed!");

    rv = loadGroup->AddRequest(mChannel, nsnull);
    NS_ASSERTION(NS_SUCCEEDED(rv), "AddRequest() failed!");
  }
}<|MERGE_RESOLUTION|>--- conflicted
+++ resolved
@@ -65,12 +65,8 @@
 nsMediaChannelStream::nsMediaChannelStream(nsMediaDecoder* aDecoder,
     nsIChannel* aChannel, nsIURI* aURI)
   : nsMediaStream(aDecoder, aChannel, aURI),
-<<<<<<< HEAD
-    mLastSeekOffset(0), mSuspendCount(0),
-=======
     mOffset(0), mSuspendCount(0), 
     mReopenOnError(PR_FALSE), mIgnoreClose(PR_FALSE),
->>>>>>> c9d78413
     mCacheStream(this),
     mLock(nsAutoLock::NewLock("media.channel.stream")),
     mCacheSuspendCount(0)    
@@ -171,11 +167,7 @@
                           ranges);
     PRBool acceptsRanges = ranges.EqualsLiteral("bytes"); 
 
-<<<<<<< HEAD
-    if (mLastSeekOffset == 0) {
-=======
     if (mOffset == 0) {
->>>>>>> c9d78413
       // Look for duration headers from known Ogg content systems. In the case
       // of multiple options for obtaining the duration the order of precedence is;
       // 1) The Media resource metadata if possible (done by the decoder itself).
@@ -199,21 +191,13 @@
  
     PRUint32 responseStatus = 0; 
     hc->GetResponseStatus(&responseStatus);
-<<<<<<< HEAD
-    if (mLastSeekOffset > 0 && responseStatus == HTTP_OK_CODE) {
-=======
     if (mOffset > 0 && responseStatus == HTTP_OK_CODE) {
->>>>>>> c9d78413
       // If we get an OK response but we were seeking, we have to assume
       // that seeking doesn't work. We also need to tell the cache that
       // it's getting data for the start of the stream.
       mCacheStream.NotifyDataStarted(0);
-<<<<<<< HEAD
-    } else if (mLastSeekOffset == 0 && 
-=======
       mOffset = 0;
     } else if (mOffset == 0 && 
->>>>>>> c9d78413
                (responseStatus == HTTP_OK_CODE ||
                 responseStatus == HTTP_PARTIAL_RESPONSE_CODE)) {
       // We weren't seeking and got a valid response status,
@@ -304,18 +288,6 @@
   return NS_OK;
 }
 
-<<<<<<< HEAD
-nsresult
-nsMediaChannelStream::OnChannelRedirect(nsIChannel* aOld, nsIChannel* aNew,
-                                        PRUint32 aFlags)
-{
-  mChannel = aNew;
-  SetupChannelHeaders();
-  return NS_OK;
-}
-
-=======
->>>>>>> c9d78413
 struct CopySegmentClosure {
   nsCOMPtr<nsIPrincipal> mPrincipal;
   nsMediaChannelStream*  mStream;
@@ -330,11 +302,8 @@
                                          PRUint32 *aWriteCount)
 {
   CopySegmentClosure* closure = static_cast<CopySegmentClosure*>(aClosure);
-<<<<<<< HEAD
-=======
   // Keep track of where we're up to
   closure->mStream->mOffset += aCount;
->>>>>>> c9d78413
   closure->mStream->mCacheStream.NotifyDataReceived(aCount, aFromSegment,
                                                     closure->mPrincipal);
   *aWriteCount = aCount;
@@ -401,11 +370,6 @@
     *aStreamListener = nsnull;
   }
 
-<<<<<<< HEAD
-  mLastSeekOffset = aOffset;
-
-=======
->>>>>>> c9d78413
   mListener = new Listener(this);
   NS_ENSURE_TRUE(mListener, NS_ERROR_OUT_OF_MEMORY);
 
@@ -456,19 +420,11 @@
   nsCOMPtr<nsIHttpChannel> hc = do_QueryInterface(mChannel);
   if (hc) {
     nsCAutoString rangeString("bytes=");
-<<<<<<< HEAD
-    rangeString.AppendInt(mLastSeekOffset);
-    rangeString.Append("-");
-    hc->SetRequestHeader(NS_LITERAL_CSTRING("Range"), rangeString, PR_FALSE);
-  } else {
-    NS_ASSERTION(mLastSeekOffset == 0, "Don't know how to seek on this channel type");
-=======
     rangeString.AppendInt(mOffset);
     rangeString.Append("-");
     hc->SetRequestHeader(NS_LITERAL_CSTRING("Range"), rangeString, PR_FALSE);
   } else {
     NS_ASSERTION(mOffset == 0, "Don't know how to seek on this channel type");
->>>>>>> c9d78413
   }
 }
 
