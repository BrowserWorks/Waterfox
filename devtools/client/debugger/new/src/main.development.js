/* This Source Code Form is subject to the terms of the Mozilla Public
 * License, v. 2.0. If a copy of the MPL was not distributed with this
 * file, You can obtain one at <http://mozilla.org/MPL/2.0/>. */

// @flow

import React from "react";
import ReactDOM from "react-dom";
<<<<<<< HEAD
=======

>>>>>>> 65ee2240
import { onConnect } from "./client";

const { bootstrap, L10N } = require("devtools-launchpad");

window.L10N = L10N;
// $FlowIgnore:
window.L10N.setBundle(require("../assets/panel/debugger.properties"));

bootstrap(React, ReactDOM).then(connection => {
  onConnect(connection, require("devtools-source-map"), {
    emit: eventName => console.log(`emitted: ${eventName}`),
    openLink: url => {
      const win = window.open(url, "_blank");
      win.focus();
    },
    openWorkerToolbox: worker => alert(worker.url),
    openElementInInspector: grip =>
      alert(`Opening node in Inspector: ${grip.class}`),
    openConsoleAndEvaluate: input => alert(`console.log: ${input}`)
  });
});<|MERGE_RESOLUTION|>--- conflicted
+++ resolved
@@ -6,10 +6,7 @@
 
 import React from "react";
 import ReactDOM from "react-dom";
-<<<<<<< HEAD
-=======
 
->>>>>>> 65ee2240
 import { onConnect } from "./client";
 
 const { bootstrap, L10N } = require("devtools-launchpad");
