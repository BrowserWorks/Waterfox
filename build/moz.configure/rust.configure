# -*- Mode: python; indent-tabs-mode: nil; tab-width: 40 -*-
# vim: set filetype=python:
# This Source Code Form is subject to the terms of the Mozilla Public
# License, v. 2.0. If a copy of the MPL was not distributed with this
# file, You can obtain one at http://mozilla.org/MPL/2.0/.


# Rust is required by `rust_compiler` below. We allow_missing here
# to propagate failures to the better error message there.
js_option(env='RUSTC', nargs=1, help='Path to the rust compiler')
js_option(env='CARGO', nargs=1, help='Path to the Cargo package manager')

rustc = check_prog('_RUSTC', ['rustc'], what='rustc',
                   paths=toolchain_search_path, input='RUSTC',
                   allow_missing=True)
cargo = check_prog('_CARGO', ['cargo'], what='cargo',
                   paths=toolchain_search_path, input='CARGO',
                   allow_missing=True)


@template
def unwrap_rustup(prog, name):
    # rustc and cargo can either be rustup wrappers, or they can be the actual,
    # plain executables. For cargo, on OSX, rustup sets DYLD_LIBRARY_PATH (at
    # least until https://github.com/rust-lang/rustup.rs/pull/1752 is merged
    # and shipped) and that can wreak havoc (see bug 1536486). Similarly, for
    # rustc, rustup silently honors toolchain overrides set by vendored crates
    # (see bug 1547196).
    #
    # In either case, we need to find the plain executables.
    #
    # To achieve that, try to run `PROG +stable`. When the rustup wrapper is in
    # use, it either prints PROG's help and exits with status 0, or prints
    # an error message (error: toolchain 'stable' is not installed) and exits
    # with status 1. In the cargo case, when plain cargo is in use, it exits
    # with a different error message (e.g. "error: no such subcommand:
    # `+stable`"), and exits with status 101.
    #
    # Unfortunately, in the rustc case, when plain rustc is in use,
    # `rustc +stable` will exit with status 1, complaining about a missing
    # "+stable" file. We'll examine the error output to try and distinguish
    # between failing rustup and failing rustc.
    @depends(prog, dependable(name))
    @imports('subprocess')
    @imports(_from='__builtin__', _import='open')
    @imports('os')
    def unwrap(prog, name):
        def from_rustup_which():
            out = check_cmd_output('rustup', 'which', name,
                                   executable=prog).rstrip()
            # If for some reason the above failed to return something, keep the
            # PROG we found originally.
            if out:
                log.info('Actually using \'%s\'', out)
                return out

            log.info('No `rustup which` output, using \'%s\'', prog)
            return prog

        (retcode, stdout, stderr) = get_cmd_output(prog, '+stable')

        if name == 'cargo' and retcode != 101:
            prog = from_rustup_which()
        elif name == 'rustc':
            if retcode == 0:
                prog = from_rustup_which()
            elif "+stable" in stderr:
                # PROG looks like plain `rustc`.
                pass
            else:
                # Assume PROG looks like `rustup`. This case is a little weird,
                # insofar as the user doesn't have the "stable" toolchain
                # installed, but go ahead and unwrap anyway: the user might
                # have only certain versions, beta, or nightly installed, and
                # we'll catch invalid versions later.
                prog = from_rustup_which()

        return prog

    return unwrap

rustc = unwrap_rustup(rustc, 'rustc')
cargo = unwrap_rustup(cargo, 'cargo')


set_config('CARGO', cargo)
set_config('RUSTC', rustc)

@imports('platform')
def is_windows():
    return platform.system() == 'Windows';

@depends_if(rustc)
@checking('rustc version', lambda info: info.version)
def rustc_info(rustc):
    out = check_cmd_output(rustc, '--version', '--verbose').splitlines()
    info = dict((s.strip() for s in line.split(':', 1)) for line in out[1:])
    return namespace(
        version=Version(info.get('release', '0')),
        commit=info.get('commit-hash', 'unknown'),
        host=info['host'],
    )

set_config('RUSTC_VERSION', depends(rustc_info)(lambda info: str(info.version)))

@depends_if(cargo)
@checking('cargo version', lambda info: info.version)
@imports('re')
def cargo_info(cargo):
    out = check_cmd_output(cargo, '--version', '--verbose').splitlines()
    info = dict((s.strip() for s in line.split(':', 1)) for line in out[1:])
    version = info.get('release')
    # Older versions of cargo didn't support --verbose, in which case, they
    # only output a not-really-pleasant-to-parse output. Fortunately, they
    # don't error out, so we can just try some regexp matching on the output
    # we already got.
    if version is None:
        VERSION_FORMAT = r'^cargo (\d\.\d+\.\d+).*'

        m = re.search(VERSION_FORMAT, out[0])
        # Fail fast if cargo changes its output on us.
        if not m:
            die('Could not determine cargo version from output: %s', out)
        version = m.group(1)

    return namespace(
        version=Version(version),
    )


@depends(rustc_info, cargo_info, build_project)
@imports(_from='textwrap', _import='dedent')
def rust_compiler(rustc_info, cargo_info, build_project):
    if not rustc_info:
        die(dedent('''\
        Rust compiler not found.
        To compile rust language sources, you must have 'rustc' in your path.
        See https://www.rust-lang.org/ for more information.

        You can install rust by running './mach bootstrap'
        or by directly running the installer from https://rustup.rs/
        '''))
    if build_project == 'tools/crashreporter':
        rustc_min_version = Version('1.22.0')
        cargo_min_version = Version('0.23.0')
    else:
        rustc_min_version = Version('1.34.0')
        cargo_min_version = rustc_min_version

    version = rustc_info.version
    if version < rustc_min_version:
        die(dedent('''\
        Rust compiler {} is too old.

        To compile Rust language sources please install at least
        version {} of the 'rustc' toolchain and make sure it is
        first in your path.

        You can verify this by typing 'rustc --version'.

        If you have the 'rustup' tool installed you can upgrade
        to the latest release by typing 'rustup update'. The
        installer is available from https://rustup.rs/
        '''.format(version, rustc_min_version)))

    if not cargo_info:
        die(dedent('''\
        Cargo package manager not found.
        To compile Rust language sources, you must have 'cargo' in your path.
        See https://www.rust-lang.org/ for more information.

        You can install cargo by running './mach bootstrap'
        or by directly running the installer from https://rustup.rs/
        '''))

    version = cargo_info.version
    if version < cargo_min_version:
        die(dedent('''\
        Cargo package manager {} is too old.

        To compile Rust language sources please install at least
        version {} of 'cargo' and make sure it is first in your path.

        You can verify this by typing 'cargo --version'.
        ''').format(version, cargo_min_version))

    return True


@depends(rustc, when=rust_compiler)
@imports(_from='__builtin__', _import='ValueError')
def rust_supported_targets(rustc):
    out = check_cmd_output(rustc, '--print', 'target-list').splitlines()
    data = {}
    for t in out:
        try:
            info = split_triplet(t)
        except ValueError:
            if t.startswith('thumb'):
                cpu, rest = t.split('-', 1)
                retry = '-'.join(('arm', rest))
            elif t.endswith('-windows-msvc'):
                retry = t[:-len('windows-msvc')] + 'mingw32'
            elif t.endswith('-windows-gnu'):
                retry = t[:-len('windows-gnu')] + 'mingw32'
            else:
                continue
            try:
                info = split_triplet(retry)
            except ValueError:
                continue
        key = (info.cpu, info.endianness, info.os)
        data.setdefault(key, []).append(namespace(rust_target=t, target=info))
    return data


<<<<<<< HEAD
if False == is_windows():
    @template
    def rust_triple_alias(host_or_target):
        """Template defining the alias used for rustc's --target flag.
        `host_or_target` is either `host` or `target` (the @depends functions
        from init.configure).
        """
        assert host_or_target in {host, target}

        host_or_target_str = {host: 'host', target: 'target'}[host_or_target]

        @depends(rustc, host_or_target, c_compiler, rust_supported_targets,
                 arm_target, when=rust_compiler)
        @checking('for rust %s triplet' % host_or_target_str)
        @imports('os')
        @imports('subprocess')
        @imports(_from='mozbuild.configure.util', _import='LineIO')
        @imports(_from='mozbuild.shellutil', _import='quote')
        @imports(_from='tempfile', _import='mkstemp')
        @imports(_from='textwrap', _import='dedent')
        def rust_target(rustc, host_or_target, compiler_info,
                        rust_supported_targets, arm_target):
            # Rust's --target options are similar to, but not exactly the same
            # as, the autoconf-derived targets we use.  An example would be that
            # Rust uses distinct target triples for targetting the GNU C++ ABI
            # and the MSVC C++ ABI on Win32, whereas autoconf has a single
            # triple and relies on the user to ensure that everything is
            # compiled for the appropriate ABI.  We need to perform appropriate
            # munging to get the correct option to rustc.
            # We correlate the autoconf-derived targets with the list of targets
            # rustc gives us with --print target-list.
            if host_or_target.kernel == 'WINNT':
                if compiler_info.type in ('gcc', 'clang'):
                    host_or_target_os = 'windows-gnu'
                else:
                    host_or_target_os = 'windows-msvc'
                host_or_target_raw_os = host_or_target_os
            else:
                host_or_target_os = host_or_target.os
                host_or_target_raw_os = host_or_target.raw_os

            if host_or_target.cpu == 'arm' and arm_target.arm_arch == 7 and \
                    arm_target.fpu == 'neon' and arm_target.thumb2:
                host_or_target_cpus = ('thumbv7neon', host_or_target.cpu)
            else:
                host_or_target_cpus = (host_or_target.cpu,)

            for host_or_target_cpu in host_or_target_cpus:
                rustc_target = rust_supported_targets.per_os.get(
                    (host_or_target_cpu, host_or_target.endianness, host_or_target_os))
                if rustc_target:
                    break

                rustc_target = rust_supported_targets.per_raw_os.get(
                    (host_or_target_cpu, host_or_target.endianness,
                     host_or_target_raw_os))
                if rustc_target:
                    break

            if rustc_target is None:
                die("Don't know how to translate {} for rustc".format(
                    host_or_target.alias))

            # Check to see whether our rustc has a reasonably functional stdlib
            # for our chosen target.
            target_arg = '--target=' + rustc_target.alias
            in_fd, in_path = mkstemp(prefix='conftest', suffix='.rs')
            out_fd, out_path = mkstemp(prefix='conftest', suffix='.rlib')
            os.close(out_fd)
            try:
                source = 'pub extern fn hello() { println!("Hello world"); }'
                log.debug('Creating `%s` with content:', in_path)
                with LineIO(lambda l: log.debug('| %s', l)) as out:
                    out.write(source)

                os.write(in_fd, source)
                os.close(in_fd)

                cmd = [
                    rustc,
                    '--crate-type', 'staticlib',
                    target_arg,
                    '-o', out_path,
                    in_path,
                ]

                def failed():
                    die(dedent('''\
                    Cannot compile for {} with {}
                    The target may be unsupported, or you may not have
                    a rust std library for that target installed. Try:

                      rustup target add {}
                    '''.format(host_or_target.alias, rustc, rustc_target.alias)))
                check_cmd_output(*cmd, onerror=failed)
                if not os.path.exists(out_path) or os.path.getsize(out_path) == 0:
                    failed()
            finally:
                os.remove(in_path)
                os.remove(out_path)

            # This target is usable.
            return rustc_target.alias

        return rust_target


    rust_target_triple = rust_triple_alias(target)
    rust_host_triple = rust_triple_alias(host)


    @depends(host, rust_host_triple, rustc_info.host)
    def validate_rust_host_triple(host, rust_host, rustc_host):
        if rust_host != rustc_host:
            if host.alias == rust_host:
                configure_host = host.alias
            else:
                configure_host = '{}/{}'.format(host.alias, rust_host)
            die("The rust compiler host ({}) is not suitable for the configure host ({})."
                .format(rustc_host, configure_host))
=======
@template
def rust_triple_alias(host_or_target):
    """Template defining the alias used for rustc's --target flag.
    `host_or_target` is either `host` or `target` (the @depends functions
    from init.configure).
    """
    assert host_or_target in {host, target}

    host_or_target_str = {host: 'host', target: 'target'}[host_or_target]

    @depends(rustc, host_or_target, c_compiler, rust_supported_targets,
             arm_target, when=rust_compiler)
    @checking('for rust %s triplet' % host_or_target_str)
    @imports('os')
    @imports('subprocess')
    @imports(_from='mozbuild.configure.util', _import='LineIO')
    @imports(_from='mozbuild.shellutil', _import='quote')
    @imports(_from='tempfile', _import='mkstemp')
    @imports(_from='textwrap', _import='dedent')
    def rust_target(rustc, host_or_target, compiler_info,
                    rust_supported_targets, arm_target):
        # Rust's --target options are similar to, but not exactly the same
        # as, the autoconf-derived targets we use.  An example would be that
        # Rust uses distinct target triples for targetting the GNU C++ ABI
        # and the MSVC C++ ABI on Win32, whereas autoconf has a single
        # triple and relies on the user to ensure that everything is
        # compiled for the appropriate ABI.  We need to perform appropriate
        # munging to get the correct option to rustc.
        # We correlate the autoconf-derived targets with the list of targets
        # rustc gives us with --print target-list.
        candidates = rust_supported_targets.get(
            (host_or_target.cpu, host_or_target.endianness, host_or_target.os), [])

        def find_candidate(candidates):
            if len(candidates) == 1:
                return candidates[0].rust_target
            elif not candidates:
                return None

            # We have multiple candidates. There are two cases where we can try to
            # narrow further down using extra information from the build system.
            # - For windows targets, correlate with the C compiler type
            if host_or_target.kernel == 'WINNT':
                if compiler_info.type in ('gcc', 'clang'):
                    suffix = 'windows-gnu'
                else:
                    suffix = 'windows-msvc'
                narrowed = [c for c in candidates if c.rust_target.endswith('-{}'.format(suffix))]
                if len(narrowed) == 1:
                    return narrowed[0].rust_target
                elif narrowed:
                    candidates = narrowed

                vendor_aliases = {'pc': ('w64', 'windows')}
                narrowed = [c for c in candidates
                            if host_or_target.vendor in vendor_aliases.get(c.target.vendor, ())]

                if len(narrowed) == 1:
                    return narrowed[0].rust_target

            # - For arm targets, correlate with arm_target
            #   we could be more thorough with the supported rust targets, but they
            #   don't support OSes that are supported to build Gecko anyways.
            #   Also, sadly, the only interface to check the rust target cpu features
            #   is --print target-spec-json, and it's unstable, so we have to rely on
            #   our own knowledge of what each arm target means.
            if host_or_target.cpu == 'arm' and host_or_target.endianness == 'little':
                prefixes = []
                if arm_target.arm_arch >= 7:
                    if arm_target.thumb2 and arm_target.fpu == 'neon':
                        prefixes.append('thumbv7neon')
                    if arm_target.thumb2:
                        prefixes.append('thumbv7a')
                    prefixes.append('armv7')
                if arm_target.arm_arch >= 6:
                    prefixes.append('armv6')
                    if host_or_target.os != 'Android':
                        # arm-* rust targets are armv6... except arm-linux-androideabi
                        prefixes.append('arm')
                if arm_target.arm_arch >= 5:
                    prefixes.append('armv5te')
                    if host_or_target.os == 'Android':
                        # arm-* rust targets are armv6... except arm-linux-androideabi
                        prefixes.append('arm')
                if arm_target.arm_arch >= 4:
                    prefixes.append('armv4t')
                # rust freebsd targets are the only ones that don't have a 'hf' suffix
                # for hard-float. Technically, that means if the float abi ever is not
                # hard-float, this will pick a wrong target, but since rust only
                # supports hard-float, let's assume that means freebsd only support
                # hard-float.
                if arm_target.float_abi == 'hard' and host_or_target.os != 'FreeBSD':
                    suffix = 'hf'
                else:
                    suffix = ''
                for p in prefixes:
                    for c in candidates:
                        if c.rust_target.startswith('{}-'.format(p)) and \
                                c.rust_target.endswith(suffix):
                            return c.rust_target

            # See if we can narrow down on the exact alias
            narrowed = [c for c in candidates if c.target.alias == host_or_target.alias]
            if len(narrowed) == 1:
                return narrowed[0].rust_target
            elif narrowed:
                candidates = narrowed

            # See if we can narrow down with the raw OS
            narrowed = [c for c in candidates if c.target.raw_os == host_or_target.raw_os]
            if len(narrowed) == 1:
                return narrowed[0].rust_target
            elif narrowed:
                candidates = narrowed

            # See if we can narrow down with the raw OS and raw CPU
            narrowed = [
                c for c in candidates
                if c.target.raw_os == host_or_target.raw_os and
                   c.target.raw_cpu == host_or_target.raw_cpu
            ]
            if len(narrowed) == 1:
                return narrowed[0].rust_target

            # Finally, see if the vendor can be used to disambiguate.
            narrowed = [
                c for c in candidates
                if c.target.vendor == host_or_target.vendor
            ]
            if len(narrowed) == 1:
                return narrowed[0].rust_target

            return None

        rustc_target = find_candidate(candidates)

        if rustc_target is None:
            die("Don't know how to translate {} for rustc".format(
                host_or_target.alias))

        # Check to see whether our rustc has a reasonably functional stdlib
        # for our chosen target.
        target_arg = '--target=' + rustc_target
        in_fd, in_path = mkstemp(prefix='conftest', suffix='.rs')
        out_fd, out_path = mkstemp(prefix='conftest', suffix='.rlib')
        os.close(out_fd)
        try:
            source = 'pub extern fn hello() { println!("Hello world"); }'
            log.debug('Creating `%s` with content:', in_path)
            with LineIO(lambda l: log.debug('| %s', l)) as out:
                out.write(source)

            os.write(in_fd, source)
            os.close(in_fd)

            cmd = [
                rustc,
                '--crate-type', 'staticlib',
                target_arg,
                '-o', out_path,
                in_path,
            ]

            def failed():
                die(dedent('''\
                Cannot compile for {} with {}
                The target may be unsupported, or you may not have
                a rust std library for that target installed. Try:

                  rustup target add {}
                '''.format(host_or_target.alias, rustc, rustc_target)))
            check_cmd_output(*cmd, onerror=failed)
            if not os.path.exists(out_path) or os.path.getsize(out_path) == 0:
                failed()
        finally:
            os.remove(in_path)
            os.remove(out_path)

        # This target is usable.
        return rustc_target

    return rust_target


rust_target_triple = rust_triple_alias(target)
rust_host_triple = rust_triple_alias(host)


@depends(host, rust_host_triple, rustc_info.host)
def validate_rust_host_triple(host, rust_host, rustc_host):
    if rust_host != rustc_host:
        if host.alias == rust_host:
            configure_host = host.alias
        else:
            configure_host = '{}/{}'.format(host.alias, rust_host)
        die("The rust compiler host ({}) is not suitable for the configure host ({})."
            .format(rustc_host, configure_host))
>>>>>>> 861fd561


    set_config('RUST_TARGET', rust_target_triple)
    set_config('RUST_HOST_TARGET', rust_host_triple)
else:
    set_config('RUST_TARGET', 'x86_64-pc-windows-msvc')
    set_config('RUST_HOST_TARGET', 'x86_64-pc-windows-msvc')


# This is used for putting source info into symbol files.
set_config('RUSTC_COMMIT', depends(rustc_info)(lambda i: i.commit))

# Rustdoc is required by Rust tests below.
js_option(env='RUSTDOC', nargs=1, help='Path to the rustdoc program')

rustdoc = check_prog('RUSTDOC', ['rustdoc'], paths=toolchain_search_path,
                     input='RUSTDOC', allow_missing=True)

# This option is separate from --enable-tests because Rust tests are particularly
# expensive in terms of compile time (especially for code in libxul).
option('--enable-rust-tests',
       help='Enable building and running of Rust tests during `make check`')


@depends('--enable-rust-tests', rustdoc)
def rust_tests(enable_rust_tests, rustdoc):
    if enable_rust_tests and not rustdoc:
        die('--enable-rust-tests requires rustdoc')
    return bool(enable_rust_tests)


set_config('MOZ_RUST_TESTS', rust_tests)


@depends(target, c_compiler, rustc)
@imports('os')
def rustc_natvis_ldflags(target, compiler_info, rustc):
    if target.kernel == 'WINNT' and compiler_info.type == 'clang-cl':
        sysroot = check_cmd_output(rustc, '--print', 'sysroot').strip()
        etc = os.path.join(sysroot, 'lib/rustlib/etc')
        ldflags = []
        for f in os.listdir(etc):
            if f.endswith('.natvis'):
                ldflags.append('-NATVIS:' + normsep(os.path.join(etc, f)))
        return ldflags


set_config('RUSTC_NATVIS_LDFLAGS', rustc_natvis_ldflags)<|MERGE_RESOLUTION|>--- conflicted
+++ resolved
@@ -86,9 +86,6 @@
 set_config('CARGO', cargo)
 set_config('RUSTC', rustc)
 
-@imports('platform')
-def is_windows():
-    return platform.system() == 'Windows';
 
 @depends_if(rustc)
 @checking('rustc version', lambda info: info.version)
@@ -214,128 +211,6 @@
     return data
 
 
-<<<<<<< HEAD
-if False == is_windows():
-    @template
-    def rust_triple_alias(host_or_target):
-        """Template defining the alias used for rustc's --target flag.
-        `host_or_target` is either `host` or `target` (the @depends functions
-        from init.configure).
-        """
-        assert host_or_target in {host, target}
-
-        host_or_target_str = {host: 'host', target: 'target'}[host_or_target]
-
-        @depends(rustc, host_or_target, c_compiler, rust_supported_targets,
-                 arm_target, when=rust_compiler)
-        @checking('for rust %s triplet' % host_or_target_str)
-        @imports('os')
-        @imports('subprocess')
-        @imports(_from='mozbuild.configure.util', _import='LineIO')
-        @imports(_from='mozbuild.shellutil', _import='quote')
-        @imports(_from='tempfile', _import='mkstemp')
-        @imports(_from='textwrap', _import='dedent')
-        def rust_target(rustc, host_or_target, compiler_info,
-                        rust_supported_targets, arm_target):
-            # Rust's --target options are similar to, but not exactly the same
-            # as, the autoconf-derived targets we use.  An example would be that
-            # Rust uses distinct target triples for targetting the GNU C++ ABI
-            # and the MSVC C++ ABI on Win32, whereas autoconf has a single
-            # triple and relies on the user to ensure that everything is
-            # compiled for the appropriate ABI.  We need to perform appropriate
-            # munging to get the correct option to rustc.
-            # We correlate the autoconf-derived targets with the list of targets
-            # rustc gives us with --print target-list.
-            if host_or_target.kernel == 'WINNT':
-                if compiler_info.type in ('gcc', 'clang'):
-                    host_or_target_os = 'windows-gnu'
-                else:
-                    host_or_target_os = 'windows-msvc'
-                host_or_target_raw_os = host_or_target_os
-            else:
-                host_or_target_os = host_or_target.os
-                host_or_target_raw_os = host_or_target.raw_os
-
-            if host_or_target.cpu == 'arm' and arm_target.arm_arch == 7 and \
-                    arm_target.fpu == 'neon' and arm_target.thumb2:
-                host_or_target_cpus = ('thumbv7neon', host_or_target.cpu)
-            else:
-                host_or_target_cpus = (host_or_target.cpu,)
-
-            for host_or_target_cpu in host_or_target_cpus:
-                rustc_target = rust_supported_targets.per_os.get(
-                    (host_or_target_cpu, host_or_target.endianness, host_or_target_os))
-                if rustc_target:
-                    break
-
-                rustc_target = rust_supported_targets.per_raw_os.get(
-                    (host_or_target_cpu, host_or_target.endianness,
-                     host_or_target_raw_os))
-                if rustc_target:
-                    break
-
-            if rustc_target is None:
-                die("Don't know how to translate {} for rustc".format(
-                    host_or_target.alias))
-
-            # Check to see whether our rustc has a reasonably functional stdlib
-            # for our chosen target.
-            target_arg = '--target=' + rustc_target.alias
-            in_fd, in_path = mkstemp(prefix='conftest', suffix='.rs')
-            out_fd, out_path = mkstemp(prefix='conftest', suffix='.rlib')
-            os.close(out_fd)
-            try:
-                source = 'pub extern fn hello() { println!("Hello world"); }'
-                log.debug('Creating `%s` with content:', in_path)
-                with LineIO(lambda l: log.debug('| %s', l)) as out:
-                    out.write(source)
-
-                os.write(in_fd, source)
-                os.close(in_fd)
-
-                cmd = [
-                    rustc,
-                    '--crate-type', 'staticlib',
-                    target_arg,
-                    '-o', out_path,
-                    in_path,
-                ]
-
-                def failed():
-                    die(dedent('''\
-                    Cannot compile for {} with {}
-                    The target may be unsupported, or you may not have
-                    a rust std library for that target installed. Try:
-
-                      rustup target add {}
-                    '''.format(host_or_target.alias, rustc, rustc_target.alias)))
-                check_cmd_output(*cmd, onerror=failed)
-                if not os.path.exists(out_path) or os.path.getsize(out_path) == 0:
-                    failed()
-            finally:
-                os.remove(in_path)
-                os.remove(out_path)
-
-            # This target is usable.
-            return rustc_target.alias
-
-        return rust_target
-
-
-    rust_target_triple = rust_triple_alias(target)
-    rust_host_triple = rust_triple_alias(host)
-
-
-    @depends(host, rust_host_triple, rustc_info.host)
-    def validate_rust_host_triple(host, rust_host, rustc_host):
-        if rust_host != rustc_host:
-            if host.alias == rust_host:
-                configure_host = host.alias
-            else:
-                configure_host = '{}/{}'.format(host.alias, rust_host)
-            die("The rust compiler host ({}) is not suitable for the configure host ({})."
-                .format(rustc_host, configure_host))
-=======
 @template
 def rust_triple_alias(host_or_target):
     """Template defining the alias used for rustc's --target flag.
@@ -533,14 +408,10 @@
             configure_host = '{}/{}'.format(host.alias, rust_host)
         die("The rust compiler host ({}) is not suitable for the configure host ({})."
             .format(rustc_host, configure_host))
->>>>>>> 861fd561
-
-
-    set_config('RUST_TARGET', rust_target_triple)
-    set_config('RUST_HOST_TARGET', rust_host_triple)
-else:
-    set_config('RUST_TARGET', 'x86_64-pc-windows-msvc')
-    set_config('RUST_HOST_TARGET', 'x86_64-pc-windows-msvc')
+
+
+set_config('RUST_TARGET', rust_target_triple)
+set_config('RUST_HOST_TARGET', rust_host_triple)
 
 
 # This is used for putting source info into symbol files.
