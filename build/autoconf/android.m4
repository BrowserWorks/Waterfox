dnl This Source Code Form is subject to the terms of the Mozilla Public
dnl License, v. 2.0. If a copy of the MPL was not distributed with this
dnl file, You can obtain one at http://mozilla.org/MPL/2.0/.

AC_DEFUN([MOZ_ANDROID_NDK],
[

MOZ_ARG_WITH_STRING(android-cxx-stl,
[  --with-android-cxx-stl=VALUE
                          use the specified C++ STL (libstdc++, libc++)],
    android_cxx_stl=$withval,
    android_cxx_stl=libc++)

case "$target" in
*-android*|*-linuxandroid*)
    dnl $android_platform will be set for us by Python configure.
    CPPFLAGS="-idirafter $android_platform/usr/include $CPPFLAGS"
    CFLAGS="-fno-short-enums -fno-exceptions $CFLAGS"
    CXXFLAGS="-fno-short-enums -fno-exceptions $CXXFLAGS"
    ASFLAGS="-idirafter $android_platform/usr/include -DANDROID $ASFLAGS"

    dnl Add --allow-shlib-undefined, because libGLESv2 links to an
    dnl undefined symbol (present on the hardware, just not in the
    dnl NDK.)
<<<<<<< HEAD
    LDFLAGS="-L$android_platform/usr/lib -Wl,-rpath-link,$android_platform/usr/lib --sysroot=$android_platform -Wl,--allow-shlib-undefined $LDFLAGS"
    dnl Add -llog by default, since we use it all over the place.
    LIBS="-llog $LIBS"
=======
    LDFLAGS="-L$android_platform/usr/lib -Wl,-rpath-link=$android_platform/usr/lib --sysroot=$android_platform -Wl,--allow-shlib-undefined $LDFLAGS"
>>>>>>> 5f1100aa
    ANDROID_PLATFORM="${android_platform}"

    AC_DEFINE(ANDROID)
    AC_SUBST(ANDROID_PLATFORM)

    ;;
esac

])

AC_DEFUN([MOZ_ANDROID_CPU_ARCH],
[

if test "$OS_TARGET" = "Android"; then
    case "${CPU_ARCH}-${MOZ_ARCH}" in
    arm-armv7*)
        ANDROID_CPU_ARCH=armeabi-v7a
        ;;
    arm-*)
        ANDROID_CPU_ARCH=armeabi
        ;;
    x86-*)
        ANDROID_CPU_ARCH=x86
        ;;
    mips32-*) # When target_cpu is mipsel, CPU_ARCH is mips32
        ANDROID_CPU_ARCH=mips
        ;;
    aarch64-*)
        ANDROID_CPU_ARCH=arm64-v8a
        ;;
    esac

    AC_SUBST(ANDROID_CPU_ARCH)
fi
])

AC_DEFUN([MOZ_ANDROID_STLPORT],
[

if test "$OS_TARGET" = "Android"; then
    cpu_arch_dir="$ANDROID_CPU_ARCH"
    # NDK r12 removed the arm/thumb library split and just made everything
    # thumb by default.  Attempt to compensate.
    if test "$MOZ_THUMB2" = 1 -a -d "$cpu_arch_dir/thumb"; then
        cpu_arch_dir="$cpu_arch_dir/thumb"
    fi

    if test -z "$STLPORT_CPPFLAGS$STLPORT_LIBS"; then
        case "$android_cxx_stl" in
        libstdc++)
            # android-ndk-r8b and later
            ndk_base="$android_ndk/sources/cxx-stl/gnu-libstdc++/$android_gnu_compiler_version"
            ndk_libs_include="$ndk_base/libs/$ANDROID_CPU_ARCH"
            ndk_libs="$ndk_base/libs/$cpu_arch_dir"
            ndk_include="$ndk_base/include"

            if ! test -e "$ndk_libs/libgnustl_static.a"; then
                AC_MSG_ERROR([Couldn't find path to gnu-libstdc++ in the android ndk])
            fi

            STLPORT_LIBS="-L$ndk_libs -lgnustl_static"
            STLPORT_CPPFLAGS="-I$ndk_include -I$ndk_include/backward -I$ndk_libs_include/include"
            ;;
        libc++)
            # android-ndk-r8b and later
            ndk_base="$android_ndk/sources/cxx-stl"
            cxx_base="$ndk_base/llvm-libc++"
            cxx_libs="$cxx_base/libs/$cpu_arch_dir"
            cxx_include="$cxx_base/libcxx/include"
            cxxabi_base="$ndk_base/llvm-libc++abi"
            cxxabi_include="$cxxabi_base/libcxxabi/include"

            if ! test -e "$cxx_libs/libc++_static.a"; then
                AC_MSG_ERROR([Couldn't find path to llvm-libc++ in the android ndk])
            fi

            if ! test -e "$cxx_include"; then
                # NDK r13 removes the inner "libcxx" directory.
                cxx_include="$cxx_base/include"
                if ! test -e "$cxx_include"; then
                    AC_MSG_ERROR([Couldn't find path to libc++ includes in the android ndk])
                fi
            fi

            if ! test -e "$cxxabi_include"; then
                # NDK r13 removes the inner "libcxxabi" directory.
                cxxabi_include="$cxxabi_base/include"
                if ! test -e "$cxxabi_include"; then
                    AC_MSG_ERROR([Couldn't find path to libc++abi includes in the android ndk])
                fi
            fi

            STLPORT_LIBS="-L$cxx_libs -lc++_static"
            # NDK r12 split the libc++ runtime libraries into pieces.
            for lib in c++abi unwind android_support; do
                if test -e "$cxx_libs/lib${lib}.a"; then
                     STLPORT_LIBS="$STLPORT_LIBS -l${lib}"
                fi
            done
            # Add android/support/include/ for prototyping long double math
            # functions, locale-specific C library functions, multibyte support,
            # etc.
            STLPORT_CPPFLAGS="-I$cxx_include -I$android_ndk/sources/android/support/include -I$cxxabi_include"
            ;;
        *)
            AC_MSG_ERROR([Bad value for --enable-android-cxx-stl])
            ;;
        esac
    fi
    CXXFLAGS="$CXXFLAGS $STLPORT_CPPFLAGS"
fi
MOZ_ANDROID_CXX_STL=$android_cxx_stl
AC_SUBST([MOZ_ANDROID_CXX_STL])
AC_SUBST([STLPORT_LIBS])

])


AC_DEFUN([concat],[$1$2$3$4])

dnl Find a component of an AAR.
dnl Arg 1: variable name to expose, like ANDROID_SUPPORT_V4_LIB.
dnl Arg 2: path to component.
dnl Arg 3: if non-empty, expect and require component.
AC_DEFUN([MOZ_ANDROID_AAR_COMPONENT], [
  ifelse([$3], ,
  [
    if test -e "$$1" ; then
      AC_MSG_ERROR([Found unexpected exploded $1!])
    fi
  ],
  [
    AC_MSG_CHECKING([for $1])
    $1="$2"
    if ! test -e "$$1" ; then
      AC_MSG_ERROR([Could not find required exploded $1!])
    fi
    AC_MSG_RESULT([$$1])
    AC_SUBST($1)
  ])
])

dnl Find an AAR and expose variables representing its exploded components.
dnl AC_SUBSTs ANDROID_NAME_{AAR,AAR_RES,AAR_LIB,AAR_INTERNAL_LIB}.
dnl Arg 1: name, like play-services-base
dnl Arg 2: version, like 7.8.0
dnl Arg 3: extras subdirectory, either android or google
dnl Arg 4: package subdirectory, like com/google/android/gms
dnl Arg 5: if non-empty, expect and require internal_impl JAR.
dnl Arg 6: if non-empty, expect and require assets/ directory.
AC_DEFUN([MOZ_ANDROID_AAR],[
  define([local_aar_var_base], translit($1, [-a-z], [_A-Z]))
  define([local_aar_var], concat(ANDROID_, local_aar_var_base, _AAR))
  local_aar_var="$ANDROID_SDK_ROOT/extras/$3/m2repository/$4/$1/$2/$1-$2.aar"
  AC_MSG_CHECKING([for $1 AAR])
  if ! test -e "$local_aar_var" ; then
    AC_MSG_ERROR([You must download the $1 AAR.  Run the Android SDK tool and install the Android and Google Support Repositories under Extras.  See https://developer.android.com/tools/extras/support-library.html for more info. (Looked for $local_aar_var)])
  fi
  AC_SUBST(local_aar_var)
  AC_MSG_RESULT([$local_aar_var])

  if ! $PYTHON -m mozbuild.action.explode_aar --destdir=$MOZ_BUILD_ROOT/dist/exploded-aar $local_aar_var ; then
    AC_MSG_ERROR([Could not explode $local_aar_var!])
  fi

  define([root], $MOZ_BUILD_ROOT/dist/exploded-aar/$1-$2/)
  MOZ_ANDROID_AAR_COMPONENT(concat(local_aar_var, _LIB), concat(root, $1-$2-classes.jar), REQUIRED)
  MOZ_ANDROID_AAR_COMPONENT(concat(local_aar_var, _RES), concat(root, res), REQUIRED)
  MOZ_ANDROID_AAR_COMPONENT(concat(local_aar_var, _INTERNAL_LIB), concat(root, libs/$1-$2-internal_impl-$2.jar), $5)
  MOZ_ANDROID_AAR_COMPONENT(concat(local_aar_var, _ASSETS), concat(root, assets), $6)
])

AC_DEFUN([MOZ_ANDROID_GOOGLE_PLAY_SERVICES],
[

if test -n "$MOZ_NATIVE_DEVICES" ; then
    MOZ_ANDROID_AAR(play-services-base, $ANDROID_GOOGLE_PLAY_SERVICES_VERSION, google, com/google/android/gms)
    MOZ_ANDROID_AAR(play-services-basement, $ANDROID_GOOGLE_PLAY_SERVICES_VERSION, google, com/google/android/gms)
    MOZ_ANDROID_AAR(play-services-cast, $ANDROID_GOOGLE_PLAY_SERVICES_VERSION, google, com/google/android/gms)
    MOZ_ANDROID_AAR(mediarouter-v7, $ANDROID_SUPPORT_LIBRARY_VERSION, android, com/android/support, REQUIRED_INTERNAL_IMPL)
fi

])

AC_DEFUN([MOZ_ANDROID_GOOGLE_CLOUD_MESSAGING],
[

if test -n "$MOZ_ANDROID_GCM" ; then
    MOZ_ANDROID_AAR(play-services-base, $ANDROID_GOOGLE_PLAY_SERVICES_VERSION, google, com/google/android/gms)
    MOZ_ANDROID_AAR(play-services-basement, $ANDROID_GOOGLE_PLAY_SERVICES_VERSION, google, com/google/android/gms)
    MOZ_ANDROID_AAR(play-services-gcm, $ANDROID_GOOGLE_PLAY_SERVICES_VERSION, google, com/google/android/gms)
    MOZ_ANDROID_AAR(play-services-measurement, $ANDROID_GOOGLE_PLAY_SERVICES_VERSION, google, com/google/android/gms)
fi

])

AC_DEFUN([MOZ_ANDROID_INSTALL_TRACKING],
[

if test -n "$MOZ_INSTALL_TRACKING"; then
    MOZ_ANDROID_AAR(play-services-ads, $ANDROID_GOOGLE_PLAY_SERVICES_VERSION, google, com/google/android/gms)
    MOZ_ANDROID_AAR(play-services-basement, $ANDROID_GOOGLE_PLAY_SERVICES_VERSION, google, com/google/android/gms)
fi

])

dnl Configure an Android SDK.
dnl Arg 1: compile SDK version, like 23.
dnl Arg 2: target SDK version, like 23.
dnl Arg 3: list of build-tools versions, like "23.0.3 23.0.1".
dnl Arg 4: list of target lint versions, like "25.3.2 25.3.1" (note: we fall back to
dnl        unversioned lint if this version is not found).
AC_DEFUN([MOZ_ANDROID_SDK],
[

MOZ_ARG_WITH_STRING(android-sdk,
[  --with-android-sdk=DIR
                          location where the Android SDK can be found (like ~/.mozbuild/android-sdk-linux)],
    android_sdk_root=$withval)

android_sdk_root=${withval%/platforms/android-*}

case "$target" in
*-android*|*-linuxandroid*)
    if test -z "$android_sdk_root" ; then
        AC_MSG_ERROR([You must specify --with-android-sdk=/path/to/sdk when targeting Android.])
    fi

    # We were given an old-style
    # --with-android-sdk=/path/to/sdk/platforms/android-*.  We could warn, but
    # we'll get compliance by forcing the issue.
    if test -e "$withval"/source.properties ; then
        AC_MSG_ERROR([Including platforms/android-* in --with-android-sdk arguments is deprecated.  Use --with-android-sdk=$android_sdk_root.])
    fi

    android_target_sdk=$2
    AC_MSG_CHECKING([for Android SDK platform version $android_target_sdk])
    android_sdk=$android_sdk_root/platforms/android-$android_target_sdk
    if ! test -e "$android_sdk/source.properties" ; then
        AC_MSG_ERROR([You must download Android SDK platform version $android_target_sdk.  Try |mach bootstrap|.  (Looked for $android_sdk)])
    fi
    AC_MSG_RESULT([$android_sdk])

    AC_MSG_CHECKING([for Android build-tools])
    android_build_tools_base="$android_sdk_root"/build-tools
    android_build_tools_version=""
    for version in $3; do
        android_build_tools="$android_build_tools_base"/$version
        if test -d "$android_build_tools" -a -f "$android_build_tools/aapt"; then
            android_build_tools_version=$version
            AC_MSG_RESULT([$android_build_tools])
            break
        fi
    done
    if test "$android_build_tools_version" = ""; then
        version=$(echo $3 | cut -d" " -f1)
        AC_MSG_ERROR([You must install the Android build-tools version $version.  Try |mach bootstrap|.  (Looked for "$android_build_tools_base"/$version)])
    fi

    MOZ_PATH_PROG(ZIPALIGN, zipalign, :, [$android_build_tools])
    MOZ_PATH_PROG(DX, dx, :, [$android_build_tools])
    MOZ_PATH_PROG(AAPT, aapt, :, [$android_build_tools])
    MOZ_PATH_PROG(AIDL, aidl, :, [$android_build_tools])
    if test -z "$ZIPALIGN" -o "$ZIPALIGN" = ":"; then
      AC_MSG_ERROR([The program zipalign was not found.  Try |mach bootstrap|.])
    fi
    if test -z "$DX" -o "$DX" = ":"; then
      AC_MSG_ERROR([The program dx was not found.  Try |mach bootstrap|.])
    fi
    if test -z "$AAPT" -o "$AAPT" = ":"; then
      AC_MSG_ERROR([The program aapt was not found.  Try |mach bootstrap|.])
    fi
    if test -z "$AIDL" -o "$AIDL" = ":"; then
      AC_MSG_ERROR([The program aidl was not found.  Try |mach bootstrap|.])
    fi

    android_platform_tools="$android_sdk_root"/platform-tools
    AC_MSG_CHECKING([for Android platform-tools])
    if test -d "$android_platform_tools" -a -f "$android_platform_tools/adb"; then
        AC_MSG_RESULT([$android_platform_tools])
    else
        AC_MSG_ERROR([You must install the Android platform-tools.  Try |mach bootstrap|.  (Looked for $android_platform_tools)])
    fi

    MOZ_PATH_PROG(ADB, adb, :, [$android_platform_tools])
    if test -z "$ADB" -o "$ADB" = ":"; then
      AC_MSG_ERROR([The program adb was not found.  Try |mach bootstrap|.])
    fi

    android_tools="$android_sdk_root"/tools
    AC_MSG_CHECKING([for Android tools])
    if test -d "$android_tools" -a -f "$android_tools/emulator"; then
        AC_MSG_RESULT([$android_tools])
    else
        AC_MSG_ERROR([You must install the Android tools.  Try |mach bootstrap|.  (Looked for $android_tools)])
    fi

    MOZ_PATH_PROG(EMULATOR, emulator, :, [$android_tools])
    if test -z "$EMULATOR" -o "$EMULATOR" = ":"; then
      AC_MSG_ERROR([The program emulator was not found.  Try |mach bootstrap|.])
    fi

    # `compileSdkVersion ANDROID_COMPILE_SDK_VERSION` is Gradle-only,
    # so there's no associated configure check.
    ANDROID_COMPILE_SDK_VERSION=$1
    ANDROID_TARGET_SDK="${android_target_sdk}"
    ANDROID_SDK="${android_sdk}"
    ANDROID_SDK_ROOT="${android_sdk_root}"
    ANDROID_TOOLS="${android_tools}"
    ANDROID_BUILD_TOOLS_VERSION="$android_build_tools_version"
    AC_SUBST(ANDROID_COMPILE_SDK_VERSION)
    AC_SUBST(ANDROID_TARGET_SDK)
    AC_SUBST(ANDROID_SDK_ROOT)
    AC_SUBST(ANDROID_SDK)
    AC_SUBST(ANDROID_TOOLS)
    AC_SUBST(ANDROID_BUILD_TOOLS_VERSION)

    MOZ_ANDROID_AAR(customtabs, $ANDROID_SUPPORT_LIBRARY_VERSION, android, com/android/support)
    MOZ_ANDROID_AAR(appcompat-v7, $ANDROID_SUPPORT_LIBRARY_VERSION, android, com/android/support)
    MOZ_ANDROID_AAR(support-vector-drawable, $ANDROID_SUPPORT_LIBRARY_VERSION, android, com/android/support)
    MOZ_ANDROID_AAR(animated-vector-drawable, $ANDROID_SUPPORT_LIBRARY_VERSION, android, com/android/support)
    MOZ_ANDROID_AAR(cardview-v7, $ANDROID_SUPPORT_LIBRARY_VERSION, android, com/android/support)
    MOZ_ANDROID_AAR(design, $ANDROID_SUPPORT_LIBRARY_VERSION, android, com/android/support)
    MOZ_ANDROID_AAR(recyclerview-v7, $ANDROID_SUPPORT_LIBRARY_VERSION, android, com/android/support)
    MOZ_ANDROID_AAR(support-v4, $ANDROID_SUPPORT_LIBRARY_VERSION, android, com/android/support, REQUIRED_INTERNAL_IMPL)
    MOZ_ANDROID_AAR(palette-v7, $ANDROID_SUPPORT_LIBRARY_VERSION, android, com/android/support)

    ANDROID_SUPPORT_ANNOTATIONS_JAR="$ANDROID_SDK_ROOT/extras/android/m2repository/com/android/support/support-annotations/$ANDROID_SUPPORT_LIBRARY_VERSION/support-annotations-$ANDROID_SUPPORT_LIBRARY_VERSION.jar"
    AC_MSG_CHECKING([for support-annotations JAR])
    if ! test -e $ANDROID_SUPPORT_ANNOTATIONS_JAR ; then
        AC_MSG_ERROR([You must download the support-annotations lib.  Run the Android SDK tool and install the Android Support Repository under Extras.  See https://developer.android.com/tools/extras/support-library.html for more info. (looked for $ANDROID_SUPPORT_ANNOTATIONS_JAR)])
    fi
    AC_MSG_RESULT([$ANDROID_SUPPORT_ANNOTATIONS_JAR])
    AC_SUBST(ANDROID_SUPPORT_ANNOTATIONS_JAR)
    ANDROID_SUPPORT_ANNOTATIONS_JAR_LIB=$ANDROID_SUPPORT_ANNOTATIONS_JAR
    AC_SUBST(ANDROID_SUPPORT_ANNOTATIONS_JAR_LIB)
    ;;
esac

AC_MSG_CHECKING([for Android lint classpath])
ANDROID_LINT_CLASSPATH=""
for version in $4; do
    android_lint_versioned_jar="$ANDROID_SDK_ROOT/tools/lib/lint-$version.jar"
    if test -e "$android_lint_versioned_jar" ; then
        ANDROID_LINT_CLASSPATH="$ANDROID_LINT_CLASSPATH $android_lint_versioned_jar"
        ANDROID_LINT_CLASSPATH="$ANDROID_LINT_CLASSPATH $ANDROID_SDK_ROOT/tools/lib/lint-checks-$version.jar"
        ANDROID_LINT_CLASSPATH="$ANDROID_LINT_CLASSPATH $ANDROID_SDK_ROOT/tools/lib/sdklib-$version.jar"
        ANDROID_LINT_CLASSPATH="$ANDROID_LINT_CLASSPATH $ANDROID_SDK_ROOT/tools/lib/repository-$version.jar"
        ANDROID_LINT_CLASSPATH="$ANDROID_LINT_CLASSPATH $ANDROID_SDK_ROOT/tools/lib/common-$version.jar"
        ANDROID_LINT_CLASSPATH="$ANDROID_LINT_CLASSPATH $ANDROID_SDK_ROOT/tools/lib/lint-api-$version.jar"
        break
    fi
done
if test -z "$ANDROID_LINT_CLASSPATH" ; then
    android_lint_unversioned_jar="$ANDROID_SDK_ROOT/tools/lib/lint.jar"
    if test -e "$android_lint_unversioned_jar" ; then
        ANDROID_LINT_CLASSPATH="$ANDROID_LINT_CLASSPATH $android_lint_unversioned_jar"
        ANDROID_LINT_CLASSPATH="$ANDROID_LINT_CLASSPATH $ANDROID_SDK_ROOT/tools/lib/lint-checks.jar"
    else
        AC_MSG_ERROR([Unable to find android sdk's lint jar. This probably means that you need to update android.m4 to find the latest version of lint-*.jar and all its dependencies. (looked for $android_lint_versioned_jar and $android_lint_unversioned_jar)])
    fi
fi
AC_MSG_RESULT([$ANDROID_LINT_CLASSPATH])
AC_SUBST(ANDROID_LINT_CLASSPATH)

MOZ_ARG_WITH_STRING(android-min-sdk,
[  --with-android-min-sdk=[VER]     Impose a minimum Firefox for Android SDK version],
[ MOZ_ANDROID_MIN_SDK_VERSION=$withval ])

MOZ_ARG_WITH_STRING(android-max-sdk,
[  --with-android-max-sdk=[VER]     Impose a maximum Firefox for Android SDK version],
[ MOZ_ANDROID_MAX_SDK_VERSION=$withval ])

if test -n "$MOZ_ANDROID_MIN_SDK_VERSION"; then
    if test -n "$MOZ_ANDROID_MAX_SDK_VERSION"; then
        if test $MOZ_ANDROID_MAX_SDK_VERSION -lt $MOZ_ANDROID_MIN_SDK_VERSION ; then
            AC_MSG_ERROR([--with-android-max-sdk must be at least the value of --with-android-min-sdk.])
        fi
    fi

    if test $MOZ_ANDROID_MIN_SDK_VERSION -gt $ANDROID_TARGET_SDK ; then
        AC_MSG_ERROR([--with-android-min-sdk is expected to be less than $ANDROID_TARGET_SDK])
    fi

    AC_SUBST(MOZ_ANDROID_MIN_SDK_VERSION)
fi

AC_SUBST(MOZ_ANDROID_MAX_SDK_VERSION)

])<|MERGE_RESOLUTION|>--- conflicted
+++ resolved
@@ -22,13 +22,7 @@
     dnl Add --allow-shlib-undefined, because libGLESv2 links to an
     dnl undefined symbol (present on the hardware, just not in the
     dnl NDK.)
-<<<<<<< HEAD
-    LDFLAGS="-L$android_platform/usr/lib -Wl,-rpath-link,$android_platform/usr/lib --sysroot=$android_platform -Wl,--allow-shlib-undefined $LDFLAGS"
-    dnl Add -llog by default, since we use it all over the place.
-    LIBS="-llog $LIBS"
-=======
     LDFLAGS="-L$android_platform/usr/lib -Wl,-rpath-link=$android_platform/usr/lib --sysroot=$android_platform -Wl,--allow-shlib-undefined $LDFLAGS"
->>>>>>> 5f1100aa
     ANDROID_PLATFORM="${android_platform}"
 
     AC_DEFINE(ANDROID)
