# One config to rule them all

# macOS Specific Options
if test `uname -s` = Darwin; then
ac_add_options --enable-optimize="-O2 -march=core2 -mtune=core2 -w"
ac_add_options --enable-macos-target=10.9
ac_add_options --with-macos-sdk=/Applications/Xcode.app/Contents/Developer/Platforms/MacOSX.platform/Developer/SDKs/MacOSX10.14.sdk
mk_add_options AUTOCONF=/usr/local/Cellar/autoconf213/2.13/bin/autoconf213
# Windows 10 Specific Options
elif test `uname -s` = MINGW32_NT-6.2; then
ac_add_options --disable-maintenance-service
ac_add_options --enable-optimize="-O2 -Qvec -w -clang:-arch:SSE3"
ac_add_options --target=x86_64-pc-mingw32
ac_add_options --with-libclang-path="C:\Program Files\LLVM\bin"
ac_add_options --with-clang-path="C:\Program Files\LLVM\bin\clang.exe"
export WIN32_REDIST_DIR="/c/Program Files (x86)/Microsoft Visual Studio/2017/Enterprise/VC/Redist/MSVC/14.16.27012/x64/Microsoft.VC141.CRT"
export WIN_UCRT_REDIST_DIR="/c/Program Files (x86)/Windows Kits/10/Redist/ucrt/DLLs/x64"
# Linux Specific Options
elif test `uname -s` = Linux; then
#x86 Specific Options
if test `uname -m` = x86_64; then
export CC=clang
export CXX=clang++
ac_add_options --enable-optimize="-O2 -march=nocona -mtune=nocona -w"
ac_add_options --target=x86_64-pc-linux-gnu
#ppc64le specific options
elif test `uname -m` = ppc64le; then
export CC=gcc
export CXX=g++
ac_add_options --enable-optimize="-O2 -mcpu=power9"
ac_add_options --target=powerpc64le-unknown-linux-gnu
fi
ac_add_options --enable-pulseaudio
ac_add_options --enable-alsa
fi

if test `uname -s` = MINGW32_NT-6.2; then
mk_add_options MOZ_MAKE_FLAGS=-j8
else
X=$(($(getconf _NPROCESSORS_ONLN 2>/dev/null || getconf NPROCESSORS_ONLN)*3/2))
mk_add_options MOZ_MAKE_FLAGS=-j${X%.*}
fi
mk_add_options AUTOCLOBBER=1
mk_add_options MOZ_OBJDIR=objdir-current

ac_add_options --disable-debug
ac_add_options --disable-dmd
ac_add_options --disable-crashreporter
ac_add_options --disable-profiling
ac_add_options --disable-signmar
ac_add_options --disable-tests
ac_add_options --disable-verify-mar

ac_add_options --enable-application=browser
<<<<<<< HEAD
#Crashes PPC64LE builds
if test `uname -m` != ppc64le; then
ac_add_options --enable-ccache=sccache
elif test `uname -m` = ppc64le; then
ac_add_options --enable-ccache=ccache
fi
=======
>>>>>>> 19fe6212
ac_add_options --enable-lto
# Stick to the same channel as Dev Edition would be
ac_add_options --enable-update-channel=aurora
ac_add_options --enable-rust-simd
ac_add_options --enable-updater

ac_add_options --with-app-name=waterfox
ac_add_options --with-app-basename=Waterfox
ac_add_options --with-branding=browser/branding/waterfox
ac_add_options --with-distribution-id=net.waterfox<|MERGE_RESOLUTION|>--- conflicted
+++ resolved
@@ -52,15 +52,12 @@
 ac_add_options --disable-verify-mar
 
 ac_add_options --enable-application=browser
-<<<<<<< HEAD
 #Crashes PPC64LE builds
 if test `uname -m` != ppc64le; then
 ac_add_options --enable-ccache=sccache
 elif test `uname -m` = ppc64le; then
 ac_add_options --enable-ccache=ccache
 fi
-=======
->>>>>>> 19fe6212
 ac_add_options --enable-lto
 # Stick to the same channel as Dev Edition would be
 ac_add_options --enable-update-channel=aurora
